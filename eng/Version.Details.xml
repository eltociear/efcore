--- conflicted
+++ resolved
@@ -1,63 +1,6 @@
 <?xml version="1.0" encoding="utf-8"?>
 <Dependencies>
   <ProductDependencies>
-<<<<<<< HEAD
-    <Dependency Name="Microsoft.Bcl.AsyncInterfaces" Version="1.1.0" CoherentParentDependency="Microsoft.NETCore.App.Runtime.win-x64">
-      <Uri>https://github.com/dotnet/corefx</Uri>
-      <Sha>4703e4aefb6650500d00a2a529c7ad474ca89859</Sha>
-    </Dependency>
-    <Dependency Name="Microsoft.Bcl.HashCode" Version="1.1.0" CoherentParentDependency="Microsoft.NETCore.App.Runtime.win-x64">
-      <Uri>https://github.com/dotnet/corefx</Uri>
-      <Sha>4703e4aefb6650500d00a2a529c7ad474ca89859</Sha>
-    </Dependency>
-    <Dependency Name="Microsoft.CSharp" Version="4.7.0" CoherentParentDependency="Microsoft.NETCore.App.Runtime.win-x64">
-      <Uri>https://github.com/dotnet/corefx</Uri>
-      <Sha>4703e4aefb6650500d00a2a529c7ad474ca89859</Sha>
-    </Dependency>
-    <Dependency Name="Microsoft.DotNet.PlatformAbstractions" Version="3.1.0" CoherentParentDependency="Microsoft.Extensions.Logging">
-      <Uri>https://github.com/dotnet/core-setup</Uri>
-      <Sha>b7dc9ed2f7ec52c7c3df94a89c7c3b22431c9d33</Sha>
-    </Dependency>
-    <Dependency Name="Microsoft.Extensions.Caching.Memory" Version="3.1.0">
-      <Uri>https://github.com/aspnet/Extensions</Uri>
-      <Sha>c273f3c664433d1b6dd2c107adaf8270e9448c01</Sha>
-    </Dependency>
-    <Dependency Name="Microsoft.Extensions.Configuration.EnvironmentVariables" Version="3.1.0">
-      <Uri>https://github.com/aspnet/Extensions</Uri>
-      <Sha>c273f3c664433d1b6dd2c107adaf8270e9448c01</Sha>
-    </Dependency>
-    <Dependency Name="Microsoft.Extensions.Configuration.Json" Version="3.1.0">
-      <Uri>https://github.com/aspnet/Extensions</Uri>
-      <Sha>c273f3c664433d1b6dd2c107adaf8270e9448c01</Sha>
-    </Dependency>
-    <Dependency Name="Microsoft.Extensions.Configuration" Version="3.1.0">
-      <Uri>https://github.com/aspnet/Extensions</Uri>
-      <Sha>c273f3c664433d1b6dd2c107adaf8270e9448c01</Sha>
-    </Dependency>
-    <Dependency Name="Microsoft.Extensions.DependencyInjection" Version="3.1.0">
-      <Uri>https://github.com/aspnet/Extensions</Uri>
-      <Sha>c273f3c664433d1b6dd2c107adaf8270e9448c01</Sha>
-    </Dependency>
-    <Dependency Name="Microsoft.Extensions.DependencyModel" Version="3.1.0" CoherentParentDependency="Microsoft.Extensions.Logging">
-      <Uri>https://github.com/dotnet/core-setup</Uri>
-      <Sha>b7dc9ed2f7ec52c7c3df94a89c7c3b22431c9d33</Sha>
-    </Dependency>
-    <Dependency Name="Microsoft.Extensions.HostFactoryResolver.Sources" Version="3.1.0-preview3.19562.4">
-      <Uri>https://github.com/aspnet/Extensions</Uri>
-      <Sha>c273f3c664433d1b6dd2c107adaf8270e9448c01</Sha>
-    </Dependency>
-    <Dependency Name="Microsoft.Extensions.Logging" Version="3.1.0">
-      <Uri>https://github.com/aspnet/Extensions</Uri>
-      <Sha>c273f3c664433d1b6dd2c107adaf8270e9448c01</Sha>
-    </Dependency>
-    <Dependency Name="Microsoft.NETCore.App.Ref" Version="3.1.0" CoherentParentDependency="Microsoft.Extensions.Logging">
-      <Uri>https://github.com/dotnet/core-setup</Uri>
-      <Sha>b7dc9ed2f7ec52c7c3df94a89c7c3b22431c9d33</Sha>
-    </Dependency>
-    <Dependency Name="Microsoft.NETCore.App.Runtime.win-x64" Version="3.1.0" CoherentParentDependency="Microsoft.Extensions.Logging">
-      <Uri>https://github.com/dotnet/core-setup</Uri>
-      <Sha>b7dc9ed2f7ec52c7c3df94a89c7c3b22431c9d33</Sha>
-=======
     <Dependency Name="Microsoft.CSharp" Version="5.0.0-alpha.1.19556.7" CoherentParentDependency="Microsoft.NETCore.App.Runtime.win-x64">
       <Uri>https://github.com/dotnet/corefx</Uri>
       <Sha>475778fa982064e26a8b3a5d7545112f6586ac61</Sha>
@@ -105,25 +48,11 @@
     <Dependency Name="Microsoft.NETCore.App.Runtime.win-x64" Version="5.0.0-alpha.1.19562.8" CoherentParentDependency="Microsoft.Extensions.Logging">
       <Uri>https://github.com/dotnet/core-setup</Uri>
       <Sha>6fab00563d09dca0d2b777a4f0dbda59d19c8546</Sha>
->>>>>>> d5f4db12
     </Dependency>
     <Dependency Name="NETStandard.Library.Ref" Version="2.1.0-alpha.1.19562.8" CoherentParentDependency="Microsoft.Extensions.Logging">
       <Uri>https://github.com/dotnet/core-setup</Uri>
       <Sha>6fab00563d09dca0d2b777a4f0dbda59d19c8546</Sha>
     </Dependency>
-<<<<<<< HEAD
-    <Dependency Name="System.Collections.Immutable" Version="1.7.0" CoherentParentDependency="Microsoft.NETCore.App.Runtime.win-x64">
-      <Uri>https://github.com/dotnet/corefx</Uri>
-      <Sha>4703e4aefb6650500d00a2a529c7ad474ca89859</Sha>
-    </Dependency>
-    <Dependency Name="System.ComponentModel.Annotations" Version="4.7.0" CoherentParentDependency="Microsoft.NETCore.App.Runtime.win-x64">
-      <Uri>https://github.com/dotnet/corefx</Uri>
-      <Sha>4703e4aefb6650500d00a2a529c7ad474ca89859</Sha>
-    </Dependency>
-    <Dependency Name="System.Diagnostics.DiagnosticSource" Version="4.7.0" CoherentParentDependency="Microsoft.NETCore.App.Runtime.win-x64">
-      <Uri>https://github.com/dotnet/corefx</Uri>
-      <Sha>4703e4aefb6650500d00a2a529c7ad474ca89859</Sha>
-=======
     <Dependency Name="System.Collections.Immutable" Version="5.0.0-alpha.1.19556.7" CoherentParentDependency="Microsoft.NETCore.App.Runtime.win-x64">
       <Uri>https://github.com/dotnet/corefx</Uri>
       <Sha>475778fa982064e26a8b3a5d7545112f6586ac61</Sha>
@@ -135,7 +64,6 @@
     <Dependency Name="System.Diagnostics.DiagnosticSource" Version="5.0.0-alpha.1.19556.7" CoherentParentDependency="Microsoft.NETCore.App.Runtime.win-x64">
       <Uri>https://github.com/dotnet/corefx</Uri>
       <Sha>475778fa982064e26a8b3a5d7545112f6586ac61</Sha>
->>>>>>> d5f4db12
     </Dependency>
   </ProductDependencies>
   <ToolsetDependencies>
@@ -143,15 +71,9 @@
       <Uri>https://github.com/dotnet/arcade</Uri>
       <Sha>be7971c98d4ad60cdf8c3d1aa41f950f42bd466a</Sha>
     </Dependency>
-<<<<<<< HEAD
-    <Dependency Name="Microsoft.Net.Compilers.Toolset" Version="3.4.0-beta4-19562-01" CoherentParentDependency="Microsoft.Extensions.Logging">
-      <Uri>https://github.com/dotnet/roslyn</Uri>
-      <Sha>1cb14195ed43eefdf7f9de59140ff6db70eea76e</Sha>
-=======
     <Dependency Name="Microsoft.Net.Compilers.Toolset" Version="3.4.0-beta1-19456-03" CoherentParentDependency="Microsoft.Extensions.Logging">
       <Uri>https://github.com/dotnet/roslyn</Uri>
       <Sha>3c865821f2864393a0ff7fe22c92ded6d51a546c</Sha>
->>>>>>> d5f4db12
     </Dependency>
   </ToolsetDependencies>
 </Dependencies>