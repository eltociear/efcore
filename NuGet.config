--- conflicted
+++ resolved
@@ -6,10 +6,7 @@
     <!--  Begin: Package sources from dotnet-corefx -->
     <!--  End: Package sources from dotnet-corefx -->
     <!--  Begin: Package sources from dotnet-core-setup -->
-<<<<<<< HEAD
-=======
     <add key="darc-int-dotnet-core-setup-f94bb2c" value="https://pkgs.dev.azure.com/dnceng/_packaging/darc-int-dotnet-core-setup-f94bb2c3/nuget/v3/index.json" />
->>>>>>> 899d9d96
     <!--  End: Package sources from dotnet-core-setup -->
     <!--  Begin: Package sources from dotnet-extensions -->
     <add key="darc-int-dotnet-extensions-86e3800" value="https://pkgs.dev.azure.com/dnceng/_packaging/darc-int-dotnet-extensions-86e38007/nuget/v3/index.json" />
