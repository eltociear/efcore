{
  "version": "1.2.0-*",
  "description": "Shared test suite for Entity Framework Core database providers.",
  "packOptions": {
    "tags": [
      "Entity Framework Core",
      "entity-framework-core",
      "EF",
      "Data",
      "O/RM"
    ]
  },
  "buildOptions": {
    "warningsAsErrors": true,
    "keyFile": "../../tools/Key.snk",
    "nowarn": [
      "CS1591"
    ],
    "xmlDoc": true
  },
  "dependencies": {
<<<<<<< HEAD
    "Microsoft.EntityFrameworkCore.InMemory": "1.2.0-*",
=======
    "Microsoft.EntityFrameworkCore.InMemory": {
      "target": "project"
    },
>>>>>>> 222b94f1
    "Microsoft.Extensions.RuntimeEnvironment.Sources": {
      "version": "1.2.0-*",
      "type": "build"
    },
    "NETStandard.Library": "1.6.1-*",
    "xunit": "2.2.0-*"
  },
  "frameworks": {
    "netstandard1.3": {
      "dependencies": {
        "Microsoft.CSharp": "4.3.0-*"
      }
    },
    "net451": {
      "frameworkAssemblies": {
        "System.Collections": {
          "type": "build"
        },
        "System.Diagnostics.Debug": {
          "type": "build"
        },
        "System.Globalization": {
          "type": "build"
        },
        "System.Linq": {
          "type": "build"
        },
        "System.ObjectModel": {
          "type": "build"
        },
        "System.Reflection": {
          "type": "build"
        },
        "System.Reflection.Extensions": {
          "type": "build"
        },
        "System.Runtime": {
          "type": "build"
        },
        "System.Runtime.Extensions": {
          "type": "build"
        },
        "System.Text.RegularExpressions": {
          "type": "build"
        },
        "System.Threading.Tasks": {
          "type": "build"
        }
      }
    }
  }
}<|MERGE_RESOLUTION|>--- conflicted
+++ resolved
@@ -19,13 +19,7 @@
     "xmlDoc": true
   },
   "dependencies": {
-<<<<<<< HEAD
     "Microsoft.EntityFrameworkCore.InMemory": "1.2.0-*",
-=======
-    "Microsoft.EntityFrameworkCore.InMemory": {
-      "target": "project"
-    },
->>>>>>> 222b94f1
     "Microsoft.Extensions.RuntimeEnvironment.Sources": {
       "version": "1.2.0-*",
       "type": "build"
