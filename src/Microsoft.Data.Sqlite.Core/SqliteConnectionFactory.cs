﻿// Licensed to the .NET Foundation under one or more agreements.
// The .NET Foundation licenses this file to you under the MIT license.

using System;
using System.Collections.Generic;
using System.Threading;

namespace Microsoft.Data.Sqlite
{
    internal class SqliteConnectionFactory
    {
        public static readonly SqliteConnectionFactory Instance = new();

        private readonly bool _newLockingBehavior;
#pragma warning disable IDE0052 // Remove unread private members
        private readonly Timer _pruneTimer;
#pragma warning restore IDE0052 // Remove unread private members
        private readonly List<SqliteConnectionPoolGroup> _idlePoolGroups = new();
        private readonly List<SqliteConnectionPool> _poolsToRelease = new();
        private readonly ReaderWriterLockSlim _lock = new();

        private Dictionary<string, SqliteConnectionPoolGroup> _poolGroups = new();

        protected SqliteConnectionFactory()
        {
<<<<<<< HEAD
            AppDomain.CurrentDomain.DomainUnload += (_, _) => ClearPools();
            AppDomain.CurrentDomain.ProcessExit += (_, _) => ClearPools();
=======
            _newLockingBehavior = !AppContext.TryGetSwitch("Microsoft.Data.Sqlite.Issue26612", out var enabled) || !enabled;

            if (!AppContext.TryGetSwitch("Microsoft.Data.Sqlite.Issue26422", out enabled) || !enabled)
            {
                AppDomain.CurrentDomain.DomainUnload += (_, _) => ClearPools();
                AppDomain.CurrentDomain.ProcessExit += (_, _) => ClearPools();
            }
>>>>>>> 6fc3e170

            _pruneTimer = new Timer(PruneCallback, null, TimeSpan.FromMinutes(4), TimeSpan.FromSeconds(30));
        }

        public SqliteConnectionInternal GetConnection(SqliteConnection outerConnection)
        {
            var poolGroup = outerConnection.PoolGroup;
            if (poolGroup.IsDisabled
                && !poolGroup.IsNonPooled)
            {
                poolGroup = GetPoolGroup(poolGroup.ConnectionString);
                outerConnection.PoolGroup = poolGroup;
            }

            var pool = poolGroup.GetPool();

            var connection = pool == null
                ? new SqliteConnectionInternal(outerConnection.ConnectionOptions)
                : pool.GetConnection();
            connection.Activate(outerConnection);

            return connection;
        }

        public SqliteConnectionPoolGroup GetPoolGroup(string connectionString)
        {
            if (_newLockingBehavior)
            {
                _lock.EnterUpgradeableReadLock();
            }

            try
            {
                if (!_poolGroups.TryGetValue(connectionString, out var poolGroup)
                    || (poolGroup.IsDisabled
                        && !poolGroup.IsNonPooled))
                {
                    var connectionOptions = new SqliteConnectionStringBuilder(connectionString);

                    if (_newLockingBehavior)
                    {
                        _lock.EnterWriteLock();
                    }
                    else
                    {
                        Monitor.Enter(this);
                    }

                    try
                    {
                        if (!_poolGroups.TryGetValue(connectionString, out poolGroup))
                        {
                            var isNonPooled = connectionOptions.DataSource == ":memory:"
                                || connectionOptions.Mode == SqliteOpenMode.Memory
                                || connectionOptions.DataSource.Length == 0
                                || !connectionOptions.Pooling;

                            poolGroup = new SqliteConnectionPoolGroup(connectionOptions, connectionString, isNonPooled);
                            _poolGroups.Add(connectionString, poolGroup);
                        }
                    }
                    finally
                    {
                        if (_newLockingBehavior)
                        {
                            _lock.ExitWriteLock();
                        }
                        else
                        {
                            Monitor.Exit(this);
                        }
                    }
                }

                return poolGroup;
            }
            finally
            {
                if (_newLockingBehavior)
                {
                    _lock.ExitUpgradeableReadLock();
                }
            }
        }

        public void ReleasePool(SqliteConnectionPool pool, bool clearing)
        {
            pool.Shutdown();

            lock (_poolsToRelease)
            {
                if (clearing)
                {
                    pool.Clear();
                }

                _poolsToRelease.Add(pool);
            }
        }

        public void ClearPools()
        {
            if (_newLockingBehavior)
            {
                _lock.EnterWriteLock();
            }
            else
            {
                Monitor.Enter(this);
            }

            try
            {
                foreach (var entry in _poolGroups)
                {
                    entry.Value.Clear();
                }
            }
            finally
            {
                if (_newLockingBehavior)
                {
                    _lock.ExitWriteLock();
                }
                else
                {
                    Monitor.Exit(this);
                }
            }
        }

        private void PruneCallback(object? _)
        {
            lock (_poolsToRelease)
            {
                for (var i = _poolsToRelease.Count - 1; i >= 0; i--)
                {
                    var pool = _poolsToRelease[i];

                    pool.Clear();

                    if (pool.Count == 0)
                    {
                        _poolsToRelease.Remove(pool);
                    }
                }
            }

            for (var i = _idlePoolGroups.Count - 1; i >= 0; i--)
            {
                var poolGroup = _idlePoolGroups[i];

                if (!poolGroup.Clear())
                {
                    _idlePoolGroups.Remove(poolGroup);
                }
            }

            if (_newLockingBehavior)
            {
                _lock.EnterWriteLock();
            }
            else
            {
                Monitor.Enter(this);
            }

            try
            {
                var activePoolGroups = new Dictionary<string, SqliteConnectionPoolGroup>();
                foreach (var entry in _poolGroups)
                {
                    var poolGroup = entry.Value;

                    if (poolGroup.Prune())
                    {
                        _idlePoolGroups.Add(poolGroup);
                    }
                    else
                    {
                        activePoolGroups.Add(entry.Key, poolGroup);
                    }
                }

                _poolGroups = activePoolGroups;
            }
            finally
            {
                if (_newLockingBehavior)
                {
                    _lock.ExitWriteLock();
                }
                else
                {
                    Monitor.Exit(this);
                }
            }
        }
    }
}<|MERGE_RESOLUTION|>--- conflicted
+++ resolved
@@ -23,10 +23,6 @@
 
         protected SqliteConnectionFactory()
         {
-<<<<<<< HEAD
-            AppDomain.CurrentDomain.DomainUnload += (_, _) => ClearPools();
-            AppDomain.CurrentDomain.ProcessExit += (_, _) => ClearPools();
-=======
             _newLockingBehavior = !AppContext.TryGetSwitch("Microsoft.Data.Sqlite.Issue26612", out var enabled) || !enabled;
 
             if (!AppContext.TryGetSwitch("Microsoft.Data.Sqlite.Issue26422", out enabled) || !enabled)
@@ -34,7 +30,6 @@
                 AppDomain.CurrentDomain.DomainUnload += (_, _) => ClearPools();
                 AppDomain.CurrentDomain.ProcessExit += (_, _) => ClearPools();
             }
->>>>>>> 6fc3e170
 
             _pruneTimer = new Timer(PruneCallback, null, TimeSpan.FromMinutes(4), TimeSpan.FromSeconds(30));
         }
