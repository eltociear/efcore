<Project>

  <Import Project="Sdk.props" Sdk="Microsoft.NET.Sdk" />

  <PropertyGroup>
    <Description>Microsoft.Data.Sqlite is a lightweight ADO.NET provider for SQLite.

Commonly Used Types:
Microsoft.Data.Sqlite.SqliteCommand
Microsoft.Data.Sqlite.SqliteConnection
Microsoft.Data.Sqlite.SqliteConnectionStringBuilder
Microsoft.Data.Sqlite.SqliteDataReader
Microsoft.Data.Sqlite.SqliteException
Microsoft.Data.Sqlite.SqliteFactory
Microsoft.Data.Sqlite.SqliteParameter
Microsoft.Data.Sqlite.SqliteTransaction</Description>
    <IncludeBuildOutput>false</IncludeBuildOutput>
    <TargetFramework>netstandard2.0</TargetFramework>
    <MinClientVersion>3.6</MinClientVersion>
    <PackageTags>SQLite;Data;ADO.NET</PackageTags>
    <IncludeSymbols>false</IncludeSymbols>
    <DisableImplicitFrameworkReferences>true</DisableImplicitFrameworkReferences>
    <PackageProjectUrl>https://docs.microsoft.com/dotnet/standard/data/sqlite/</PackageProjectUrl>
  </PropertyGroup>

  <ItemGroup>
<<<<<<< HEAD
    <PackageReference Include="SQLitePCLRaw.bundle_e_sqlite3" Version="2.1.3" />
=======
    <PackageReference Include="SQLitePCLRaw.bundle_e_sqlite3" Version="2.1.4" />
>>>>>>> 9cbf7783
  </ItemGroup>

  <ItemGroup>
    <ProjectReference Include="..\Microsoft.Data.Sqlite.Core\Microsoft.Data.Sqlite.Core.csproj" />
  </ItemGroup>

  <ItemGroup>
    <None Include="lib\**\*">
      <Pack>True</Pack>
      <PackagePath>lib</PackagePath>
    </None>
  </ItemGroup>

  <Import Project="Sdk.targets" Sdk="Microsoft.NET.Sdk" />

  <Target Name="Compile" />
  <Target Name="CopyFilesToOutputDirectory" />

</Project><|MERGE_RESOLUTION|>--- conflicted
+++ resolved
@@ -24,11 +24,7 @@
   </PropertyGroup>
 
   <ItemGroup>
-<<<<<<< HEAD
-    <PackageReference Include="SQLitePCLRaw.bundle_e_sqlite3" Version="2.1.3" />
-=======
     <PackageReference Include="SQLitePCLRaw.bundle_e_sqlite3" Version="2.1.4" />
->>>>>>> 9cbf7783
   </ItemGroup>
 
   <ItemGroup>
