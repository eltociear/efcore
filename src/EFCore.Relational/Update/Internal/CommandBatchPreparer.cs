--- conflicted
+++ resolved
@@ -14,15 +14,6 @@
 /// </summary>
 public class CommandBatchPreparer : ICommandBatchPreparer
 {
-<<<<<<< HEAD
-=======
-    private static readonly bool QuirkEnabled29647
-        = AppContext.TryGetSwitch("Microsoft.EntityFrameworkCore.Issue29647", out var enabled) && enabled;
-
-    private static readonly bool QuirkEnabled30601
-        = AppContext.TryGetSwitch("Microsoft.EntityFrameworkCore.Issue30601", out var enabled) && enabled;
-
->>>>>>> 31f87216
     private readonly int _minBatchSize;
     private readonly bool _sensitiveLoggingEnabled;
     private readonly bool _detailedErrorsEnabled;
@@ -989,10 +980,7 @@
                             }
 
                             originalValue ??= entry.GetOriginalProviderValue(property);
-                            if (!QuirkEnabled30601)
-                            {
-                                currentValue ??= entry.GetCurrentProviderValue(property);
-                            }
+                            currentValue ??= entry.GetCurrentProviderValue(property);
                             break;
                     }
 
