--- conflicted
+++ resolved
@@ -628,6 +628,7 @@
             Multigraph<ModificationCommand, IAnnotatable> commandGraph,
             ModificationCommand command,
             IAnnotatable edge)
+            where T: notnull
         {
             if (predecessorsMap.TryGetValue(keyValue, out var predecessorCommands))
             {
@@ -643,13 +644,8 @@
 
         private void AddUniqueValueEdges(Multigraph<ModificationCommand, IAnnotatable> commandGraph)
         {
-<<<<<<< HEAD
             Dictionary<IIndex, Dictionary<object[], ModificationCommand>>? indexPredecessorsMap = null;
-            var keyPredecessorsMap = new Dictionary<IKeyValueIndex, List<ModificationCommand>>();
-=======
-            Dictionary<IIndex, Dictionary<object[], ModificationCommand>> indexPredecessorsMap = null;
             var keyPredecessorsMap = new Dictionary<(IKey, IKeyValueIndex), List<ModificationCommand>>();
->>>>>>> 54203510
             foreach (var command in commandGraph.Vertices)
             {
                 if (command.EntityState != EntityState.Modified
@@ -699,10 +695,10 @@
 
                         if (principalKeyValue != null)
                         {
-                            if (!keyPredecessorsMap.TryGetValue((GetKey(key), principalKeyValue), out var predecessorCommands))
+                            if (!keyPredecessorsMap.TryGetValue((key, principalKeyValue), out var predecessorCommands))
                             {
                                 predecessorCommands = new List<ModificationCommand>();
-                                keyPredecessorsMap.Add((GetKey(key), principalKeyValue), predecessorCommands);
+                                keyPredecessorsMap.Add((key, principalKeyValue), predecessorCommands);
                             }
 
                             predecessorCommands.Add(command);
@@ -763,18 +759,12 @@
                             if (principalKeyValue != null)
                             {
                                 AddMatchingPredecessorEdge(
-                                    keyPredecessorsMap, (GetKey(key), principalKeyValue), commandGraph, command, key);
-                            }
-                        }
-                    }
-                }
-            }
-        }
-
-        private static readonly bool _useOldKeyComparison =
-            AppContext.TryGetSwitch("Microsoft.EntityFrameworkCore.Issue24221", out var enabled) && enabled;
-
-        private IKey GetKey(IKey key)
-            => _useOldKeyComparison ? null : key;
+                                    keyPredecessorsMap, (key, principalKeyValue), commandGraph, command, key);
+                            }
+                        }
+                    }
+                }
+            }
+        }
     }
 }