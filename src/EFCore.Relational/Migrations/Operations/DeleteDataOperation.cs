// Copyright (c) .NET Foundation. All rights reserved.
// Licensed under the Apache License, Version 2.0. See License.txt in the project root for license information.

using System.Collections.Generic;
using System.Diagnostics;
using System.Linq;
using JetBrains.Annotations;
using Microsoft.EntityFrameworkCore.Update;

namespace Microsoft.EntityFrameworkCore.Migrations.Operations
{
<<<<<<< HEAD
    /// <summary>
    ///     A <see cref="MigrationOperation" /> for deleting seed data from an existing table.
    /// </summary>
    public class DeleteDataOperation : MigrationOperation
=======
    public class DeleteDataOperation : ModificationOperation
>>>>>>> 6d9007d1
    {
        /// <summary>
        ///     The table from which data will be deleted.
        /// </summary>
        public virtual string Table { get; [param: NotNull] set; }

        /// <summary>
        ///     The schema that contains the table, or <c>null</c> if the default schema should be used.
        /// </summary>
        public virtual string Schema { get; [param: CanBeNull] set; }

        /// <summary>
        ///     A list of column names that represent the columns that will be used to identify
        ///     the rows that should be deleted.
        /// </summary>
        public virtual string[] KeyColumns { get; [param: NotNull] set; }

        /// <summary>
        ///     The rows to be deleted, represented as a list of key value arrays where each
        ///     value in the array corresponds to a column in the <see cref="KeyColumns" /> property.
        /// </summary>
        public virtual object[,] KeyValues { get; [param: NotNull] set; }

        protected override IEnumerable<ModificationCommandBase> GenerateModificationCommands()
        {
            Debug.Assert(KeyColumns.Length == KeyValues.GetLength(1),
                $"The number of key values doesn't match the number of keys (${KeyColumns.Length})");

            for (var i = 0; i < KeyValues.GetLength(0); i++)
            {
                var modifications = new ColumnModificationBase[KeyColumns.Length];
                for (var j = 0; j < KeyColumns.Length; j++)
                {
                    modifications[j] = new ColumnModificationBase(KeyColumns[j], null, null, KeyValues[i, j], false, true, true, true, false);
                }

                yield return new ModificationCommandBase(Table, Schema, modifications);
            }
        }
    }
}<|MERGE_RESOLUTION|>--- conflicted
+++ resolved
@@ -3,20 +3,15 @@
 
 using System.Collections.Generic;
 using System.Diagnostics;
-using System.Linq;
 using JetBrains.Annotations;
 using Microsoft.EntityFrameworkCore.Update;
 
 namespace Microsoft.EntityFrameworkCore.Migrations.Operations
 {
-<<<<<<< HEAD
     /// <summary>
     ///     A <see cref="MigrationOperation" /> for deleting seed data from an existing table.
     /// </summary>
-    public class DeleteDataOperation : MigrationOperation
-=======
     public class DeleteDataOperation : ModificationOperation
->>>>>>> 6d9007d1
     {
         /// <summary>
         ///     The table from which data will be deleted.
@@ -40,20 +35,26 @@
         /// </summary>
         public virtual object[,] KeyValues { get; [param: NotNull] set; }
 
-        protected override IEnumerable<ModificationCommandBase> GenerateModificationCommands()
+        /// <summary>
+        ///     Generates the commands that correspond to this operation.
+        /// </summary>
+        /// <returns> The commands that correspond to this operation. </returns>
+        protected override IEnumerable<ModificationCommand> GenerateModificationCommands()
         {
             Debug.Assert(KeyColumns.Length == KeyValues.GetLength(1),
                 $"The number of key values doesn't match the number of keys (${KeyColumns.Length})");
 
             for (var i = 0; i < KeyValues.GetLength(0); i++)
             {
-                var modifications = new ColumnModificationBase[KeyColumns.Length];
+                var modifications = new ColumnModification[KeyColumns.Length];
                 for (var j = 0; j < KeyColumns.Length; j++)
                 {
-                    modifications[j] = new ColumnModificationBase(KeyColumns[j], null, null, KeyValues[i, j], false, true, true, true, false);
+                    modifications[j] = new ColumnModification(
+                        KeyColumns[j], originalValue: null, value: KeyValues[i, j],
+                        isRead: false, isWrite: true, isKey: true, isCondition: true);
                 }
 
-                yield return new ModificationCommandBase(Table, Schema, modifications);
+                yield return new ModificationCommand(Table, Schema, modifications);
             }
         }
     }
