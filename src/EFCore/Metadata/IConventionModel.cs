--- conflicted
+++ resolved
@@ -1,11 +1,8 @@
 // Licensed to the .NET Foundation under one or more agreements.
 // The .NET Foundation licenses this file to you under the MIT license.
 
-<<<<<<< HEAD
-=======
 using System.Diagnostics.CodeAnalysis;
 
->>>>>>> 5d0d937a
 namespace Microsoft.EntityFrameworkCore.Metadata;
 
 /// <summary>
@@ -23,10 +20,7 @@
 ///         See <see href="https://aka.ms/efcore-docs-conventions">Model building conventions</see> for more information and examples.
 ///     </para>
 /// </remarks>
-<<<<<<< HEAD
-=======
 [UnconditionalSuppressMessage("ReflectionAnalysis", "IL2072", Justification = "TODO")]
->>>>>>> 5d0d937a
 public interface IConventionModel : IReadOnlyModel, IConventionAnnotatable
 {
     /// <summary>
@@ -97,13 +91,9 @@
     /// <param name="type">The CLR class that is used to represent instances of the entity type.</param>
     /// <param name="fromDataAnnotation">Indicates whether the configuration was specified using a data annotation.</param>
     /// <returns>The new entity type.</returns>
-<<<<<<< HEAD
-    IConventionEntityType? AddEntityType(Type type, bool fromDataAnnotation = false);
-=======
     IConventionEntityType? AddEntityType(
         [DynamicallyAccessedMembers(IEntityType.DynamicallyAccessedMemberTypes)] Type type,
         bool fromDataAnnotation = false);
->>>>>>> 5d0d937a
 
     /// <summary>
     ///     Adds a shared type entity type to the model.
@@ -116,14 +106,10 @@
     /// <param name="clrType">The CLR class that is used to represent instances of the entity type.</param>
     /// <param name="fromDataAnnotation">Indicates whether the configuration was specified using a data annotation.</param>
     /// <returns>The new entity type.</returns>
-<<<<<<< HEAD
-    IConventionEntityType? AddEntityType(string name, Type clrType, bool fromDataAnnotation = false);
-=======
     IConventionEntityType? AddEntityType(
         string name,
         [DynamicallyAccessedMembers(IEntityType.DynamicallyAccessedMemberTypes)] Type clrType,
         bool fromDataAnnotation = false);
->>>>>>> 5d0d937a
 
     /// <summary>
     ///     Adds an owned entity type with a defining navigation to the model.
@@ -148,11 +134,7 @@
     /// <param name="fromDataAnnotation">Indicates whether the configuration was specified using a data annotation.</param>
     /// <returns>The new entity type.</returns>
     IConventionEntityType? AddEntityType(
-<<<<<<< HEAD
-        Type type,
-=======
         [DynamicallyAccessedMembers(IEntityType.DynamicallyAccessedMemberTypes)] Type type,
->>>>>>> 5d0d937a
         string definingNavigationName,
         IConventionEntityType definingEntityType,
         bool fromDataAnnotation = false);
@@ -175,13 +157,9 @@
     /// <param name="type">The CLR class that is used to represent instances of the entity type.</param>
     /// <param name="fromDataAnnotation">Indicates whether the configuration was specified using a data annotation.</param>
     /// <returns>The new entity type.</returns>
-<<<<<<< HEAD
-    IConventionEntityType? AddOwnedEntityType(Type type, bool fromDataAnnotation = false);
-=======
     IConventionEntityType? AddOwnedEntityType(
         [DynamicallyAccessedMembers(IEntityType.DynamicallyAccessedMemberTypes)] Type type,
         bool fromDataAnnotation = false);
->>>>>>> 5d0d937a
 
     /// <summary>
     ///     Adds an owned shared type entity type to the model.
@@ -194,14 +172,10 @@
     /// <param name="clrType">The CLR class that is used to represent instances of the entity type.</param>
     /// <param name="fromDataAnnotation">Indicates whether the configuration was specified using a data annotation.</param>
     /// <returns>The new entity type.</returns>
-<<<<<<< HEAD
-    IConventionEntityType? AddOwnedEntityType(string name, Type clrType, bool fromDataAnnotation = false);
-=======
     IConventionEntityType? AddOwnedEntityType(
         string name,
         [DynamicallyAccessedMembers(IEntityType.DynamicallyAccessedMemberTypes)] Type clrType,
         bool fromDataAnnotation = false);
->>>>>>> 5d0d937a
 
     /// <summary>
     ///     Gets the entity with the given name. Returns <see langword="null" /> if no entity type with the given name is found
@@ -371,11 +345,7 @@
     ///     <see langword="true" /> if the given type is marked as owned,
     ///     <see langword="null" /> otherwise.
     /// </returns>
-<<<<<<< HEAD
-    bool IsOwned(Type type)
-=======
     bool IsOwned([DynamicallyAccessedMembers(DynamicallyAccessedMemberTypes.Interfaces)] Type type)
->>>>>>> 5d0d937a
         => FindIsOwnedConfigurationSource(type) != null;
 
     /// <summary>
@@ -431,11 +401,7 @@
     /// </summary>
     /// <param name="type">The entity type that might be ignored.</param>
     /// <returns><see langword="true" /> if the given entity type is ignored.</returns>
-<<<<<<< HEAD
-    bool IsIgnoredType(Type type);
-=======
     bool IsIgnoredType([DynamicallyAccessedMembers(DynamicallyAccessedMemberTypes.Interfaces)] Type type);
->>>>>>> 5d0d937a
 
     /// <summary>
     ///     Indicates whether the given entity type name is ignored.
