--- conflicted
+++ resolved
@@ -826,9 +826,6 @@
         ///     doing so can result in application failures when updating to a new Entity Framework Core release.
         /// </summary>
         public virtual ValueComparer? GetValueComparer()
-<<<<<<< HEAD
-            => (ValueComparer?)this[CoreAnnotationNames.ValueComparer]
-=======
         {
             if (!(AppContext.TryGetSwitch("Microsoft.EntityFrameworkCore.Issue26629", out var enabled)
                     && enabled))
@@ -838,7 +835,6 @@
             }
 
             return (ValueComparer?)this[CoreAnnotationNames.ValueComparer]
->>>>>>> 6fc3e170
                 ?? FindFirstDifferentPrincipal()?.GetValueComparer()
                 ?? TypeMapping?.Comparer;
         }
