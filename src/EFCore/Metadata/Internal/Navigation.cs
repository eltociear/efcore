--- conflicted
+++ resolved
@@ -1,10 +1,7 @@
 // Licensed to the .NET Foundation under one or more agreements.
 // The .NET Foundation licenses this file to you under the MIT license.
 
-<<<<<<< HEAD
-=======
 using System.Diagnostics.CodeAnalysis;
->>>>>>> 5d0d937a
 using Microsoft.EntityFrameworkCore.Internal;
 
 namespace Microsoft.EntityFrameworkCore.Metadata.Internal;
@@ -47,10 +44,7 @@
     ///     any release. You should only use it directly in your code with extreme caution and knowing that
     ///     doing so can result in application failures when updating to a new Entity Framework Core release.
     /// </summary>
-<<<<<<< HEAD
-=======
     [DynamicallyAccessedMembers(IEntityType.DynamicallyAccessedMemberTypes)]
->>>>>>> 5d0d937a
     public override Type ClrType
         => this.GetIdentifyingMemberInfo()?.GetMemberType()
             ?? (((IReadOnlyNavigation)this).IsCollection
@@ -84,12 +78,8 @@
     ///     doing so can result in application failures when updating to a new Entity Framework Core release.
     /// </summary>
     public virtual bool IsInModel
-<<<<<<< HEAD
-        => _builder is not null;
-=======
         => _builder is not null
             && ForeignKey.IsInModel;
->>>>>>> 5d0d937a
 
     /// <summary>
     ///     This is an internal API that supports the Entity Framework Core infrastructure and not subject to
