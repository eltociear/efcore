// Licensed to the .NET Foundation under one or more agreements.
// The .NET Foundation licenses this file to you under the MIT license.

<<<<<<< HEAD
namespace Microsoft.EntityFrameworkCore.ChangeTracking.Internal;

/// <summary>
///     This is an internal API that supports the Entity Framework Core infrastructure and not subject to
///     the same compatibility standards as public APIs. It may be changed or removed without notice in
///     any release. You should only use it directly in your code with extreme caution and knowing that
///     doing so can result in application failures when updating to a new Entity Framework Core release.
/// </summary>
public sealed class Snapshot : ISnapshot
{
    /// <summary>
    ///     This is an internal API that supports the Entity Framework Core infrastructure and not subject to
    ///     the same compatibility standards as public APIs. It may be changed or removed without notice in
    ///     any release. You should only use it directly in your code with extreme caution and knowing that
    ///     doing so can result in application failures when updating to a new Entity Framework Core release.
    /// </summary>
    public const int MaxGenericTypes = 30;

    private Snapshot()
    {
    }

    /// <summary>
    ///     This is an internal API that supports the Entity Framework Core infrastructure and not subject to
    ///     the same compatibility standards as public APIs. It may be changed or removed without notice in
    ///     any release. You should only use it directly in your code with extreme caution and knowing that
    ///     doing so can result in application failures when updating to a new Entity Framework Core release.
    /// </summary>
    public static ISnapshot Empty = new Snapshot();

    /// <summary>
    ///     This is an internal API that supports the Entity Framework Core infrastructure and not subject to
    ///     the same compatibility standards as public APIs. It may be changed or removed without notice in
    ///     any release. You should only use it directly in your code with extreme caution and knowing that
    ///     doing so can result in application failures when updating to a new Entity Framework Core release.
    /// </summary>
    public object? this[int index]
    {
        get => throw new IndexOutOfRangeException();
        set => throw new IndexOutOfRangeException();
    }

    /// <summary>
    ///     This is an internal API that supports the Entity Framework Core infrastructure and not subject to
    ///     the same compatibility standards as public APIs. It may be changed or removed without notice in
    ///     any release. You should only use it directly in your code with extreme caution and knowing that
    ///     doing so can result in application failures when updating to a new Entity Framework Core release.
    /// </summary>
    public T GetValue<T>(int index)
        => throw new IndexOutOfRangeException();

    /// <summary>
    ///     This is an internal API that supports the Entity Framework Core infrastructure and not subject to
    ///     the same compatibility standards as public APIs. It may be changed or removed without notice in
    ///     any release. You should only use it directly in your code with extreme caution and knowing that
    ///     doing so can result in application failures when updating to a new Entity Framework Core release.
    /// </summary>
    public static Delegate[] CreateReaders<TSnapshot>()
    {
        var genericArguments = typeof(TSnapshot).GenericTypeArguments;
        var delegates = new Delegate[genericArguments.Length];

        for (var i = 0; i < genericArguments.Length; ++i)
        {
            var snapshotParameter = Expression.Parameter(typeof(TSnapshot), "snapshot");

            delegates[i] = Expression.Lambda(
                    typeof(Func<,>).MakeGenericType(typeof(TSnapshot), genericArguments[i]),
                    Expression.Field(snapshotParameter, "_value" + i), snapshotParameter)
                .Compile();
        }

        return delegates;
    }

    /// <summary>
    ///     This is an internal API that supports the Entity Framework Core infrastructure and not subject to
    ///     the same compatibility standards as public APIs. It may be changed or removed without notice in
    ///     any release. You should only use it directly in your code with extreme caution and knowing that
    ///     doing so can result in application failures when updating to a new Entity Framework Core release.
    /// </summary>
    public static Type CreateSnapshotType(Type[] types)
        => types.Length switch
        {
            1 => typeof(Snapshot<>).MakeGenericType(types),
            2 => typeof(Snapshot<,>).MakeGenericType(types),
            3 => typeof(Snapshot<,,>).MakeGenericType(types),
            4 => typeof(Snapshot<,,,>).MakeGenericType(types),
            5 => typeof(Snapshot<,,,,>).MakeGenericType(types),
            6 => typeof(Snapshot<,,,,,>).MakeGenericType(types),
            7 => typeof(Snapshot<,,,,,,>).MakeGenericType(types),
            8 => typeof(Snapshot<,,,,,,,>).MakeGenericType(types),
            9 => typeof(Snapshot<,,,,,,,,>).MakeGenericType(types),
            10 => typeof(Snapshot<,,,,,,,,,>).MakeGenericType(types),
            11 => typeof(Snapshot<,,,,,,,,,,>).MakeGenericType(types),
            12 => typeof(Snapshot<,,,,,,,,,,,>).MakeGenericType(types),
            13 => typeof(Snapshot<,,,,,,,,,,,,>).MakeGenericType(types),
            14 => typeof(Snapshot<,,,,,,,,,,,,,>).MakeGenericType(types),
            15 => typeof(Snapshot<,,,,,,,,,,,,,,>).MakeGenericType(types),
            16 => typeof(Snapshot<,,,,,,,,,,,,,,,>).MakeGenericType(types),
            17 => typeof(Snapshot<,,,,,,,,,,,,,,,,>).MakeGenericType(types),
            18 => typeof(Snapshot<,,,,,,,,,,,,,,,,,>).MakeGenericType(types),
            19 => typeof(Snapshot<,,,,,,,,,,,,,,,,,,>).MakeGenericType(types),
            20 => typeof(Snapshot<,,,,,,,,,,,,,,,,,,,>).MakeGenericType(types),
            21 => typeof(Snapshot<,,,,,,,,,,,,,,,,,,,,>).MakeGenericType(types),
            22 => typeof(Snapshot<,,,,,,,,,,,,,,,,,,,,,>).MakeGenericType(types),
            23 => typeof(Snapshot<,,,,,,,,,,,,,,,,,,,,,,>).MakeGenericType(types),
            24 => typeof(Snapshot<,,,,,,,,,,,,,,,,,,,,,,,>).MakeGenericType(types),
            25 => typeof(Snapshot<,,,,,,,,,,,,,,,,,,,,,,,,>).MakeGenericType(types),
            26 => typeof(Snapshot<,,,,,,,,,,,,,,,,,,,,,,,,,>).MakeGenericType(types),
            27 => typeof(Snapshot<,,,,,,,,,,,,,,,,,,,,,,,,,,>).MakeGenericType(types),
            28 => typeof(Snapshot<,,,,,,,,,,,,,,,,,,,,,,,,,,,>).MakeGenericType(types),
            29 => typeof(Snapshot<,,,,,,,,,,,,,,,,,,,,,,,,,,,,>).MakeGenericType(types),
            30 => typeof(Snapshot<,,,,,,,,,,,,,,,,,,,,,,,,,,,,,>).MakeGenericType(types),
            _ => throw new IndexOutOfRangeException()
        };
}

/// <summary>
///     This is an internal API that supports the Entity Framework Core infrastructure and not subject to
///     the same compatibility standards as public APIs. It may be changed or removed without notice in
///     any release. You should only use it directly in your code with extreme caution and knowing that
///     doing so can result in application failures when updating to a new Entity Framework Core release.
/// </summary>
public sealed class Snapshot<T0, T1, T2, T3, T4, T5, T6, T7, T8, T9, T10, T11, T12, T13, T14, T15, T16, T17, T18, T19, T20, T21, T22,
        T23, T24, T25, T26, T27, T28, T29>
    : ISnapshot
{
    private static readonly Delegate[] ValueReaders
        = Snapshot
            .CreateReaders<Snapshot<T0, T1, T2, T3, T4, T5, T6, T7, T8, T9, T10, T11, T12, T13, T14, T15, T16, T17, T18, T19, T20, T21,
                T22, T23, T24, T25, T26, T27, T28, T29>>();

    /// <summary>
    ///     This is an internal API that supports the Entity Framework Core infrastructure and not subject to
    ///     the same compatibility standards as public APIs. It may be changed or removed without notice in
    ///     any release. You should only use it directly in your code with extreme caution and knowing that
    ///     doing so can result in application failures when updating to a new Entity Framework Core release.
    /// </summary>
    public Snapshot(
        T0 value0,
        T1 value1,
        T2 value2,
        T3 value3,
        T4 value4,
        T5 value5,
        T6 value6,
        T7 value7,
        T8 value8,
        T9 value9,
        T10 value10,
        T11 value11,
        T12 value12,
        T13 value13,
        T14 value14,
        T15 value15,
        T16 value16,
        T17 value17,
        T18 value18,
        T19 value19,
        T20 value20,
        T21 value21,
        T22 value22,
        T23 value23,
        T24 value24,
        T25 value25,
        T26 value26,
        T27 value27,
        T28 value28,
        T29 value29)
    {
        _value0 = value0;
        _value1 = value1;
        _value2 = value2;
        _value3 = value3;
        _value4 = value4;
        _value5 = value5;
        _value6 = value6;
        _value7 = value7;
        _value8 = value8;
        _value9 = value9;
        _value10 = value10;
        _value11 = value11;
        _value12 = value12;
        _value13 = value13;
        _value14 = value14;
        _value15 = value15;
        _value16 = value16;
        _value17 = value17;
        _value18 = value18;
        _value19 = value19;
        _value20 = value20;
        _value21 = value21;
        _value22 = value22;
        _value23 = value23;
        _value24 = value24;
        _value25 = value25;
        _value26 = value26;
        _value27 = value27;
        _value28 = value28;
        _value29 = value29;
    }

    private T0 _value0;
    private T1 _value1;
    private T2 _value2;
    private T3 _value3;
    private T4 _value4;
    private T5 _value5;
    private T6 _value6;
    private T7 _value7;
    private T8 _value8;
    private T9 _value9;
    private T10 _value10;
    private T11 _value11;
    private T12 _value12;
    private T13 _value13;
    private T14 _value14;
    private T15 _value15;
    private T16 _value16;
    private T17 _value17;
    private T18 _value18;
    private T19 _value19;
    private T20 _value20;
    private T21 _value21;
    private T22 _value22;
    private T23 _value23;
    private T24 _value24;
    private T25 _value25;
    private T26 _value26;
    private T27 _value27;
    private T28 _value28;
    private T29 _value29;

    /// <summary>
    ///     This is an internal API that supports the Entity Framework Core infrastructure and not subject to
    ///     the same compatibility standards as public APIs. It may be changed or removed without notice in
    ///     any release. You should only use it directly in your code with extreme caution and knowing that
    ///     doing so can result in application failures when updating to a new Entity Framework Core release.
    /// </summary>
    public T GetValue<T>(int index)
        => ((Func<Snapshot<T0, T1, T2, T3, T4, T5, T6, T7, T8, T9, T10, T11, T12, T13, T14, T15, T16, T17, T18, T19, T20, T21, T22, T23,
            T24, T25, T26, T27, T28, T29>, T>)ValueReaders[index])(this);

    /// <summary>
    ///     This is an internal API that supports the Entity Framework Core infrastructure and not subject to
    ///     the same compatibility standards as public APIs. It may be changed or removed without notice in
    ///     any release. You should only use it directly in your code with extreme caution and knowing that
    ///     doing so can result in application failures when updating to a new Entity Framework Core release.
    /// </summary>
    public object? this[int index]
    {
        get => index switch
        {
            0 => _value0,
            1 => _value1,
            2 => _value2,
            3 => _value3,
            4 => _value4,
            5 => _value5,
            6 => _value6,
            7 => _value7,
            8 => _value8,
            9 => _value9,
            10 => _value10,
            11 => _value11,
            12 => _value12,
            13 => _value13,
            14 => _value14,
            15 => _value15,
            16 => _value16,
            17 => _value17,
            18 => _value18,
            19 => _value19,
            20 => _value20,
            21 => _value21,
            22 => _value22,
            23 => _value23,
            24 => _value24,
            25 => _value25,
            26 => _value26,
            27 => _value27,
            28 => _value28,
            29 => _value29,
            _ => throw new IndexOutOfRangeException()
        };
        set
        {
            switch (index)
            {
                case 0:
                    _value0 = (T0)value!;
                    break;
                case 1:
                    _value1 = (T1)value!;
                    break;
                case 2:
                    _value2 = (T2)value!;
                    break;
                case 3:
                    _value3 = (T3)value!;
                    break;
                case 4:
                    _value4 = (T4)value!;
                    break;
                case 5:
                    _value5 = (T5)value!;
                    break;
                case 6:
                    _value6 = (T6)value!;
                    break;
                case 7:
                    _value7 = (T7)value!;
                    break;
                case 8:
                    _value8 = (T8)value!;
                    break;
                case 9:
                    _value9 = (T9)value!;
                    break;
                case 10:
                    _value10 = (T10)value!;
                    break;
                case 11:
                    _value11 = (T11)value!;
                    break;
                case 12:
                    _value12 = (T12)value!;
                    break;
                case 13:
                    _value13 = (T13)value!;
                    break;
                case 14:
                    _value14 = (T14)value!;
                    break;
                case 15:
                    _value15 = (T15)value!;
                    break;
                case 16:
                    _value16 = (T16)value!;
                    break;
                case 17:
                    _value17 = (T17)value!;
                    break;
                case 18:
                    _value18 = (T18)value!;
                    break;
                case 19:
                    _value19 = (T19)value!;
                    break;
                case 20:
                    _value20 = (T20)value!;
                    break;
                case 21:
                    _value21 = (T21)value!;
                    break;
                case 22:
                    _value22 = (T22)value!;
                    break;
                case 23:
                    _value23 = (T23)value!;
                    break;
                case 24:
                    _value24 = (T24)value!;
                    break;
                case 25:
                    _value25 = (T25)value!;
                    break;
                case 26:
                    _value26 = (T26)value!;
                    break;
                case 27:
                    _value27 = (T27)value!;
                    break;
                case 28:
                    _value28 = (T28)value!;
                    break;
                case 29:
                    _value29 = (T29)value!;
                    break;
                default:
                    throw new IndexOutOfRangeException();
            }
        }
    }
}

/// <summary>
///     This is an internal API that supports the Entity Framework Core infrastructure and not subject to
///     the same compatibility standards as public APIs. It may be changed or removed without notice in
///     any release. You should only use it directly in your code with extreme caution and knowing that
///     doing so can result in application failures when updating to a new Entity Framework Core release.
/// </summary>
public sealed class Snapshot<T0, T1, T2, T3, T4, T5, T6, T7, T8, T9, T10, T11, T12, T13, T14, T15, T16, T17, T18, T19, T20, T21, T22,
        T23, T24, T25, T26, T27, T28>
    : ISnapshot
{
    private static readonly Delegate[] ValueReaders
        = Snapshot
            .CreateReaders<Snapshot<T0, T1, T2, T3, T4, T5, T6, T7, T8, T9, T10, T11, T12, T13, T14, T15, T16, T17, T18, T19, T20, T21,
                T22, T23, T24, T25, T26, T27, T28>>();

    /// <summary>
    ///     This is an internal API that supports the Entity Framework Core infrastructure and not subject to
    ///     the same compatibility standards as public APIs. It may be changed or removed without notice in
    ///     any release. You should only use it directly in your code with extreme caution and knowing that
    ///     doing so can result in application failures when updating to a new Entity Framework Core release.
    /// </summary>
    public Snapshot(
        T0 value0,
        T1 value1,
        T2 value2,
        T3 value3,
        T4 value4,
        T5 value5,
        T6 value6,
        T7 value7,
        T8 value8,
        T9 value9,
        T10 value10,
        T11 value11,
        T12 value12,
        T13 value13,
        T14 value14,
        T15 value15,
        T16 value16,
        T17 value17,
        T18 value18,
        T19 value19,
        T20 value20,
        T21 value21,
        T22 value22,
        T23 value23,
        T24 value24,
        T25 value25,
        T26 value26,
        T27 value27,
        T28 value28)
    {
        _value0 = value0;
        _value1 = value1;
        _value2 = value2;
        _value3 = value3;
        _value4 = value4;
        _value5 = value5;
        _value6 = value6;
        _value7 = value7;
        _value8 = value8;
        _value9 = value9;
        _value10 = value10;
        _value11 = value11;
        _value12 = value12;
        _value13 = value13;
        _value14 = value14;
        _value15 = value15;
        _value16 = value16;
        _value17 = value17;
        _value18 = value18;
        _value19 = value19;
        _value20 = value20;
        _value21 = value21;
        _value22 = value22;
        _value23 = value23;
        _value24 = value24;
        _value25 = value25;
        _value26 = value26;
        _value27 = value27;
        _value28 = value28;
    }

    private T0 _value0;
    private T1 _value1;
    private T2 _value2;
    private T3 _value3;
    private T4 _value4;
    private T5 _value5;
    private T6 _value6;
    private T7 _value7;
    private T8 _value8;
    private T9 _value9;
    private T10 _value10;
    private T11 _value11;
    private T12 _value12;
    private T13 _value13;
    private T14 _value14;
    private T15 _value15;
    private T16 _value16;
    private T17 _value17;
    private T18 _value18;
    private T19 _value19;
    private T20 _value20;
    private T21 _value21;
    private T22 _value22;
    private T23 _value23;
    private T24 _value24;
    private T25 _value25;
    private T26 _value26;
    private T27 _value27;
    private T28 _value28;

    /// <summary>
    ///     This is an internal API that supports the Entity Framework Core infrastructure and not subject to
    ///     the same compatibility standards as public APIs. It may be changed or removed without notice in
    ///     any release. You should only use it directly in your code with extreme caution and knowing that
    ///     doing so can result in application failures when updating to a new Entity Framework Core release.
    /// </summary>
    public T GetValue<T>(int index)
        => ((Func<Snapshot<T0, T1, T2, T3, T4, T5, T6, T7, T8, T9, T10, T11, T12, T13, T14, T15, T16, T17, T18, T19, T20, T21, T22, T23,
            T24, T25, T26, T27, T28>, T>)ValueReaders[index])(this);

    /// <summary>
    ///     This is an internal API that supports the Entity Framework Core infrastructure and not subject to
    ///     the same compatibility standards as public APIs. It may be changed or removed without notice in
    ///     any release. You should only use it directly in your code with extreme caution and knowing that
    ///     doing so can result in application failures when updating to a new Entity Framework Core release.
    /// </summary>
    public object? this[int index]
    {
        get => index switch
        {
            0 => _value0,
            1 => _value1,
            2 => _value2,
            3 => _value3,
            4 => _value4,
            5 => _value5,
            6 => _value6,
            7 => _value7,
            8 => _value8,
            9 => _value9,
            10 => _value10,
            11 => _value11,
            12 => _value12,
            13 => _value13,
            14 => _value14,
            15 => _value15,
            16 => _value16,
            17 => _value17,
            18 => _value18,
            19 => _value19,
            20 => _value20,
            21 => _value21,
            22 => _value22,
            23 => _value23,
            24 => _value24,
            25 => _value25,
            26 => _value26,
            27 => _value27,
            28 => _value28,
            _ => throw new IndexOutOfRangeException()
        };
        set
        {
            switch (index)
            {
                case 0:
                    _value0 = (T0)value!;
                    break;
                case 1:
                    _value1 = (T1)value!;
                    break;
                case 2:
                    _value2 = (T2)value!;
                    break;
                case 3:
                    _value3 = (T3)value!;
                    break;
                case 4:
                    _value4 = (T4)value!;
                    break;
                case 5:
                    _value5 = (T5)value!;
                    break;
                case 6:
                    _value6 = (T6)value!;
                    break;
                case 7:
                    _value7 = (T7)value!;
                    break;
                case 8:
                    _value8 = (T8)value!;
                    break;
                case 9:
                    _value9 = (T9)value!;
                    break;
                case 10:
                    _value10 = (T10)value!;
                    break;
                case 11:
                    _value11 = (T11)value!;
                    break;
                case 12:
                    _value12 = (T12)value!;
                    break;
                case 13:
                    _value13 = (T13)value!;
                    break;
                case 14:
                    _value14 = (T14)value!;
                    break;
                case 15:
                    _value15 = (T15)value!;
                    break;
                case 16:
                    _value16 = (T16)value!;
                    break;
                case 17:
                    _value17 = (T17)value!;
                    break;
                case 18:
                    _value18 = (T18)value!;
                    break;
                case 19:
                    _value19 = (T19)value!;
                    break;
                case 20:
                    _value20 = (T20)value!;
                    break;
                case 21:
                    _value21 = (T21)value!;
                    break;
                case 22:
                    _value22 = (T22)value!;
                    break;
                case 23:
                    _value23 = (T23)value!;
                    break;
                case 24:
                    _value24 = (T24)value!;
                    break;
                case 25:
                    _value25 = (T25)value!;
                    break;
                case 26:
                    _value26 = (T26)value!;
                    break;
                case 27:
                    _value27 = (T27)value!;
                    break;
                case 28:
                    _value28 = (T28)value!;
                    break;
                default:
                    throw new IndexOutOfRangeException();
            }
        }
    }
}

/// <summary>
///     This is an internal API that supports the Entity Framework Core infrastructure and not subject to
///     the same compatibility standards as public APIs. It may be changed or removed without notice in
///     any release. You should only use it directly in your code with extreme caution and knowing that
///     doing so can result in application failures when updating to a new Entity Framework Core release.
/// </summary>
public sealed class Snapshot<T0, T1, T2, T3, T4, T5, T6, T7, T8, T9, T10, T11, T12, T13, T14, T15, T16, T17, T18, T19, T20, T21, T22,
        T23, T24, T25, T26, T27>
    : ISnapshot
{
    private static readonly Delegate[] ValueReaders
        = Snapshot
            .CreateReaders<Snapshot<T0, T1, T2, T3, T4, T5, T6, T7, T8, T9, T10, T11, T12, T13, T14, T15, T16, T17, T18, T19, T20, T21,
                T22, T23, T24, T25, T26, T27>>();

    /// <summary>
    ///     This is an internal API that supports the Entity Framework Core infrastructure and not subject to
    ///     the same compatibility standards as public APIs. It may be changed or removed without notice in
    ///     any release. You should only use it directly in your code with extreme caution and knowing that
    ///     doing so can result in application failures when updating to a new Entity Framework Core release.
    /// </summary>
    public Snapshot(
        T0 value0,
        T1 value1,
        T2 value2,
        T3 value3,
        T4 value4,
        T5 value5,
        T6 value6,
        T7 value7,
        T8 value8,
        T9 value9,
        T10 value10,
        T11 value11,
        T12 value12,
        T13 value13,
        T14 value14,
        T15 value15,
        T16 value16,
        T17 value17,
        T18 value18,
        T19 value19,
        T20 value20,
        T21 value21,
        T22 value22,
        T23 value23,
        T24 value24,
        T25 value25,
        T26 value26,
        T27 value27)
    {
        _value0 = value0;
        _value1 = value1;
        _value2 = value2;
        _value3 = value3;
        _value4 = value4;
        _value5 = value5;
        _value6 = value6;
        _value7 = value7;
        _value8 = value8;
        _value9 = value9;
        _value10 = value10;
        _value11 = value11;
        _value12 = value12;
        _value13 = value13;
        _value14 = value14;
        _value15 = value15;
        _value16 = value16;
        _value17 = value17;
        _value18 = value18;
        _value19 = value19;
        _value20 = value20;
        _value21 = value21;
        _value22 = value22;
        _value23 = value23;
        _value24 = value24;
        _value25 = value25;
        _value26 = value26;
        _value27 = value27;
    }

    private T0 _value0;
    private T1 _value1;
    private T2 _value2;
    private T3 _value3;
    private T4 _value4;
    private T5 _value5;
    private T6 _value6;
    private T7 _value7;
    private T8 _value8;
    private T9 _value9;
    private T10 _value10;
    private T11 _value11;
    private T12 _value12;
    private T13 _value13;
    private T14 _value14;
    private T15 _value15;
    private T16 _value16;
    private T17 _value17;
    private T18 _value18;
    private T19 _value19;
    private T20 _value20;
    private T21 _value21;
    private T22 _value22;
    private T23 _value23;
    private T24 _value24;
    private T25 _value25;
    private T26 _value26;
    private T27 _value27;

    /// <summary>
    ///     This is an internal API that supports the Entity Framework Core infrastructure and not subject to
    ///     the same compatibility standards as public APIs. It may be changed or removed without notice in
    ///     any release. You should only use it directly in your code with extreme caution and knowing that
    ///     doing so can result in application failures when updating to a new Entity Framework Core release.
    /// </summary>
    public T GetValue<T>(int index)
        => ((Func<Snapshot<T0, T1, T2, T3, T4, T5, T6, T7, T8, T9, T10, T11, T12, T13, T14, T15, T16, T17, T18, T19, T20, T21, T22, T23,
            T24, T25, T26, T27>, T>)ValueReaders[index])(this);

    /// <summary>
    ///     This is an internal API that supports the Entity Framework Core infrastructure and not subject to
    ///     the same compatibility standards as public APIs. It may be changed or removed without notice in
    ///     any release. You should only use it directly in your code with extreme caution and knowing that
    ///     doing so can result in application failures when updating to a new Entity Framework Core release.
    /// </summary>
    public object? this[int index]
    {
        get => index switch
        {
            0 => _value0,
            1 => _value1,
            2 => _value2,
            3 => _value3,
            4 => _value4,
            5 => _value5,
            6 => _value6,
            7 => _value7,
            8 => _value8,
            9 => _value9,
            10 => _value10,
            11 => _value11,
            12 => _value12,
            13 => _value13,
            14 => _value14,
            15 => _value15,
            16 => _value16,
            17 => _value17,
            18 => _value18,
            19 => _value19,
            20 => _value20,
            21 => _value21,
            22 => _value22,
            23 => _value23,
            24 => _value24,
            25 => _value25,
            26 => _value26,
            27 => _value27,
            _ => throw new IndexOutOfRangeException()
        };
        set
        {
            switch (index)
            {
                case 0:
                    _value0 = (T0)value!;
                    break;
                case 1:
                    _value1 = (T1)value!;
                    break;
                case 2:
                    _value2 = (T2)value!;
                    break;
                case 3:
                    _value3 = (T3)value!;
                    break;
                case 4:
                    _value4 = (T4)value!;
                    break;
                case 5:
                    _value5 = (T5)value!;
                    break;
                case 6:
                    _value6 = (T6)value!;
                    break;
                case 7:
                    _value7 = (T7)value!;
                    break;
                case 8:
                    _value8 = (T8)value!;
                    break;
                case 9:
                    _value9 = (T9)value!;
                    break;
                case 10:
                    _value10 = (T10)value!;
                    break;
                case 11:
                    _value11 = (T11)value!;
                    break;
                case 12:
                    _value12 = (T12)value!;
                    break;
                case 13:
                    _value13 = (T13)value!;
                    break;
                case 14:
                    _value14 = (T14)value!;
                    break;
                case 15:
                    _value15 = (T15)value!;
                    break;
                case 16:
                    _value16 = (T16)value!;
                    break;
                case 17:
                    _value17 = (T17)value!;
                    break;
                case 18:
                    _value18 = (T18)value!;
                    break;
                case 19:
                    _value19 = (T19)value!;
                    break;
                case 20:
                    _value20 = (T20)value!;
                    break;
                case 21:
                    _value21 = (T21)value!;
                    break;
                case 22:
                    _value22 = (T22)value!;
                    break;
                case 23:
                    _value23 = (T23)value!;
                    break;
                case 24:
                    _value24 = (T24)value!;
                    break;
                case 25:
                    _value25 = (T25)value!;
                    break;
                case 26:
                    _value26 = (T26)value!;
                    break;
                case 27:
                    _value27 = (T27)value!;
                    break;
                default:
                    throw new IndexOutOfRangeException();
            }
        }
    }
}

/// <summary>
///     This is an internal API that supports the Entity Framework Core infrastructure and not subject to
///     the same compatibility standards as public APIs. It may be changed or removed without notice in
///     any release. You should only use it directly in your code with extreme caution and knowing that
///     doing so can result in application failures when updating to a new Entity Framework Core release.
/// </summary>
public sealed class Snapshot<T0, T1, T2, T3, T4, T5, T6, T7, T8, T9, T10, T11, T12, T13, T14, T15, T16, T17, T18, T19, T20, T21, T22,
        T23, T24, T25, T26>
    : ISnapshot
{
    private static readonly Delegate[] ValueReaders
        = Snapshot
            .CreateReaders<Snapshot<T0, T1, T2, T3, T4, T5, T6, T7, T8, T9, T10, T11, T12, T13, T14, T15, T16, T17, T18, T19, T20, T21,
                T22, T23, T24, T25, T26>>();

    /// <summary>
    ///     This is an internal API that supports the Entity Framework Core infrastructure and not subject to
    ///     the same compatibility standards as public APIs. It may be changed or removed without notice in
    ///     any release. You should only use it directly in your code with extreme caution and knowing that
    ///     doing so can result in application failures when updating to a new Entity Framework Core release.
    /// </summary>
    public Snapshot(
        T0 value0,
        T1 value1,
        T2 value2,
        T3 value3,
        T4 value4,
        T5 value5,
        T6 value6,
        T7 value7,
        T8 value8,
        T9 value9,
        T10 value10,
        T11 value11,
        T12 value12,
        T13 value13,
        T14 value14,
        T15 value15,
        T16 value16,
        T17 value17,
        T18 value18,
        T19 value19,
        T20 value20,
        T21 value21,
        T22 value22,
        T23 value23,
        T24 value24,
        T25 value25,
        T26 value26)
    {
        _value0 = value0;
        _value1 = value1;
        _value2 = value2;
        _value3 = value3;
        _value4 = value4;
        _value5 = value5;
        _value6 = value6;
        _value7 = value7;
        _value8 = value8;
        _value9 = value9;
        _value10 = value10;
        _value11 = value11;
        _value12 = value12;
        _value13 = value13;
        _value14 = value14;
        _value15 = value15;
        _value16 = value16;
        _value17 = value17;
        _value18 = value18;
        _value19 = value19;
        _value20 = value20;
        _value21 = value21;
        _value22 = value22;
        _value23 = value23;
        _value24 = value24;
        _value25 = value25;
        _value26 = value26;
    }

    private T0 _value0;
    private T1 _value1;
    private T2 _value2;
    private T3 _value3;
    private T4 _value4;
    private T5 _value5;
    private T6 _value6;
    private T7 _value7;
    private T8 _value8;
    private T9 _value9;
    private T10 _value10;
    private T11 _value11;
    private T12 _value12;
    private T13 _value13;
    private T14 _value14;
    private T15 _value15;
    private T16 _value16;
    private T17 _value17;
    private T18 _value18;
    private T19 _value19;
    private T20 _value20;
    private T21 _value21;
    private T22 _value22;
    private T23 _value23;
    private T24 _value24;
    private T25 _value25;
    private T26 _value26;

    /// <summary>
    ///     This is an internal API that supports the Entity Framework Core infrastructure and not subject to
    ///     the same compatibility standards as public APIs. It may be changed or removed without notice in
    ///     any release. You should only use it directly in your code with extreme caution and knowing that
    ///     doing so can result in application failures when updating to a new Entity Framework Core release.
    /// </summary>
    public T GetValue<T>(int index)
        => ((Func<Snapshot<T0, T1, T2, T3, T4, T5, T6, T7, T8, T9, T10, T11, T12, T13, T14, T15, T16, T17, T18, T19, T20, T21, T22, T23,
            T24, T25, T26>, T>)ValueReaders[index])(this);

    /// <summary>
    ///     This is an internal API that supports the Entity Framework Core infrastructure and not subject to
    ///     the same compatibility standards as public APIs. It may be changed or removed without notice in
    ///     any release. You should only use it directly in your code with extreme caution and knowing that
    ///     doing so can result in application failures when updating to a new Entity Framework Core release.
    /// </summary>
    public object? this[int index]
    {
        get => index switch
        {
            0 => _value0,
            1 => _value1,
            2 => _value2,
            3 => _value3,
            4 => _value4,
            5 => _value5,
            6 => _value6,
            7 => _value7,
            8 => _value8,
            9 => _value9,
            10 => _value10,
            11 => _value11,
            12 => _value12,
            13 => _value13,
            14 => _value14,
            15 => _value15,
            16 => _value16,
            17 => _value17,
            18 => _value18,
            19 => _value19,
            20 => _value20,
            21 => _value21,
            22 => _value22,
            23 => _value23,
            24 => _value24,
            25 => _value25,
            26 => _value26,
            _ => throw new IndexOutOfRangeException()
        };
        set
        {
            switch (index)
            {
                case 0:
                    _value0 = (T0)value!;
                    break;
                case 1:
                    _value1 = (T1)value!;
                    break;
                case 2:
                    _value2 = (T2)value!;
                    break;
                case 3:
                    _value3 = (T3)value!;
                    break;
                case 4:
                    _value4 = (T4)value!;
                    break;
                case 5:
                    _value5 = (T5)value!;
                    break;
                case 6:
                    _value6 = (T6)value!;
                    break;
                case 7:
                    _value7 = (T7)value!;
                    break;
                case 8:
                    _value8 = (T8)value!;
                    break;
                case 9:
                    _value9 = (T9)value!;
                    break;
                case 10:
                    _value10 = (T10)value!;
                    break;
                case 11:
                    _value11 = (T11)value!;
                    break;
                case 12:
                    _value12 = (T12)value!;
                    break;
                case 13:
                    _value13 = (T13)value!;
                    break;
                case 14:
                    _value14 = (T14)value!;
                    break;
                case 15:
                    _value15 = (T15)value!;
                    break;
                case 16:
                    _value16 = (T16)value!;
                    break;
                case 17:
                    _value17 = (T17)value!;
                    break;
                case 18:
                    _value18 = (T18)value!;
                    break;
                case 19:
                    _value19 = (T19)value!;
                    break;
                case 20:
                    _value20 = (T20)value!;
                    break;
                case 21:
                    _value21 = (T21)value!;
                    break;
                case 22:
                    _value22 = (T22)value!;
                    break;
                case 23:
                    _value23 = (T23)value!;
                    break;
                case 24:
                    _value24 = (T24)value!;
                    break;
                case 25:
                    _value25 = (T25)value!;
                    break;
                case 26:
                    _value26 = (T26)value!;
                    break;
                default:
                    throw new IndexOutOfRangeException();
            }
        }
    }
}

/// <summary>
///     This is an internal API that supports the Entity Framework Core infrastructure and not subject to
///     the same compatibility standards as public APIs. It may be changed or removed without notice in
///     any release. You should only use it directly in your code with extreme caution and knowing that
///     doing so can result in application failures when updating to a new Entity Framework Core release.
/// </summary>
public sealed class Snapshot<T0, T1, T2, T3, T4, T5, T6, T7, T8, T9, T10, T11, T12, T13, T14, T15, T16, T17, T18, T19, T20, T21, T22,
        T23, T24, T25>
    : ISnapshot
{
    private static readonly Delegate[] ValueReaders
        = Snapshot
            .CreateReaders<Snapshot<T0, T1, T2, T3, T4, T5, T6, T7, T8, T9, T10, T11, T12, T13, T14, T15, T16, T17, T18, T19, T20, T21,
                T22, T23, T24, T25>>();

    /// <summary>
    ///     This is an internal API that supports the Entity Framework Core infrastructure and not subject to
    ///     the same compatibility standards as public APIs. It may be changed or removed without notice in
    ///     any release. You should only use it directly in your code with extreme caution and knowing that
    ///     doing so can result in application failures when updating to a new Entity Framework Core release.
    /// </summary>
    public Snapshot(
        T0 value0,
        T1 value1,
        T2 value2,
        T3 value3,
        T4 value4,
        T5 value5,
        T6 value6,
        T7 value7,
        T8 value8,
        T9 value9,
        T10 value10,
        T11 value11,
        T12 value12,
        T13 value13,
        T14 value14,
        T15 value15,
        T16 value16,
        T17 value17,
        T18 value18,
        T19 value19,
        T20 value20,
        T21 value21,
        T22 value22,
        T23 value23,
        T24 value24,
        T25 value25)
    {
        _value0 = value0;
        _value1 = value1;
        _value2 = value2;
        _value3 = value3;
        _value4 = value4;
        _value5 = value5;
        _value6 = value6;
        _value7 = value7;
        _value8 = value8;
        _value9 = value9;
        _value10 = value10;
        _value11 = value11;
        _value12 = value12;
        _value13 = value13;
        _value14 = value14;
        _value15 = value15;
        _value16 = value16;
        _value17 = value17;
        _value18 = value18;
        _value19 = value19;
        _value20 = value20;
        _value21 = value21;
        _value22 = value22;
        _value23 = value23;
        _value24 = value24;
        _value25 = value25;
    }

    private T0 _value0;
    private T1 _value1;
    private T2 _value2;
    private T3 _value3;
    private T4 _value4;
    private T5 _value5;
    private T6 _value6;
    private T7 _value7;
    private T8 _value8;
    private T9 _value9;
    private T10 _value10;
    private T11 _value11;
    private T12 _value12;
    private T13 _value13;
    private T14 _value14;
    private T15 _value15;
    private T16 _value16;
    private T17 _value17;
    private T18 _value18;
    private T19 _value19;
    private T20 _value20;
    private T21 _value21;
    private T22 _value22;
    private T23 _value23;
    private T24 _value24;
    private T25 _value25;

    /// <summary>
    ///     This is an internal API that supports the Entity Framework Core infrastructure and not subject to
    ///     the same compatibility standards as public APIs. It may be changed or removed without notice in
    ///     any release. You should only use it directly in your code with extreme caution and knowing that
    ///     doing so can result in application failures when updating to a new Entity Framework Core release.
    /// </summary>
    public T GetValue<T>(int index)
        => ((Func<Snapshot<T0, T1, T2, T3, T4, T5, T6, T7, T8, T9, T10, T11, T12, T13, T14, T15, T16, T17, T18, T19, T20, T21, T22, T23,
            T24, T25>, T>)ValueReaders[index])(this);

    /// <summary>
    ///     This is an internal API that supports the Entity Framework Core infrastructure and not subject to
    ///     the same compatibility standards as public APIs. It may be changed or removed without notice in
    ///     any release. You should only use it directly in your code with extreme caution and knowing that
    ///     doing so can result in application failures when updating to a new Entity Framework Core release.
    /// </summary>
    public object? this[int index]
    {
        get => index switch
        {
            0 => _value0,
            1 => _value1,
            2 => _value2,
            3 => _value3,
            4 => _value4,
            5 => _value5,
            6 => _value6,
            7 => _value7,
            8 => _value8,
            9 => _value9,
            10 => _value10,
            11 => _value11,
            12 => _value12,
            13 => _value13,
            14 => _value14,
            15 => _value15,
            16 => _value16,
            17 => _value17,
            18 => _value18,
            19 => _value19,
            20 => _value20,
            21 => _value21,
            22 => _value22,
            23 => _value23,
            24 => _value24,
            25 => _value25,
            _ => throw new IndexOutOfRangeException()
        };
        set
        {
            switch (index)
            {
                case 0:
                    _value0 = (T0)value!;
                    break;
                case 1:
                    _value1 = (T1)value!;
                    break;
                case 2:
                    _value2 = (T2)value!;
                    break;
                case 3:
                    _value3 = (T3)value!;
                    break;
                case 4:
                    _value4 = (T4)value!;
                    break;
                case 5:
                    _value5 = (T5)value!;
                    break;
                case 6:
                    _value6 = (T6)value!;
                    break;
                case 7:
                    _value7 = (T7)value!;
                    break;
                case 8:
                    _value8 = (T8)value!;
                    break;
                case 9:
                    _value9 = (T9)value!;
                    break;
                case 10:
                    _value10 = (T10)value!;
                    break;
                case 11:
                    _value11 = (T11)value!;
                    break;
                case 12:
                    _value12 = (T12)value!;
                    break;
                case 13:
                    _value13 = (T13)value!;
                    break;
                case 14:
                    _value14 = (T14)value!;
                    break;
                case 15:
                    _value15 = (T15)value!;
                    break;
                case 16:
                    _value16 = (T16)value!;
                    break;
                case 17:
                    _value17 = (T17)value!;
                    break;
                case 18:
                    _value18 = (T18)value!;
                    break;
                case 19:
                    _value19 = (T19)value!;
                    break;
                case 20:
                    _value20 = (T20)value!;
                    break;
                case 21:
                    _value21 = (T21)value!;
                    break;
                case 22:
                    _value22 = (T22)value!;
                    break;
                case 23:
                    _value23 = (T23)value!;
                    break;
                case 24:
                    _value24 = (T24)value!;
                    break;
                case 25:
                    _value25 = (T25)value!;
                    break;
                default:
                    throw new IndexOutOfRangeException();
            }
        }
    }
}

/// <summary>
///     This is an internal API that supports the Entity Framework Core infrastructure and not subject to
///     the same compatibility standards as public APIs. It may be changed or removed without notice in
///     any release. You should only use it directly in your code with extreme caution and knowing that
///     doing so can result in application failures when updating to a new Entity Framework Core release.
/// </summary>
public sealed class Snapshot<T0, T1, T2, T3, T4, T5, T6, T7, T8, T9, T10, T11, T12, T13, T14, T15, T16, T17, T18, T19, T20, T21, T22,
        T23, T24>
    : ISnapshot
{
    private static readonly Delegate[] ValueReaders
        = Snapshot
            .CreateReaders<Snapshot<T0, T1, T2, T3, T4, T5, T6, T7, T8, T9, T10, T11, T12, T13, T14, T15, T16, T17, T18, T19, T20, T21,
                T22, T23, T24>>();

    /// <summary>
    ///     This is an internal API that supports the Entity Framework Core infrastructure and not subject to
    ///     the same compatibility standards as public APIs. It may be changed or removed without notice in
    ///     any release. You should only use it directly in your code with extreme caution and knowing that
    ///     doing so can result in application failures when updating to a new Entity Framework Core release.
    /// </summary>
    public Snapshot(
        T0 value0,
        T1 value1,
        T2 value2,
        T3 value3,
        T4 value4,
        T5 value5,
        T6 value6,
        T7 value7,
        T8 value8,
        T9 value9,
        T10 value10,
        T11 value11,
        T12 value12,
        T13 value13,
        T14 value14,
        T15 value15,
        T16 value16,
        T17 value17,
        T18 value18,
        T19 value19,
        T20 value20,
        T21 value21,
        T22 value22,
        T23 value23,
        T24 value24)
    {
        _value0 = value0;
        _value1 = value1;
        _value2 = value2;
        _value3 = value3;
        _value4 = value4;
        _value5 = value5;
        _value6 = value6;
        _value7 = value7;
        _value8 = value8;
        _value9 = value9;
        _value10 = value10;
        _value11 = value11;
        _value12 = value12;
        _value13 = value13;
        _value14 = value14;
        _value15 = value15;
        _value16 = value16;
        _value17 = value17;
        _value18 = value18;
        _value19 = value19;
        _value20 = value20;
        _value21 = value21;
        _value22 = value22;
        _value23 = value23;
        _value24 = value24;
    }

    private T0 _value0;
    private T1 _value1;
    private T2 _value2;
    private T3 _value3;
    private T4 _value4;
    private T5 _value5;
    private T6 _value6;
    private T7 _value7;
    private T8 _value8;
    private T9 _value9;
    private T10 _value10;
    private T11 _value11;
    private T12 _value12;
    private T13 _value13;
    private T14 _value14;
    private T15 _value15;
    private T16 _value16;
    private T17 _value17;
    private T18 _value18;
    private T19 _value19;
    private T20 _value20;
    private T21 _value21;
    private T22 _value22;
    private T23 _value23;
    private T24 _value24;

    /// <summary>
    ///     This is an internal API that supports the Entity Framework Core infrastructure and not subject to
    ///     the same compatibility standards as public APIs. It may be changed or removed without notice in
    ///     any release. You should only use it directly in your code with extreme caution and knowing that
    ///     doing so can result in application failures when updating to a new Entity Framework Core release.
    /// </summary>
    public T GetValue<T>(int index)
        => ((Func<Snapshot<T0, T1, T2, T3, T4, T5, T6, T7, T8, T9, T10, T11, T12, T13, T14, T15, T16, T17, T18, T19, T20, T21, T22, T23,
            T24>, T>)ValueReaders[index])(this);

    /// <summary>
    ///     This is an internal API that supports the Entity Framework Core infrastructure and not subject to
    ///     the same compatibility standards as public APIs. It may be changed or removed without notice in
    ///     any release. You should only use it directly in your code with extreme caution and knowing that
    ///     doing so can result in application failures when updating to a new Entity Framework Core release.
    /// </summary>
    public object? this[int index]
    {
        get => index switch
        {
            0 => _value0,
            1 => _value1,
            2 => _value2,
            3 => _value3,
            4 => _value4,
            5 => _value5,
            6 => _value6,
            7 => _value7,
            8 => _value8,
            9 => _value9,
            10 => _value10,
            11 => _value11,
            12 => _value12,
            13 => _value13,
            14 => _value14,
            15 => _value15,
            16 => _value16,
            17 => _value17,
            18 => _value18,
            19 => _value19,
            20 => _value20,
            21 => _value21,
            22 => _value22,
            23 => _value23,
            24 => _value24,
            _ => throw new IndexOutOfRangeException()
        };
        set
        {
            switch (index)
            {
                case 0:
                    _value0 = (T0)value!;
                    break;
                case 1:
                    _value1 = (T1)value!;
                    break;
                case 2:
                    _value2 = (T2)value!;
                    break;
                case 3:
                    _value3 = (T3)value!;
                    break;
                case 4:
                    _value4 = (T4)value!;
                    break;
                case 5:
                    _value5 = (T5)value!;
                    break;
                case 6:
                    _value6 = (T6)value!;
                    break;
                case 7:
                    _value7 = (T7)value!;
                    break;
                case 8:
                    _value8 = (T8)value!;
                    break;
                case 9:
                    _value9 = (T9)value!;
                    break;
                case 10:
                    _value10 = (T10)value!;
                    break;
                case 11:
                    _value11 = (T11)value!;
                    break;
                case 12:
                    _value12 = (T12)value!;
                    break;
                case 13:
                    _value13 = (T13)value!;
                    break;
                case 14:
                    _value14 = (T14)value!;
                    break;
                case 15:
                    _value15 = (T15)value!;
                    break;
                case 16:
                    _value16 = (T16)value!;
                    break;
                case 17:
                    _value17 = (T17)value!;
                    break;
                case 18:
                    _value18 = (T18)value!;
                    break;
                case 19:
                    _value19 = (T19)value!;
                    break;
                case 20:
                    _value20 = (T20)value!;
                    break;
                case 21:
                    _value21 = (T21)value!;
                    break;
                case 22:
                    _value22 = (T22)value!;
                    break;
                case 23:
                    _value23 = (T23)value!;
                    break;
                case 24:
                    _value24 = (T24)value!;
                    break;
                default:
                    throw new IndexOutOfRangeException();
            }
        }
    }
}

/// <summary>
///     This is an internal API that supports the Entity Framework Core infrastructure and not subject to
///     the same compatibility standards as public APIs. It may be changed or removed without notice in
///     any release. You should only use it directly in your code with extreme caution and knowing that
///     doing so can result in application failures when updating to a new Entity Framework Core release.
/// </summary>
public sealed class Snapshot<T0, T1, T2, T3, T4, T5, T6, T7, T8, T9, T10, T11, T12, T13, T14, T15, T16, T17, T18, T19, T20, T21, T22,
        T23>
    : ISnapshot
{
    private static readonly Delegate[] ValueReaders
        = Snapshot
            .CreateReaders<Snapshot<T0, T1, T2, T3, T4, T5, T6, T7, T8, T9, T10, T11, T12, T13, T14, T15, T16, T17, T18, T19, T20, T21,
                T22, T23>>();

    /// <summary>
    ///     This is an internal API that supports the Entity Framework Core infrastructure and not subject to
    ///     the same compatibility standards as public APIs. It may be changed or removed without notice in
    ///     any release. You should only use it directly in your code with extreme caution and knowing that
    ///     doing so can result in application failures when updating to a new Entity Framework Core release.
    /// </summary>
    public Snapshot(
        T0 value0,
        T1 value1,
        T2 value2,
        T3 value3,
        T4 value4,
        T5 value5,
        T6 value6,
        T7 value7,
        T8 value8,
        T9 value9,
        T10 value10,
        T11 value11,
        T12 value12,
        T13 value13,
        T14 value14,
        T15 value15,
        T16 value16,
        T17 value17,
        T18 value18,
        T19 value19,
        T20 value20,
        T21 value21,
        T22 value22,
        T23 value23)
    {
        _value0 = value0;
        _value1 = value1;
        _value2 = value2;
        _value3 = value3;
        _value4 = value4;
        _value5 = value5;
        _value6 = value6;
        _value7 = value7;
        _value8 = value8;
        _value9 = value9;
        _value10 = value10;
        _value11 = value11;
        _value12 = value12;
        _value13 = value13;
        _value14 = value14;
        _value15 = value15;
        _value16 = value16;
        _value17 = value17;
        _value18 = value18;
        _value19 = value19;
        _value20 = value20;
        _value21 = value21;
        _value22 = value22;
        _value23 = value23;
    }

    private T0 _value0;
    private T1 _value1;
    private T2 _value2;
    private T3 _value3;
    private T4 _value4;
    private T5 _value5;
    private T6 _value6;
    private T7 _value7;
    private T8 _value8;
    private T9 _value9;
    private T10 _value10;
    private T11 _value11;
    private T12 _value12;
    private T13 _value13;
    private T14 _value14;
    private T15 _value15;
    private T16 _value16;
    private T17 _value17;
    private T18 _value18;
    private T19 _value19;
    private T20 _value20;
    private T21 _value21;
    private T22 _value22;
    private T23 _value23;

    /// <summary>
    ///     This is an internal API that supports the Entity Framework Core infrastructure and not subject to
    ///     the same compatibility standards as public APIs. It may be changed or removed without notice in
    ///     any release. You should only use it directly in your code with extreme caution and knowing that
    ///     doing so can result in application failures when updating to a new Entity Framework Core release.
    /// </summary>
    public T GetValue<T>(int index)
        => ((Func<Snapshot<T0, T1, T2, T3, T4, T5, T6, T7, T8, T9, T10, T11, T12, T13, T14, T15, T16, T17, T18, T19, T20, T21, T22, T23>
            , T>)ValueReaders[index])(this);

    /// <summary>
    ///     This is an internal API that supports the Entity Framework Core infrastructure and not subject to
    ///     the same compatibility standards as public APIs. It may be changed or removed without notice in
    ///     any release. You should only use it directly in your code with extreme caution and knowing that
    ///     doing so can result in application failures when updating to a new Entity Framework Core release.
    /// </summary>
    public object? this[int index]
    {
        get => index switch
        {
            0 => _value0,
            1 => _value1,
            2 => _value2,
            3 => _value3,
            4 => _value4,
            5 => _value5,
            6 => _value6,
            7 => _value7,
            8 => _value8,
            9 => _value9,
            10 => _value10,
            11 => _value11,
            12 => _value12,
            13 => _value13,
            14 => _value14,
            15 => _value15,
            16 => _value16,
            17 => _value17,
            18 => _value18,
            19 => _value19,
            20 => _value20,
            21 => _value21,
            22 => _value22,
            23 => _value23,
            _ => throw new IndexOutOfRangeException()
        };
        set
        {
            switch (index)
            {
                case 0:
                    _value0 = (T0)value!;
                    break;
                case 1:
                    _value1 = (T1)value!;
                    break;
                case 2:
                    _value2 = (T2)value!;
                    break;
                case 3:
                    _value3 = (T3)value!;
                    break;
                case 4:
                    _value4 = (T4)value!;
                    break;
                case 5:
                    _value5 = (T5)value!;
                    break;
                case 6:
                    _value6 = (T6)value!;
                    break;
                case 7:
                    _value7 = (T7)value!;
                    break;
                case 8:
                    _value8 = (T8)value!;
                    break;
                case 9:
                    _value9 = (T9)value!;
                    break;
                case 10:
                    _value10 = (T10)value!;
                    break;
                case 11:
                    _value11 = (T11)value!;
                    break;
                case 12:
                    _value12 = (T12)value!;
                    break;
                case 13:
                    _value13 = (T13)value!;
                    break;
                case 14:
                    _value14 = (T14)value!;
                    break;
                case 15:
                    _value15 = (T15)value!;
                    break;
                case 16:
                    _value16 = (T16)value!;
                    break;
                case 17:
                    _value17 = (T17)value!;
                    break;
                case 18:
                    _value18 = (T18)value!;
                    break;
                case 19:
                    _value19 = (T19)value!;
                    break;
                case 20:
                    _value20 = (T20)value!;
                    break;
                case 21:
                    _value21 = (T21)value!;
                    break;
                case 22:
                    _value22 = (T22)value!;
                    break;
                case 23:
                    _value23 = (T23)value!;
                    break;
                default:
                    throw new IndexOutOfRangeException();
            }
        }
    }
}

/// <summary>
///     This is an internal API that supports the Entity Framework Core infrastructure and not subject to
///     the same compatibility standards as public APIs. It may be changed or removed without notice in
///     any release. You should only use it directly in your code with extreme caution and knowing that
///     doing so can result in application failures when updating to a new Entity Framework Core release.
/// </summary>
public sealed class Snapshot<T0, T1, T2, T3, T4, T5, T6, T7, T8, T9, T10, T11, T12, T13, T14, T15, T16, T17, T18, T19, T20, T21, T22>
    : ISnapshot
{
    private static readonly Delegate[] ValueReaders
        = Snapshot
            .CreateReaders<Snapshot<T0, T1, T2, T3, T4, T5, T6, T7, T8, T9, T10, T11, T12, T13, T14, T15, T16, T17, T18, T19, T20, T21,
                T22>>();

    /// <summary>
    ///     This is an internal API that supports the Entity Framework Core infrastructure and not subject to
    ///     the same compatibility standards as public APIs. It may be changed or removed without notice in
    ///     any release. You should only use it directly in your code with extreme caution and knowing that
    ///     doing so can result in application failures when updating to a new Entity Framework Core release.
    /// </summary>
    public Snapshot(
        T0 value0,
        T1 value1,
        T2 value2,
        T3 value3,
        T4 value4,
        T5 value5,
        T6 value6,
        T7 value7,
        T8 value8,
        T9 value9,
        T10 value10,
        T11 value11,
        T12 value12,
        T13 value13,
        T14 value14,
        T15 value15,
        T16 value16,
        T17 value17,
        T18 value18,
        T19 value19,
        T20 value20,
        T21 value21,
        T22 value22)
    {
        _value0 = value0;
        _value1 = value1;
        _value2 = value2;
        _value3 = value3;
        _value4 = value4;
        _value5 = value5;
        _value6 = value6;
        _value7 = value7;
        _value8 = value8;
        _value9 = value9;
        _value10 = value10;
        _value11 = value11;
        _value12 = value12;
        _value13 = value13;
        _value14 = value14;
        _value15 = value15;
        _value16 = value16;
        _value17 = value17;
        _value18 = value18;
        _value19 = value19;
        _value20 = value20;
        _value21 = value21;
        _value22 = value22;
    }

    private T0 _value0;
    private T1 _value1;
    private T2 _value2;
    private T3 _value3;
    private T4 _value4;
    private T5 _value5;
    private T6 _value6;
    private T7 _value7;
    private T8 _value8;
    private T9 _value9;
    private T10 _value10;
    private T11 _value11;
    private T12 _value12;
    private T13 _value13;
    private T14 _value14;
    private T15 _value15;
    private T16 _value16;
    private T17 _value17;
    private T18 _value18;
    private T19 _value19;
    private T20 _value20;
    private T21 _value21;
    private T22 _value22;

    /// <summary>
    ///     This is an internal API that supports the Entity Framework Core infrastructure and not subject to
    ///     the same compatibility standards as public APIs. It may be changed or removed without notice in
    ///     any release. You should only use it directly in your code with extreme caution and knowing that
    ///     doing so can result in application failures when updating to a new Entity Framework Core release.
    /// </summary>
    public T GetValue<T>(int index)
        => ((Func<Snapshot<T0, T1, T2, T3, T4, T5, T6, T7, T8, T9, T10, T11, T12, T13, T14, T15, T16, T17, T18, T19, T20, T21, T22>, T>)
            ValueReaders[index])(this);

    /// <summary>
    ///     This is an internal API that supports the Entity Framework Core infrastructure and not subject to
    ///     the same compatibility standards as public APIs. It may be changed or removed without notice in
    ///     any release. You should only use it directly in your code with extreme caution and knowing that
    ///     doing so can result in application failures when updating to a new Entity Framework Core release.
    /// </summary>
    public object? this[int index]
    {
        get => index switch
        {
            0 => _value0,
            1 => _value1,
            2 => _value2,
            3 => _value3,
            4 => _value4,
            5 => _value5,
            6 => _value6,
            7 => _value7,
            8 => _value8,
            9 => _value9,
            10 => _value10,
            11 => _value11,
            12 => _value12,
            13 => _value13,
            14 => _value14,
            15 => _value15,
            16 => _value16,
            17 => _value17,
            18 => _value18,
            19 => _value19,
            20 => _value20,
            21 => _value21,
            22 => _value22,
            _ => throw new IndexOutOfRangeException()
        };
        set
        {
            switch (index)
            {
                case 0:
                    _value0 = (T0)value!;
                    break;
                case 1:
                    _value1 = (T1)value!;
                    break;
                case 2:
                    _value2 = (T2)value!;
                    break;
                case 3:
                    _value3 = (T3)value!;
                    break;
                case 4:
                    _value4 = (T4)value!;
                    break;
                case 5:
                    _value5 = (T5)value!;
                    break;
                case 6:
                    _value6 = (T6)value!;
                    break;
                case 7:
                    _value7 = (T7)value!;
                    break;
                case 8:
                    _value8 = (T8)value!;
                    break;
                case 9:
                    _value9 = (T9)value!;
                    break;
                case 10:
                    _value10 = (T10)value!;
                    break;
                case 11:
                    _value11 = (T11)value!;
                    break;
                case 12:
                    _value12 = (T12)value!;
                    break;
                case 13:
                    _value13 = (T13)value!;
                    break;
                case 14:
                    _value14 = (T14)value!;
                    break;
                case 15:
                    _value15 = (T15)value!;
                    break;
                case 16:
                    _value16 = (T16)value!;
                    break;
                case 17:
                    _value17 = (T17)value!;
                    break;
                case 18:
                    _value18 = (T18)value!;
                    break;
                case 19:
                    _value19 = (T19)value!;
                    break;
                case 20:
                    _value20 = (T20)value!;
                    break;
                case 21:
                    _value21 = (T21)value!;
                    break;
                case 22:
                    _value22 = (T22)value!;
                    break;
                default:
                    throw new IndexOutOfRangeException();
            }
        }
    }
}

/// <summary>
///     This is an internal API that supports the Entity Framework Core infrastructure and not subject to
///     the same compatibility standards as public APIs. It may be changed or removed without notice in
///     any release. You should only use it directly in your code with extreme caution and knowing that
///     doing so can result in application failures when updating to a new Entity Framework Core release.
/// </summary>
public sealed class Snapshot<T0, T1, T2, T3, T4, T5, T6, T7, T8, T9, T10, T11, T12, T13, T14, T15, T16, T17, T18, T19, T20, T21>
    : ISnapshot
{
    private static readonly Delegate[] ValueReaders
        = Snapshot
            .CreateReaders<Snapshot<T0, T1, T2, T3, T4, T5, T6, T7, T8, T9, T10, T11, T12, T13, T14, T15, T16, T17, T18, T19, T20, T21>
            >();

    /// <summary>
    ///     This is an internal API that supports the Entity Framework Core infrastructure and not subject to
    ///     the same compatibility standards as public APIs. It may be changed or removed without notice in
    ///     any release. You should only use it directly in your code with extreme caution and knowing that
    ///     doing so can result in application failures when updating to a new Entity Framework Core release.
    /// </summary>
    public Snapshot(
        T0 value0,
        T1 value1,
        T2 value2,
        T3 value3,
        T4 value4,
        T5 value5,
        T6 value6,
        T7 value7,
        T8 value8,
        T9 value9,
        T10 value10,
        T11 value11,
        T12 value12,
        T13 value13,
        T14 value14,
        T15 value15,
        T16 value16,
        T17 value17,
        T18 value18,
        T19 value19,
        T20 value20,
        T21 value21)
    {
        _value0 = value0;
        _value1 = value1;
        _value2 = value2;
        _value3 = value3;
        _value4 = value4;
        _value5 = value5;
        _value6 = value6;
        _value7 = value7;
        _value8 = value8;
        _value9 = value9;
        _value10 = value10;
        _value11 = value11;
        _value12 = value12;
        _value13 = value13;
        _value14 = value14;
        _value15 = value15;
        _value16 = value16;
        _value17 = value17;
        _value18 = value18;
        _value19 = value19;
        _value20 = value20;
        _value21 = value21;
    }

    private T0 _value0;
    private T1 _value1;
    private T2 _value2;
    private T3 _value3;
    private T4 _value4;
    private T5 _value5;
    private T6 _value6;
    private T7 _value7;
    private T8 _value8;
    private T9 _value9;
    private T10 _value10;
    private T11 _value11;
    private T12 _value12;
    private T13 _value13;
    private T14 _value14;
    private T15 _value15;
    private T16 _value16;
    private T17 _value17;
    private T18 _value18;
    private T19 _value19;
    private T20 _value20;
    private T21 _value21;

    /// <summary>
    ///     This is an internal API that supports the Entity Framework Core infrastructure and not subject to
    ///     the same compatibility standards as public APIs. It may be changed or removed without notice in
    ///     any release. You should only use it directly in your code with extreme caution and knowing that
    ///     doing so can result in application failures when updating to a new Entity Framework Core release.
    /// </summary>
    public T GetValue<T>(int index)
        => ((Func<Snapshot<T0, T1, T2, T3, T4, T5, T6, T7, T8, T9, T10, T11, T12, T13, T14, T15, T16, T17, T18, T19, T20, T21>, T>)
            ValueReaders[index])(this);

    /// <summary>
    ///     This is an internal API that supports the Entity Framework Core infrastructure and not subject to
    ///     the same compatibility standards as public APIs. It may be changed or removed without notice in
    ///     any release. You should only use it directly in your code with extreme caution and knowing that
    ///     doing so can result in application failures when updating to a new Entity Framework Core release.
    /// </summary>
    public object? this[int index]
    {
        get => index switch
        {
            0 => _value0,
            1 => _value1,
            2 => _value2,
            3 => _value3,
            4 => _value4,
            5 => _value5,
            6 => _value6,
            7 => _value7,
            8 => _value8,
            9 => _value9,
            10 => _value10,
            11 => _value11,
            12 => _value12,
            13 => _value13,
            14 => _value14,
            15 => _value15,
            16 => _value16,
            17 => _value17,
            18 => _value18,
            19 => _value19,
            20 => _value20,
            21 => _value21,
            _ => throw new IndexOutOfRangeException()
        };
        set
        {
            switch (index)
            {
                case 0:
                    _value0 = (T0)value!;
                    break;
                case 1:
                    _value1 = (T1)value!;
                    break;
                case 2:
                    _value2 = (T2)value!;
                    break;
                case 3:
                    _value3 = (T3)value!;
                    break;
                case 4:
                    _value4 = (T4)value!;
                    break;
                case 5:
                    _value5 = (T5)value!;
                    break;
                case 6:
                    _value6 = (T6)value!;
                    break;
                case 7:
                    _value7 = (T7)value!;
                    break;
                case 8:
                    _value8 = (T8)value!;
                    break;
                case 9:
                    _value9 = (T9)value!;
                    break;
                case 10:
                    _value10 = (T10)value!;
                    break;
                case 11:
                    _value11 = (T11)value!;
                    break;
                case 12:
                    _value12 = (T12)value!;
                    break;
                case 13:
                    _value13 = (T13)value!;
                    break;
                case 14:
                    _value14 = (T14)value!;
                    break;
                case 15:
                    _value15 = (T15)value!;
                    break;
                case 16:
                    _value16 = (T16)value!;
                    break;
                case 17:
                    _value17 = (T17)value!;
                    break;
                case 18:
                    _value18 = (T18)value!;
                    break;
                case 19:
                    _value19 = (T19)value!;
                    break;
                case 20:
                    _value20 = (T20)value!;
                    break;
                case 21:
                    _value21 = (T21)value!;
                    break;
                default:
                    throw new IndexOutOfRangeException();
            }
        }
    }
}

/// <summary>
///     This is an internal API that supports the Entity Framework Core infrastructure and not subject to
///     the same compatibility standards as public APIs. It may be changed or removed without notice in
///     any release. You should only use it directly in your code with extreme caution and knowing that
///     doing so can result in application failures when updating to a new Entity Framework Core release.
/// </summary>
public sealed class Snapshot<T0, T1, T2, T3, T4, T5, T6, T7, T8, T9, T10, T11, T12, T13, T14, T15, T16, T17, T18, T19, T20>
    : ISnapshot
{
    private static readonly Delegate[] ValueReaders
        = Snapshot
            .CreateReaders<Snapshot<T0, T1, T2, T3, T4, T5, T6, T7, T8, T9, T10, T11, T12, T13, T14, T15, T16, T17, T18, T19, T20>>();

    /// <summary>
    ///     This is an internal API that supports the Entity Framework Core infrastructure and not subject to
    ///     the same compatibility standards as public APIs. It may be changed or removed without notice in
    ///     any release. You should only use it directly in your code with extreme caution and knowing that
    ///     doing so can result in application failures when updating to a new Entity Framework Core release.
    /// </summary>
    public Snapshot(
        T0 value0,
        T1 value1,
        T2 value2,
        T3 value3,
        T4 value4,
        T5 value5,
        T6 value6,
        T7 value7,
        T8 value8,
        T9 value9,
        T10 value10,
        T11 value11,
        T12 value12,
        T13 value13,
        T14 value14,
        T15 value15,
        T16 value16,
        T17 value17,
        T18 value18,
        T19 value19,
        T20 value20)
    {
        _value0 = value0;
        _value1 = value1;
        _value2 = value2;
        _value3 = value3;
        _value4 = value4;
        _value5 = value5;
        _value6 = value6;
        _value7 = value7;
        _value8 = value8;
        _value9 = value9;
        _value10 = value10;
        _value11 = value11;
        _value12 = value12;
        _value13 = value13;
        _value14 = value14;
        _value15 = value15;
        _value16 = value16;
        _value17 = value17;
        _value18 = value18;
        _value19 = value19;
        _value20 = value20;
    }

    private T0 _value0;
    private T1 _value1;
    private T2 _value2;
    private T3 _value3;
    private T4 _value4;
    private T5 _value5;
    private T6 _value6;
    private T7 _value7;
    private T8 _value8;
    private T9 _value9;
    private T10 _value10;
    private T11 _value11;
    private T12 _value12;
    private T13 _value13;
    private T14 _value14;
    private T15 _value15;
    private T16 _value16;
    private T17 _value17;
    private T18 _value18;
    private T19 _value19;
    private T20 _value20;

    /// <summary>
    ///     This is an internal API that supports the Entity Framework Core infrastructure and not subject to
    ///     the same compatibility standards as public APIs. It may be changed or removed without notice in
    ///     any release. You should only use it directly in your code with extreme caution and knowing that
    ///     doing so can result in application failures when updating to a new Entity Framework Core release.
    /// </summary>
    public T GetValue<T>(int index)
        => ((Func<Snapshot<T0, T1, T2, T3, T4, T5, T6, T7, T8, T9, T10, T11, T12, T13, T14, T15, T16, T17, T18, T19, T20>, T>)
            ValueReaders[index])(this);

=======
using System.Diagnostics.CodeAnalysis;

namespace Microsoft.EntityFrameworkCore.ChangeTracking.Internal;

/// <summary>
///     This is an internal API that supports the Entity Framework Core infrastructure and not subject to
///     the same compatibility standards as public APIs. It may be changed or removed without notice in
///     any release. You should only use it directly in your code with extreme caution and knowing that
///     doing so can result in application failures when updating to a new Entity Framework Core release.
/// </summary>
public sealed class Snapshot : ISnapshot
{
    /// <summary>
    ///     This is an internal API that supports the Entity Framework Core infrastructure and not subject to
    ///     the same compatibility standards as public APIs. It may be changed or removed without notice in
    ///     any release. You should only use it directly in your code with extreme caution and knowing that
    ///     doing so can result in application failures when updating to a new Entity Framework Core release.
    /// </summary>
    public const int MaxGenericTypes = 30;

    private Snapshot()
    {
    }

    /// <summary>
    ///     This is an internal API that supports the Entity Framework Core infrastructure and not subject to
    ///     the same compatibility standards as public APIs. It may be changed or removed without notice in
    ///     any release. You should only use it directly in your code with extreme caution and knowing that
    ///     doing so can result in application failures when updating to a new Entity Framework Core release.
    /// </summary>
    public static ISnapshot Empty = new Snapshot();

    /// <summary>
    ///     This is an internal API that supports the Entity Framework Core infrastructure and not subject to
    ///     the same compatibility standards as public APIs. It may be changed or removed without notice in
    ///     any release. You should only use it directly in your code with extreme caution and knowing that
    ///     doing so can result in application failures when updating to a new Entity Framework Core release.
    /// </summary>
    public object? this[int index]
    {
        get => throw new IndexOutOfRangeException();
        set => throw new IndexOutOfRangeException();
    }

    /// <summary>
    ///     This is an internal API that supports the Entity Framework Core infrastructure and not subject to
    ///     the same compatibility standards as public APIs. It may be changed or removed without notice in
    ///     any release. You should only use it directly in your code with extreme caution and knowing that
    ///     doing so can result in application failures when updating to a new Entity Framework Core release.
    /// </summary>
    public T GetValue<T>(int index)
        => throw new IndexOutOfRangeException();

    /// <summary>
    ///     This is an internal API that supports the Entity Framework Core infrastructure and not subject to
    ///     the same compatibility standards as public APIs. It may be changed or removed without notice in
    ///     any release. You should only use it directly in your code with extreme caution and knowing that
    ///     doing so can result in application failures when updating to a new Entity Framework Core release.
    /// </summary>
    public static Delegate[] CreateReaders<TSnapshot>()
    {
        var genericArguments = typeof(TSnapshot).GenericTypeArguments;
        var delegates = new Delegate[genericArguments.Length];

        for (var i = 0; i < genericArguments.Length; ++i)
        {
            var snapshotParameter = Expression.Parameter(typeof(TSnapshot), "snapshot");

            delegates[i] = Expression.Lambda(
                    typeof(Func<,>).MakeGenericType(typeof(TSnapshot), genericArguments[i]),
                    Expression.Field(snapshotParameter, "_value" + i), snapshotParameter)
                .Compile();
        }

        return delegates;
    }

    /// <summary>
    ///     This is an internal API that supports the Entity Framework Core infrastructure and not subject to
    ///     the same compatibility standards as public APIs. It may be changed or removed without notice in
    ///     any release. You should only use it directly in your code with extreme caution and knowing that
    ///     doing so can result in application failures when updating to a new Entity Framework Core release.
    /// </summary>
    [return: DynamicallyAccessedMembers(DynamicallyAccessedMemberTypes.PublicConstructors)]
    public static Type CreateSnapshotType(Type[] types)
        => types.Length switch
        {
            1 => typeof(Snapshot<>).MakeGenericType(types),
            2 => typeof(Snapshot<,>).MakeGenericType(types),
            3 => typeof(Snapshot<,,>).MakeGenericType(types),
            4 => typeof(Snapshot<,,,>).MakeGenericType(types),
            5 => typeof(Snapshot<,,,,>).MakeGenericType(types),
            6 => typeof(Snapshot<,,,,,>).MakeGenericType(types),
            7 => typeof(Snapshot<,,,,,,>).MakeGenericType(types),
            8 => typeof(Snapshot<,,,,,,,>).MakeGenericType(types),
            9 => typeof(Snapshot<,,,,,,,,>).MakeGenericType(types),
            10 => typeof(Snapshot<,,,,,,,,,>).MakeGenericType(types),
            11 => typeof(Snapshot<,,,,,,,,,,>).MakeGenericType(types),
            12 => typeof(Snapshot<,,,,,,,,,,,>).MakeGenericType(types),
            13 => typeof(Snapshot<,,,,,,,,,,,,>).MakeGenericType(types),
            14 => typeof(Snapshot<,,,,,,,,,,,,,>).MakeGenericType(types),
            15 => typeof(Snapshot<,,,,,,,,,,,,,,>).MakeGenericType(types),
            16 => typeof(Snapshot<,,,,,,,,,,,,,,,>).MakeGenericType(types),
            17 => typeof(Snapshot<,,,,,,,,,,,,,,,,>).MakeGenericType(types),
            18 => typeof(Snapshot<,,,,,,,,,,,,,,,,,>).MakeGenericType(types),
            19 => typeof(Snapshot<,,,,,,,,,,,,,,,,,,>).MakeGenericType(types),
            20 => typeof(Snapshot<,,,,,,,,,,,,,,,,,,,>).MakeGenericType(types),
            21 => typeof(Snapshot<,,,,,,,,,,,,,,,,,,,,>).MakeGenericType(types),
            22 => typeof(Snapshot<,,,,,,,,,,,,,,,,,,,,,>).MakeGenericType(types),
            23 => typeof(Snapshot<,,,,,,,,,,,,,,,,,,,,,,>).MakeGenericType(types),
            24 => typeof(Snapshot<,,,,,,,,,,,,,,,,,,,,,,,>).MakeGenericType(types),
            25 => typeof(Snapshot<,,,,,,,,,,,,,,,,,,,,,,,,>).MakeGenericType(types),
            26 => typeof(Snapshot<,,,,,,,,,,,,,,,,,,,,,,,,,>).MakeGenericType(types),
            27 => typeof(Snapshot<,,,,,,,,,,,,,,,,,,,,,,,,,,>).MakeGenericType(types),
            28 => typeof(Snapshot<,,,,,,,,,,,,,,,,,,,,,,,,,,,>).MakeGenericType(types),
            29 => typeof(Snapshot<,,,,,,,,,,,,,,,,,,,,,,,,,,,,>).MakeGenericType(types),
            30 => typeof(Snapshot<,,,,,,,,,,,,,,,,,,,,,,,,,,,,,>).MakeGenericType(types),
            _ => throw new IndexOutOfRangeException()
        };
}

/// <summary>
///     This is an internal API that supports the Entity Framework Core infrastructure and not subject to
///     the same compatibility standards as public APIs. It may be changed or removed without notice in
///     any release. You should only use it directly in your code with extreme caution and knowing that
///     doing so can result in application failures when updating to a new Entity Framework Core release.
/// </summary>
public sealed class Snapshot<T0, T1, T2, T3, T4, T5, T6, T7, T8, T9, T10, T11, T12, T13, T14, T15, T16, T17, T18, T19, T20, T21, T22,
        T23, T24, T25, T26, T27, T28, T29>
    : ISnapshot
{
    private static readonly Delegate[] ValueReaders
        = Snapshot
            .CreateReaders<Snapshot<T0, T1, T2, T3, T4, T5, T6, T7, T8, T9, T10, T11, T12, T13, T14, T15, T16, T17, T18, T19, T20, T21,
                T22, T23, T24, T25, T26, T27, T28, T29>>();

    /// <summary>
    ///     This is an internal API that supports the Entity Framework Core infrastructure and not subject to
    ///     the same compatibility standards as public APIs. It may be changed or removed without notice in
    ///     any release. You should only use it directly in your code with extreme caution and knowing that
    ///     doing so can result in application failures when updating to a new Entity Framework Core release.
    /// </summary>
    public Snapshot(
        T0 value0,
        T1 value1,
        T2 value2,
        T3 value3,
        T4 value4,
        T5 value5,
        T6 value6,
        T7 value7,
        T8 value8,
        T9 value9,
        T10 value10,
        T11 value11,
        T12 value12,
        T13 value13,
        T14 value14,
        T15 value15,
        T16 value16,
        T17 value17,
        T18 value18,
        T19 value19,
        T20 value20,
        T21 value21,
        T22 value22,
        T23 value23,
        T24 value24,
        T25 value25,
        T26 value26,
        T27 value27,
        T28 value28,
        T29 value29)
    {
        _value0 = value0;
        _value1 = value1;
        _value2 = value2;
        _value3 = value3;
        _value4 = value4;
        _value5 = value5;
        _value6 = value6;
        _value7 = value7;
        _value8 = value8;
        _value9 = value9;
        _value10 = value10;
        _value11 = value11;
        _value12 = value12;
        _value13 = value13;
        _value14 = value14;
        _value15 = value15;
        _value16 = value16;
        _value17 = value17;
        _value18 = value18;
        _value19 = value19;
        _value20 = value20;
        _value21 = value21;
        _value22 = value22;
        _value23 = value23;
        _value24 = value24;
        _value25 = value25;
        _value26 = value26;
        _value27 = value27;
        _value28 = value28;
        _value29 = value29;
    }

    private T0 _value0;
    private T1 _value1;
    private T2 _value2;
    private T3 _value3;
    private T4 _value4;
    private T5 _value5;
    private T6 _value6;
    private T7 _value7;
    private T8 _value8;
    private T9 _value9;
    private T10 _value10;
    private T11 _value11;
    private T12 _value12;
    private T13 _value13;
    private T14 _value14;
    private T15 _value15;
    private T16 _value16;
    private T17 _value17;
    private T18 _value18;
    private T19 _value19;
    private T20 _value20;
    private T21 _value21;
    private T22 _value22;
    private T23 _value23;
    private T24 _value24;
    private T25 _value25;
    private T26 _value26;
    private T27 _value27;
    private T28 _value28;
    private T29 _value29;

    /// <summary>
    ///     This is an internal API that supports the Entity Framework Core infrastructure and not subject to
    ///     the same compatibility standards as public APIs. It may be changed or removed without notice in
    ///     any release. You should only use it directly in your code with extreme caution and knowing that
    ///     doing so can result in application failures when updating to a new Entity Framework Core release.
    /// </summary>
    public T GetValue<T>(int index)
        => ((Func<Snapshot<T0, T1, T2, T3, T4, T5, T6, T7, T8, T9, T10, T11, T12, T13, T14, T15, T16, T17, T18, T19, T20, T21, T22, T23,
            T24, T25, T26, T27, T28, T29>, T>)ValueReaders[index])(this);

    /// <summary>
    ///     This is an internal API that supports the Entity Framework Core infrastructure and not subject to
    ///     the same compatibility standards as public APIs. It may be changed or removed without notice in
    ///     any release. You should only use it directly in your code with extreme caution and knowing that
    ///     doing so can result in application failures when updating to a new Entity Framework Core release.
    /// </summary>
    public object? this[int index]
    {
        get => index switch
        {
            0 => _value0,
            1 => _value1,
            2 => _value2,
            3 => _value3,
            4 => _value4,
            5 => _value5,
            6 => _value6,
            7 => _value7,
            8 => _value8,
            9 => _value9,
            10 => _value10,
            11 => _value11,
            12 => _value12,
            13 => _value13,
            14 => _value14,
            15 => _value15,
            16 => _value16,
            17 => _value17,
            18 => _value18,
            19 => _value19,
            20 => _value20,
            21 => _value21,
            22 => _value22,
            23 => _value23,
            24 => _value24,
            25 => _value25,
            26 => _value26,
            27 => _value27,
            28 => _value28,
            29 => _value29,
            _ => throw new IndexOutOfRangeException()
        };
        set
        {
            switch (index)
            {
                case 0:
                    _value0 = (T0)value!;
                    break;
                case 1:
                    _value1 = (T1)value!;
                    break;
                case 2:
                    _value2 = (T2)value!;
                    break;
                case 3:
                    _value3 = (T3)value!;
                    break;
                case 4:
                    _value4 = (T4)value!;
                    break;
                case 5:
                    _value5 = (T5)value!;
                    break;
                case 6:
                    _value6 = (T6)value!;
                    break;
                case 7:
                    _value7 = (T7)value!;
                    break;
                case 8:
                    _value8 = (T8)value!;
                    break;
                case 9:
                    _value9 = (T9)value!;
                    break;
                case 10:
                    _value10 = (T10)value!;
                    break;
                case 11:
                    _value11 = (T11)value!;
                    break;
                case 12:
                    _value12 = (T12)value!;
                    break;
                case 13:
                    _value13 = (T13)value!;
                    break;
                case 14:
                    _value14 = (T14)value!;
                    break;
                case 15:
                    _value15 = (T15)value!;
                    break;
                case 16:
                    _value16 = (T16)value!;
                    break;
                case 17:
                    _value17 = (T17)value!;
                    break;
                case 18:
                    _value18 = (T18)value!;
                    break;
                case 19:
                    _value19 = (T19)value!;
                    break;
                case 20:
                    _value20 = (T20)value!;
                    break;
                case 21:
                    _value21 = (T21)value!;
                    break;
                case 22:
                    _value22 = (T22)value!;
                    break;
                case 23:
                    _value23 = (T23)value!;
                    break;
                case 24:
                    _value24 = (T24)value!;
                    break;
                case 25:
                    _value25 = (T25)value!;
                    break;
                case 26:
                    _value26 = (T26)value!;
                    break;
                case 27:
                    _value27 = (T27)value!;
                    break;
                case 28:
                    _value28 = (T28)value!;
                    break;
                case 29:
                    _value29 = (T29)value!;
                    break;
                default:
                    throw new IndexOutOfRangeException();
            }
        }
    }
}

/// <summary>
///     This is an internal API that supports the Entity Framework Core infrastructure and not subject to
///     the same compatibility standards as public APIs. It may be changed or removed without notice in
///     any release. You should only use it directly in your code with extreme caution and knowing that
///     doing so can result in application failures when updating to a new Entity Framework Core release.
/// </summary>
public sealed class Snapshot<T0, T1, T2, T3, T4, T5, T6, T7, T8, T9, T10, T11, T12, T13, T14, T15, T16, T17, T18, T19, T20, T21, T22,
        T23, T24, T25, T26, T27, T28>
    : ISnapshot
{
    private static readonly Delegate[] ValueReaders
        = Snapshot
            .CreateReaders<Snapshot<T0, T1, T2, T3, T4, T5, T6, T7, T8, T9, T10, T11, T12, T13, T14, T15, T16, T17, T18, T19, T20, T21,
                T22, T23, T24, T25, T26, T27, T28>>();

    /// <summary>
    ///     This is an internal API that supports the Entity Framework Core infrastructure and not subject to
    ///     the same compatibility standards as public APIs. It may be changed or removed without notice in
    ///     any release. You should only use it directly in your code with extreme caution and knowing that
    ///     doing so can result in application failures when updating to a new Entity Framework Core release.
    /// </summary>
    public Snapshot(
        T0 value0,
        T1 value1,
        T2 value2,
        T3 value3,
        T4 value4,
        T5 value5,
        T6 value6,
        T7 value7,
        T8 value8,
        T9 value9,
        T10 value10,
        T11 value11,
        T12 value12,
        T13 value13,
        T14 value14,
        T15 value15,
        T16 value16,
        T17 value17,
        T18 value18,
        T19 value19,
        T20 value20,
        T21 value21,
        T22 value22,
        T23 value23,
        T24 value24,
        T25 value25,
        T26 value26,
        T27 value27,
        T28 value28)
    {
        _value0 = value0;
        _value1 = value1;
        _value2 = value2;
        _value3 = value3;
        _value4 = value4;
        _value5 = value5;
        _value6 = value6;
        _value7 = value7;
        _value8 = value8;
        _value9 = value9;
        _value10 = value10;
        _value11 = value11;
        _value12 = value12;
        _value13 = value13;
        _value14 = value14;
        _value15 = value15;
        _value16 = value16;
        _value17 = value17;
        _value18 = value18;
        _value19 = value19;
        _value20 = value20;
        _value21 = value21;
        _value22 = value22;
        _value23 = value23;
        _value24 = value24;
        _value25 = value25;
        _value26 = value26;
        _value27 = value27;
        _value28 = value28;
    }

    private T0 _value0;
    private T1 _value1;
    private T2 _value2;
    private T3 _value3;
    private T4 _value4;
    private T5 _value5;
    private T6 _value6;
    private T7 _value7;
    private T8 _value8;
    private T9 _value9;
    private T10 _value10;
    private T11 _value11;
    private T12 _value12;
    private T13 _value13;
    private T14 _value14;
    private T15 _value15;
    private T16 _value16;
    private T17 _value17;
    private T18 _value18;
    private T19 _value19;
    private T20 _value20;
    private T21 _value21;
    private T22 _value22;
    private T23 _value23;
    private T24 _value24;
    private T25 _value25;
    private T26 _value26;
    private T27 _value27;
    private T28 _value28;

    /// <summary>
    ///     This is an internal API that supports the Entity Framework Core infrastructure and not subject to
    ///     the same compatibility standards as public APIs. It may be changed or removed without notice in
    ///     any release. You should only use it directly in your code with extreme caution and knowing that
    ///     doing so can result in application failures when updating to a new Entity Framework Core release.
    /// </summary>
    public T GetValue<T>(int index)
        => ((Func<Snapshot<T0, T1, T2, T3, T4, T5, T6, T7, T8, T9, T10, T11, T12, T13, T14, T15, T16, T17, T18, T19, T20, T21, T22, T23,
            T24, T25, T26, T27, T28>, T>)ValueReaders[index])(this);

    /// <summary>
    ///     This is an internal API that supports the Entity Framework Core infrastructure and not subject to
    ///     the same compatibility standards as public APIs. It may be changed or removed without notice in
    ///     any release. You should only use it directly in your code with extreme caution and knowing that
    ///     doing so can result in application failures when updating to a new Entity Framework Core release.
    /// </summary>
    public object? this[int index]
    {
        get => index switch
        {
            0 => _value0,
            1 => _value1,
            2 => _value2,
            3 => _value3,
            4 => _value4,
            5 => _value5,
            6 => _value6,
            7 => _value7,
            8 => _value8,
            9 => _value9,
            10 => _value10,
            11 => _value11,
            12 => _value12,
            13 => _value13,
            14 => _value14,
            15 => _value15,
            16 => _value16,
            17 => _value17,
            18 => _value18,
            19 => _value19,
            20 => _value20,
            21 => _value21,
            22 => _value22,
            23 => _value23,
            24 => _value24,
            25 => _value25,
            26 => _value26,
            27 => _value27,
            28 => _value28,
            _ => throw new IndexOutOfRangeException()
        };
        set
        {
            switch (index)
            {
                case 0:
                    _value0 = (T0)value!;
                    break;
                case 1:
                    _value1 = (T1)value!;
                    break;
                case 2:
                    _value2 = (T2)value!;
                    break;
                case 3:
                    _value3 = (T3)value!;
                    break;
                case 4:
                    _value4 = (T4)value!;
                    break;
                case 5:
                    _value5 = (T5)value!;
                    break;
                case 6:
                    _value6 = (T6)value!;
                    break;
                case 7:
                    _value7 = (T7)value!;
                    break;
                case 8:
                    _value8 = (T8)value!;
                    break;
                case 9:
                    _value9 = (T9)value!;
                    break;
                case 10:
                    _value10 = (T10)value!;
                    break;
                case 11:
                    _value11 = (T11)value!;
                    break;
                case 12:
                    _value12 = (T12)value!;
                    break;
                case 13:
                    _value13 = (T13)value!;
                    break;
                case 14:
                    _value14 = (T14)value!;
                    break;
                case 15:
                    _value15 = (T15)value!;
                    break;
                case 16:
                    _value16 = (T16)value!;
                    break;
                case 17:
                    _value17 = (T17)value!;
                    break;
                case 18:
                    _value18 = (T18)value!;
                    break;
                case 19:
                    _value19 = (T19)value!;
                    break;
                case 20:
                    _value20 = (T20)value!;
                    break;
                case 21:
                    _value21 = (T21)value!;
                    break;
                case 22:
                    _value22 = (T22)value!;
                    break;
                case 23:
                    _value23 = (T23)value!;
                    break;
                case 24:
                    _value24 = (T24)value!;
                    break;
                case 25:
                    _value25 = (T25)value!;
                    break;
                case 26:
                    _value26 = (T26)value!;
                    break;
                case 27:
                    _value27 = (T27)value!;
                    break;
                case 28:
                    _value28 = (T28)value!;
                    break;
                default:
                    throw new IndexOutOfRangeException();
            }
        }
    }
}

/// <summary>
///     This is an internal API that supports the Entity Framework Core infrastructure and not subject to
///     the same compatibility standards as public APIs. It may be changed or removed without notice in
///     any release. You should only use it directly in your code with extreme caution and knowing that
///     doing so can result in application failures when updating to a new Entity Framework Core release.
/// </summary>
public sealed class Snapshot<T0, T1, T2, T3, T4, T5, T6, T7, T8, T9, T10, T11, T12, T13, T14, T15, T16, T17, T18, T19, T20, T21, T22,
        T23, T24, T25, T26, T27>
    : ISnapshot
{
    private static readonly Delegate[] ValueReaders
        = Snapshot
            .CreateReaders<Snapshot<T0, T1, T2, T3, T4, T5, T6, T7, T8, T9, T10, T11, T12, T13, T14, T15, T16, T17, T18, T19, T20, T21,
                T22, T23, T24, T25, T26, T27>>();

    /// <summary>
    ///     This is an internal API that supports the Entity Framework Core infrastructure and not subject to
    ///     the same compatibility standards as public APIs. It may be changed or removed without notice in
    ///     any release. You should only use it directly in your code with extreme caution and knowing that
    ///     doing so can result in application failures when updating to a new Entity Framework Core release.
    /// </summary>
    public Snapshot(
        T0 value0,
        T1 value1,
        T2 value2,
        T3 value3,
        T4 value4,
        T5 value5,
        T6 value6,
        T7 value7,
        T8 value8,
        T9 value9,
        T10 value10,
        T11 value11,
        T12 value12,
        T13 value13,
        T14 value14,
        T15 value15,
        T16 value16,
        T17 value17,
        T18 value18,
        T19 value19,
        T20 value20,
        T21 value21,
        T22 value22,
        T23 value23,
        T24 value24,
        T25 value25,
        T26 value26,
        T27 value27)
    {
        _value0 = value0;
        _value1 = value1;
        _value2 = value2;
        _value3 = value3;
        _value4 = value4;
        _value5 = value5;
        _value6 = value6;
        _value7 = value7;
        _value8 = value8;
        _value9 = value9;
        _value10 = value10;
        _value11 = value11;
        _value12 = value12;
        _value13 = value13;
        _value14 = value14;
        _value15 = value15;
        _value16 = value16;
        _value17 = value17;
        _value18 = value18;
        _value19 = value19;
        _value20 = value20;
        _value21 = value21;
        _value22 = value22;
        _value23 = value23;
        _value24 = value24;
        _value25 = value25;
        _value26 = value26;
        _value27 = value27;
    }

    private T0 _value0;
    private T1 _value1;
    private T2 _value2;
    private T3 _value3;
    private T4 _value4;
    private T5 _value5;
    private T6 _value6;
    private T7 _value7;
    private T8 _value8;
    private T9 _value9;
    private T10 _value10;
    private T11 _value11;
    private T12 _value12;
    private T13 _value13;
    private T14 _value14;
    private T15 _value15;
    private T16 _value16;
    private T17 _value17;
    private T18 _value18;
    private T19 _value19;
    private T20 _value20;
    private T21 _value21;
    private T22 _value22;
    private T23 _value23;
    private T24 _value24;
    private T25 _value25;
    private T26 _value26;
    private T27 _value27;

    /// <summary>
    ///     This is an internal API that supports the Entity Framework Core infrastructure and not subject to
    ///     the same compatibility standards as public APIs. It may be changed or removed without notice in
    ///     any release. You should only use it directly in your code with extreme caution and knowing that
    ///     doing so can result in application failures when updating to a new Entity Framework Core release.
    /// </summary>
    public T GetValue<T>(int index)
        => ((Func<Snapshot<T0, T1, T2, T3, T4, T5, T6, T7, T8, T9, T10, T11, T12, T13, T14, T15, T16, T17, T18, T19, T20, T21, T22, T23,
            T24, T25, T26, T27>, T>)ValueReaders[index])(this);

    /// <summary>
    ///     This is an internal API that supports the Entity Framework Core infrastructure and not subject to
    ///     the same compatibility standards as public APIs. It may be changed or removed without notice in
    ///     any release. You should only use it directly in your code with extreme caution and knowing that
    ///     doing so can result in application failures when updating to a new Entity Framework Core release.
    /// </summary>
    public object? this[int index]
    {
        get => index switch
        {
            0 => _value0,
            1 => _value1,
            2 => _value2,
            3 => _value3,
            4 => _value4,
            5 => _value5,
            6 => _value6,
            7 => _value7,
            8 => _value8,
            9 => _value9,
            10 => _value10,
            11 => _value11,
            12 => _value12,
            13 => _value13,
            14 => _value14,
            15 => _value15,
            16 => _value16,
            17 => _value17,
            18 => _value18,
            19 => _value19,
            20 => _value20,
            21 => _value21,
            22 => _value22,
            23 => _value23,
            24 => _value24,
            25 => _value25,
            26 => _value26,
            27 => _value27,
            _ => throw new IndexOutOfRangeException()
        };
        set
        {
            switch (index)
            {
                case 0:
                    _value0 = (T0)value!;
                    break;
                case 1:
                    _value1 = (T1)value!;
                    break;
                case 2:
                    _value2 = (T2)value!;
                    break;
                case 3:
                    _value3 = (T3)value!;
                    break;
                case 4:
                    _value4 = (T4)value!;
                    break;
                case 5:
                    _value5 = (T5)value!;
                    break;
                case 6:
                    _value6 = (T6)value!;
                    break;
                case 7:
                    _value7 = (T7)value!;
                    break;
                case 8:
                    _value8 = (T8)value!;
                    break;
                case 9:
                    _value9 = (T9)value!;
                    break;
                case 10:
                    _value10 = (T10)value!;
                    break;
                case 11:
                    _value11 = (T11)value!;
                    break;
                case 12:
                    _value12 = (T12)value!;
                    break;
                case 13:
                    _value13 = (T13)value!;
                    break;
                case 14:
                    _value14 = (T14)value!;
                    break;
                case 15:
                    _value15 = (T15)value!;
                    break;
                case 16:
                    _value16 = (T16)value!;
                    break;
                case 17:
                    _value17 = (T17)value!;
                    break;
                case 18:
                    _value18 = (T18)value!;
                    break;
                case 19:
                    _value19 = (T19)value!;
                    break;
                case 20:
                    _value20 = (T20)value!;
                    break;
                case 21:
                    _value21 = (T21)value!;
                    break;
                case 22:
                    _value22 = (T22)value!;
                    break;
                case 23:
                    _value23 = (T23)value!;
                    break;
                case 24:
                    _value24 = (T24)value!;
                    break;
                case 25:
                    _value25 = (T25)value!;
                    break;
                case 26:
                    _value26 = (T26)value!;
                    break;
                case 27:
                    _value27 = (T27)value!;
                    break;
                default:
                    throw new IndexOutOfRangeException();
            }
        }
    }
}

/// <summary>
///     This is an internal API that supports the Entity Framework Core infrastructure and not subject to
///     the same compatibility standards as public APIs. It may be changed or removed without notice in
///     any release. You should only use it directly in your code with extreme caution and knowing that
///     doing so can result in application failures when updating to a new Entity Framework Core release.
/// </summary>
public sealed class Snapshot<T0, T1, T2, T3, T4, T5, T6, T7, T8, T9, T10, T11, T12, T13, T14, T15, T16, T17, T18, T19, T20, T21, T22,
        T23, T24, T25, T26>
    : ISnapshot
{
    private static readonly Delegate[] ValueReaders
        = Snapshot
            .CreateReaders<Snapshot<T0, T1, T2, T3, T4, T5, T6, T7, T8, T9, T10, T11, T12, T13, T14, T15, T16, T17, T18, T19, T20, T21,
                T22, T23, T24, T25, T26>>();

    /// <summary>
    ///     This is an internal API that supports the Entity Framework Core infrastructure and not subject to
    ///     the same compatibility standards as public APIs. It may be changed or removed without notice in
    ///     any release. You should only use it directly in your code with extreme caution and knowing that
    ///     doing so can result in application failures when updating to a new Entity Framework Core release.
    /// </summary>
    public Snapshot(
        T0 value0,
        T1 value1,
        T2 value2,
        T3 value3,
        T4 value4,
        T5 value5,
        T6 value6,
        T7 value7,
        T8 value8,
        T9 value9,
        T10 value10,
        T11 value11,
        T12 value12,
        T13 value13,
        T14 value14,
        T15 value15,
        T16 value16,
        T17 value17,
        T18 value18,
        T19 value19,
        T20 value20,
        T21 value21,
        T22 value22,
        T23 value23,
        T24 value24,
        T25 value25,
        T26 value26)
    {
        _value0 = value0;
        _value1 = value1;
        _value2 = value2;
        _value3 = value3;
        _value4 = value4;
        _value5 = value5;
        _value6 = value6;
        _value7 = value7;
        _value8 = value8;
        _value9 = value9;
        _value10 = value10;
        _value11 = value11;
        _value12 = value12;
        _value13 = value13;
        _value14 = value14;
        _value15 = value15;
        _value16 = value16;
        _value17 = value17;
        _value18 = value18;
        _value19 = value19;
        _value20 = value20;
        _value21 = value21;
        _value22 = value22;
        _value23 = value23;
        _value24 = value24;
        _value25 = value25;
        _value26 = value26;
    }

    private T0 _value0;
    private T1 _value1;
    private T2 _value2;
    private T3 _value3;
    private T4 _value4;
    private T5 _value5;
    private T6 _value6;
    private T7 _value7;
    private T8 _value8;
    private T9 _value9;
    private T10 _value10;
    private T11 _value11;
    private T12 _value12;
    private T13 _value13;
    private T14 _value14;
    private T15 _value15;
    private T16 _value16;
    private T17 _value17;
    private T18 _value18;
    private T19 _value19;
    private T20 _value20;
    private T21 _value21;
    private T22 _value22;
    private T23 _value23;
    private T24 _value24;
    private T25 _value25;
    private T26 _value26;

    /// <summary>
    ///     This is an internal API that supports the Entity Framework Core infrastructure and not subject to
    ///     the same compatibility standards as public APIs. It may be changed or removed without notice in
    ///     any release. You should only use it directly in your code with extreme caution and knowing that
    ///     doing so can result in application failures when updating to a new Entity Framework Core release.
    /// </summary>
    public T GetValue<T>(int index)
        => ((Func<Snapshot<T0, T1, T2, T3, T4, T5, T6, T7, T8, T9, T10, T11, T12, T13, T14, T15, T16, T17, T18, T19, T20, T21, T22, T23,
            T24, T25, T26>, T>)ValueReaders[index])(this);

    /// <summary>
    ///     This is an internal API that supports the Entity Framework Core infrastructure and not subject to
    ///     the same compatibility standards as public APIs. It may be changed or removed without notice in
    ///     any release. You should only use it directly in your code with extreme caution and knowing that
    ///     doing so can result in application failures when updating to a new Entity Framework Core release.
    /// </summary>
    public object? this[int index]
    {
        get => index switch
        {
            0 => _value0,
            1 => _value1,
            2 => _value2,
            3 => _value3,
            4 => _value4,
            5 => _value5,
            6 => _value6,
            7 => _value7,
            8 => _value8,
            9 => _value9,
            10 => _value10,
            11 => _value11,
            12 => _value12,
            13 => _value13,
            14 => _value14,
            15 => _value15,
            16 => _value16,
            17 => _value17,
            18 => _value18,
            19 => _value19,
            20 => _value20,
            21 => _value21,
            22 => _value22,
            23 => _value23,
            24 => _value24,
            25 => _value25,
            26 => _value26,
            _ => throw new IndexOutOfRangeException()
        };
        set
        {
            switch (index)
            {
                case 0:
                    _value0 = (T0)value!;
                    break;
                case 1:
                    _value1 = (T1)value!;
                    break;
                case 2:
                    _value2 = (T2)value!;
                    break;
                case 3:
                    _value3 = (T3)value!;
                    break;
                case 4:
                    _value4 = (T4)value!;
                    break;
                case 5:
                    _value5 = (T5)value!;
                    break;
                case 6:
                    _value6 = (T6)value!;
                    break;
                case 7:
                    _value7 = (T7)value!;
                    break;
                case 8:
                    _value8 = (T8)value!;
                    break;
                case 9:
                    _value9 = (T9)value!;
                    break;
                case 10:
                    _value10 = (T10)value!;
                    break;
                case 11:
                    _value11 = (T11)value!;
                    break;
                case 12:
                    _value12 = (T12)value!;
                    break;
                case 13:
                    _value13 = (T13)value!;
                    break;
                case 14:
                    _value14 = (T14)value!;
                    break;
                case 15:
                    _value15 = (T15)value!;
                    break;
                case 16:
                    _value16 = (T16)value!;
                    break;
                case 17:
                    _value17 = (T17)value!;
                    break;
                case 18:
                    _value18 = (T18)value!;
                    break;
                case 19:
                    _value19 = (T19)value!;
                    break;
                case 20:
                    _value20 = (T20)value!;
                    break;
                case 21:
                    _value21 = (T21)value!;
                    break;
                case 22:
                    _value22 = (T22)value!;
                    break;
                case 23:
                    _value23 = (T23)value!;
                    break;
                case 24:
                    _value24 = (T24)value!;
                    break;
                case 25:
                    _value25 = (T25)value!;
                    break;
                case 26:
                    _value26 = (T26)value!;
                    break;
                default:
                    throw new IndexOutOfRangeException();
            }
        }
    }
}

/// <summary>
///     This is an internal API that supports the Entity Framework Core infrastructure and not subject to
///     the same compatibility standards as public APIs. It may be changed or removed without notice in
///     any release. You should only use it directly in your code with extreme caution and knowing that
///     doing so can result in application failures when updating to a new Entity Framework Core release.
/// </summary>
public sealed class Snapshot<T0, T1, T2, T3, T4, T5, T6, T7, T8, T9, T10, T11, T12, T13, T14, T15, T16, T17, T18, T19, T20, T21, T22,
        T23, T24, T25>
    : ISnapshot
{
    private static readonly Delegate[] ValueReaders
        = Snapshot
            .CreateReaders<Snapshot<T0, T1, T2, T3, T4, T5, T6, T7, T8, T9, T10, T11, T12, T13, T14, T15, T16, T17, T18, T19, T20, T21,
                T22, T23, T24, T25>>();

    /// <summary>
    ///     This is an internal API that supports the Entity Framework Core infrastructure and not subject to
    ///     the same compatibility standards as public APIs. It may be changed or removed without notice in
    ///     any release. You should only use it directly in your code with extreme caution and knowing that
    ///     doing so can result in application failures when updating to a new Entity Framework Core release.
    /// </summary>
    public Snapshot(
        T0 value0,
        T1 value1,
        T2 value2,
        T3 value3,
        T4 value4,
        T5 value5,
        T6 value6,
        T7 value7,
        T8 value8,
        T9 value9,
        T10 value10,
        T11 value11,
        T12 value12,
        T13 value13,
        T14 value14,
        T15 value15,
        T16 value16,
        T17 value17,
        T18 value18,
        T19 value19,
        T20 value20,
        T21 value21,
        T22 value22,
        T23 value23,
        T24 value24,
        T25 value25)
    {
        _value0 = value0;
        _value1 = value1;
        _value2 = value2;
        _value3 = value3;
        _value4 = value4;
        _value5 = value5;
        _value6 = value6;
        _value7 = value7;
        _value8 = value8;
        _value9 = value9;
        _value10 = value10;
        _value11 = value11;
        _value12 = value12;
        _value13 = value13;
        _value14 = value14;
        _value15 = value15;
        _value16 = value16;
        _value17 = value17;
        _value18 = value18;
        _value19 = value19;
        _value20 = value20;
        _value21 = value21;
        _value22 = value22;
        _value23 = value23;
        _value24 = value24;
        _value25 = value25;
    }

    private T0 _value0;
    private T1 _value1;
    private T2 _value2;
    private T3 _value3;
    private T4 _value4;
    private T5 _value5;
    private T6 _value6;
    private T7 _value7;
    private T8 _value8;
    private T9 _value9;
    private T10 _value10;
    private T11 _value11;
    private T12 _value12;
    private T13 _value13;
    private T14 _value14;
    private T15 _value15;
    private T16 _value16;
    private T17 _value17;
    private T18 _value18;
    private T19 _value19;
    private T20 _value20;
    private T21 _value21;
    private T22 _value22;
    private T23 _value23;
    private T24 _value24;
    private T25 _value25;

    /// <summary>
    ///     This is an internal API that supports the Entity Framework Core infrastructure and not subject to
    ///     the same compatibility standards as public APIs. It may be changed or removed without notice in
    ///     any release. You should only use it directly in your code with extreme caution and knowing that
    ///     doing so can result in application failures when updating to a new Entity Framework Core release.
    /// </summary>
    public T GetValue<T>(int index)
        => ((Func<Snapshot<T0, T1, T2, T3, T4, T5, T6, T7, T8, T9, T10, T11, T12, T13, T14, T15, T16, T17, T18, T19, T20, T21, T22, T23,
            T24, T25>, T>)ValueReaders[index])(this);

    /// <summary>
    ///     This is an internal API that supports the Entity Framework Core infrastructure and not subject to
    ///     the same compatibility standards as public APIs. It may be changed or removed without notice in
    ///     any release. You should only use it directly in your code with extreme caution and knowing that
    ///     doing so can result in application failures when updating to a new Entity Framework Core release.
    /// </summary>
    public object? this[int index]
    {
        get => index switch
        {
            0 => _value0,
            1 => _value1,
            2 => _value2,
            3 => _value3,
            4 => _value4,
            5 => _value5,
            6 => _value6,
            7 => _value7,
            8 => _value8,
            9 => _value9,
            10 => _value10,
            11 => _value11,
            12 => _value12,
            13 => _value13,
            14 => _value14,
            15 => _value15,
            16 => _value16,
            17 => _value17,
            18 => _value18,
            19 => _value19,
            20 => _value20,
            21 => _value21,
            22 => _value22,
            23 => _value23,
            24 => _value24,
            25 => _value25,
            _ => throw new IndexOutOfRangeException()
        };
        set
        {
            switch (index)
            {
                case 0:
                    _value0 = (T0)value!;
                    break;
                case 1:
                    _value1 = (T1)value!;
                    break;
                case 2:
                    _value2 = (T2)value!;
                    break;
                case 3:
                    _value3 = (T3)value!;
                    break;
                case 4:
                    _value4 = (T4)value!;
                    break;
                case 5:
                    _value5 = (T5)value!;
                    break;
                case 6:
                    _value6 = (T6)value!;
                    break;
                case 7:
                    _value7 = (T7)value!;
                    break;
                case 8:
                    _value8 = (T8)value!;
                    break;
                case 9:
                    _value9 = (T9)value!;
                    break;
                case 10:
                    _value10 = (T10)value!;
                    break;
                case 11:
                    _value11 = (T11)value!;
                    break;
                case 12:
                    _value12 = (T12)value!;
                    break;
                case 13:
                    _value13 = (T13)value!;
                    break;
                case 14:
                    _value14 = (T14)value!;
                    break;
                case 15:
                    _value15 = (T15)value!;
                    break;
                case 16:
                    _value16 = (T16)value!;
                    break;
                case 17:
                    _value17 = (T17)value!;
                    break;
                case 18:
                    _value18 = (T18)value!;
                    break;
                case 19:
                    _value19 = (T19)value!;
                    break;
                case 20:
                    _value20 = (T20)value!;
                    break;
                case 21:
                    _value21 = (T21)value!;
                    break;
                case 22:
                    _value22 = (T22)value!;
                    break;
                case 23:
                    _value23 = (T23)value!;
                    break;
                case 24:
                    _value24 = (T24)value!;
                    break;
                case 25:
                    _value25 = (T25)value!;
                    break;
                default:
                    throw new IndexOutOfRangeException();
            }
        }
    }
}

/// <summary>
///     This is an internal API that supports the Entity Framework Core infrastructure and not subject to
///     the same compatibility standards as public APIs. It may be changed or removed without notice in
///     any release. You should only use it directly in your code with extreme caution and knowing that
///     doing so can result in application failures when updating to a new Entity Framework Core release.
/// </summary>
public sealed class Snapshot<T0, T1, T2, T3, T4, T5, T6, T7, T8, T9, T10, T11, T12, T13, T14, T15, T16, T17, T18, T19, T20, T21, T22,
        T23, T24>
    : ISnapshot
{
    private static readonly Delegate[] ValueReaders
        = Snapshot
            .CreateReaders<Snapshot<T0, T1, T2, T3, T4, T5, T6, T7, T8, T9, T10, T11, T12, T13, T14, T15, T16, T17, T18, T19, T20, T21,
                T22, T23, T24>>();

    /// <summary>
    ///     This is an internal API that supports the Entity Framework Core infrastructure and not subject to
    ///     the same compatibility standards as public APIs. It may be changed or removed without notice in
    ///     any release. You should only use it directly in your code with extreme caution and knowing that
    ///     doing so can result in application failures when updating to a new Entity Framework Core release.
    /// </summary>
    public Snapshot(
        T0 value0,
        T1 value1,
        T2 value2,
        T3 value3,
        T4 value4,
        T5 value5,
        T6 value6,
        T7 value7,
        T8 value8,
        T9 value9,
        T10 value10,
        T11 value11,
        T12 value12,
        T13 value13,
        T14 value14,
        T15 value15,
        T16 value16,
        T17 value17,
        T18 value18,
        T19 value19,
        T20 value20,
        T21 value21,
        T22 value22,
        T23 value23,
        T24 value24)
    {
        _value0 = value0;
        _value1 = value1;
        _value2 = value2;
        _value3 = value3;
        _value4 = value4;
        _value5 = value5;
        _value6 = value6;
        _value7 = value7;
        _value8 = value8;
        _value9 = value9;
        _value10 = value10;
        _value11 = value11;
        _value12 = value12;
        _value13 = value13;
        _value14 = value14;
        _value15 = value15;
        _value16 = value16;
        _value17 = value17;
        _value18 = value18;
        _value19 = value19;
        _value20 = value20;
        _value21 = value21;
        _value22 = value22;
        _value23 = value23;
        _value24 = value24;
    }

    private T0 _value0;
    private T1 _value1;
    private T2 _value2;
    private T3 _value3;
    private T4 _value4;
    private T5 _value5;
    private T6 _value6;
    private T7 _value7;
    private T8 _value8;
    private T9 _value9;
    private T10 _value10;
    private T11 _value11;
    private T12 _value12;
    private T13 _value13;
    private T14 _value14;
    private T15 _value15;
    private T16 _value16;
    private T17 _value17;
    private T18 _value18;
    private T19 _value19;
    private T20 _value20;
    private T21 _value21;
    private T22 _value22;
    private T23 _value23;
    private T24 _value24;

    /// <summary>
    ///     This is an internal API that supports the Entity Framework Core infrastructure and not subject to
    ///     the same compatibility standards as public APIs. It may be changed or removed without notice in
    ///     any release. You should only use it directly in your code with extreme caution and knowing that
    ///     doing so can result in application failures when updating to a new Entity Framework Core release.
    /// </summary>
    public T GetValue<T>(int index)
        => ((Func<Snapshot<T0, T1, T2, T3, T4, T5, T6, T7, T8, T9, T10, T11, T12, T13, T14, T15, T16, T17, T18, T19, T20, T21, T22, T23,
            T24>, T>)ValueReaders[index])(this);

    /// <summary>
    ///     This is an internal API that supports the Entity Framework Core infrastructure and not subject to
    ///     the same compatibility standards as public APIs. It may be changed or removed without notice in
    ///     any release. You should only use it directly in your code with extreme caution and knowing that
    ///     doing so can result in application failures when updating to a new Entity Framework Core release.
    /// </summary>
    public object? this[int index]
    {
        get => index switch
        {
            0 => _value0,
            1 => _value1,
            2 => _value2,
            3 => _value3,
            4 => _value4,
            5 => _value5,
            6 => _value6,
            7 => _value7,
            8 => _value8,
            9 => _value9,
            10 => _value10,
            11 => _value11,
            12 => _value12,
            13 => _value13,
            14 => _value14,
            15 => _value15,
            16 => _value16,
            17 => _value17,
            18 => _value18,
            19 => _value19,
            20 => _value20,
            21 => _value21,
            22 => _value22,
            23 => _value23,
            24 => _value24,
            _ => throw new IndexOutOfRangeException()
        };
        set
        {
            switch (index)
            {
                case 0:
                    _value0 = (T0)value!;
                    break;
                case 1:
                    _value1 = (T1)value!;
                    break;
                case 2:
                    _value2 = (T2)value!;
                    break;
                case 3:
                    _value3 = (T3)value!;
                    break;
                case 4:
                    _value4 = (T4)value!;
                    break;
                case 5:
                    _value5 = (T5)value!;
                    break;
                case 6:
                    _value6 = (T6)value!;
                    break;
                case 7:
                    _value7 = (T7)value!;
                    break;
                case 8:
                    _value8 = (T8)value!;
                    break;
                case 9:
                    _value9 = (T9)value!;
                    break;
                case 10:
                    _value10 = (T10)value!;
                    break;
                case 11:
                    _value11 = (T11)value!;
                    break;
                case 12:
                    _value12 = (T12)value!;
                    break;
                case 13:
                    _value13 = (T13)value!;
                    break;
                case 14:
                    _value14 = (T14)value!;
                    break;
                case 15:
                    _value15 = (T15)value!;
                    break;
                case 16:
                    _value16 = (T16)value!;
                    break;
                case 17:
                    _value17 = (T17)value!;
                    break;
                case 18:
                    _value18 = (T18)value!;
                    break;
                case 19:
                    _value19 = (T19)value!;
                    break;
                case 20:
                    _value20 = (T20)value!;
                    break;
                case 21:
                    _value21 = (T21)value!;
                    break;
                case 22:
                    _value22 = (T22)value!;
                    break;
                case 23:
                    _value23 = (T23)value!;
                    break;
                case 24:
                    _value24 = (T24)value!;
                    break;
                default:
                    throw new IndexOutOfRangeException();
            }
        }
    }
}

/// <summary>
///     This is an internal API that supports the Entity Framework Core infrastructure and not subject to
///     the same compatibility standards as public APIs. It may be changed or removed without notice in
///     any release. You should only use it directly in your code with extreme caution and knowing that
///     doing so can result in application failures when updating to a new Entity Framework Core release.
/// </summary>
public sealed class Snapshot<T0, T1, T2, T3, T4, T5, T6, T7, T8, T9, T10, T11, T12, T13, T14, T15, T16, T17, T18, T19, T20, T21, T22,
        T23>
    : ISnapshot
{
    private static readonly Delegate[] ValueReaders
        = Snapshot
            .CreateReaders<Snapshot<T0, T1, T2, T3, T4, T5, T6, T7, T8, T9, T10, T11, T12, T13, T14, T15, T16, T17, T18, T19, T20, T21,
                T22, T23>>();

    /// <summary>
    ///     This is an internal API that supports the Entity Framework Core infrastructure and not subject to
    ///     the same compatibility standards as public APIs. It may be changed or removed without notice in
    ///     any release. You should only use it directly in your code with extreme caution and knowing that
    ///     doing so can result in application failures when updating to a new Entity Framework Core release.
    /// </summary>
    public Snapshot(
        T0 value0,
        T1 value1,
        T2 value2,
        T3 value3,
        T4 value4,
        T5 value5,
        T6 value6,
        T7 value7,
        T8 value8,
        T9 value9,
        T10 value10,
        T11 value11,
        T12 value12,
        T13 value13,
        T14 value14,
        T15 value15,
        T16 value16,
        T17 value17,
        T18 value18,
        T19 value19,
        T20 value20,
        T21 value21,
        T22 value22,
        T23 value23)
    {
        _value0 = value0;
        _value1 = value1;
        _value2 = value2;
        _value3 = value3;
        _value4 = value4;
        _value5 = value5;
        _value6 = value6;
        _value7 = value7;
        _value8 = value8;
        _value9 = value9;
        _value10 = value10;
        _value11 = value11;
        _value12 = value12;
        _value13 = value13;
        _value14 = value14;
        _value15 = value15;
        _value16 = value16;
        _value17 = value17;
        _value18 = value18;
        _value19 = value19;
        _value20 = value20;
        _value21 = value21;
        _value22 = value22;
        _value23 = value23;
    }

    private T0 _value0;
    private T1 _value1;
    private T2 _value2;
    private T3 _value3;
    private T4 _value4;
    private T5 _value5;
    private T6 _value6;
    private T7 _value7;
    private T8 _value8;
    private T9 _value9;
    private T10 _value10;
    private T11 _value11;
    private T12 _value12;
    private T13 _value13;
    private T14 _value14;
    private T15 _value15;
    private T16 _value16;
    private T17 _value17;
    private T18 _value18;
    private T19 _value19;
    private T20 _value20;
    private T21 _value21;
    private T22 _value22;
    private T23 _value23;

    /// <summary>
    ///     This is an internal API that supports the Entity Framework Core infrastructure and not subject to
    ///     the same compatibility standards as public APIs. It may be changed or removed without notice in
    ///     any release. You should only use it directly in your code with extreme caution and knowing that
    ///     doing so can result in application failures when updating to a new Entity Framework Core release.
    /// </summary>
    public T GetValue<T>(int index)
        => ((Func<Snapshot<T0, T1, T2, T3, T4, T5, T6, T7, T8, T9, T10, T11, T12, T13, T14, T15, T16, T17, T18, T19, T20, T21, T22, T23>
            , T>)ValueReaders[index])(this);

    /// <summary>
    ///     This is an internal API that supports the Entity Framework Core infrastructure and not subject to
    ///     the same compatibility standards as public APIs. It may be changed or removed without notice in
    ///     any release. You should only use it directly in your code with extreme caution and knowing that
    ///     doing so can result in application failures when updating to a new Entity Framework Core release.
    /// </summary>
    public object? this[int index]
    {
        get => index switch
        {
            0 => _value0,
            1 => _value1,
            2 => _value2,
            3 => _value3,
            4 => _value4,
            5 => _value5,
            6 => _value6,
            7 => _value7,
            8 => _value8,
            9 => _value9,
            10 => _value10,
            11 => _value11,
            12 => _value12,
            13 => _value13,
            14 => _value14,
            15 => _value15,
            16 => _value16,
            17 => _value17,
            18 => _value18,
            19 => _value19,
            20 => _value20,
            21 => _value21,
            22 => _value22,
            23 => _value23,
            _ => throw new IndexOutOfRangeException()
        };
        set
        {
            switch (index)
            {
                case 0:
                    _value0 = (T0)value!;
                    break;
                case 1:
                    _value1 = (T1)value!;
                    break;
                case 2:
                    _value2 = (T2)value!;
                    break;
                case 3:
                    _value3 = (T3)value!;
                    break;
                case 4:
                    _value4 = (T4)value!;
                    break;
                case 5:
                    _value5 = (T5)value!;
                    break;
                case 6:
                    _value6 = (T6)value!;
                    break;
                case 7:
                    _value7 = (T7)value!;
                    break;
                case 8:
                    _value8 = (T8)value!;
                    break;
                case 9:
                    _value9 = (T9)value!;
                    break;
                case 10:
                    _value10 = (T10)value!;
                    break;
                case 11:
                    _value11 = (T11)value!;
                    break;
                case 12:
                    _value12 = (T12)value!;
                    break;
                case 13:
                    _value13 = (T13)value!;
                    break;
                case 14:
                    _value14 = (T14)value!;
                    break;
                case 15:
                    _value15 = (T15)value!;
                    break;
                case 16:
                    _value16 = (T16)value!;
                    break;
                case 17:
                    _value17 = (T17)value!;
                    break;
                case 18:
                    _value18 = (T18)value!;
                    break;
                case 19:
                    _value19 = (T19)value!;
                    break;
                case 20:
                    _value20 = (T20)value!;
                    break;
                case 21:
                    _value21 = (T21)value!;
                    break;
                case 22:
                    _value22 = (T22)value!;
                    break;
                case 23:
                    _value23 = (T23)value!;
                    break;
                default:
                    throw new IndexOutOfRangeException();
            }
        }
    }
}

/// <summary>
///     This is an internal API that supports the Entity Framework Core infrastructure and not subject to
///     the same compatibility standards as public APIs. It may be changed or removed without notice in
///     any release. You should only use it directly in your code with extreme caution and knowing that
///     doing so can result in application failures when updating to a new Entity Framework Core release.
/// </summary>
public sealed class Snapshot<T0, T1, T2, T3, T4, T5, T6, T7, T8, T9, T10, T11, T12, T13, T14, T15, T16, T17, T18, T19, T20, T21, T22>
    : ISnapshot
{
    private static readonly Delegate[] ValueReaders
        = Snapshot
            .CreateReaders<Snapshot<T0, T1, T2, T3, T4, T5, T6, T7, T8, T9, T10, T11, T12, T13, T14, T15, T16, T17, T18, T19, T20, T21,
                T22>>();

    /// <summary>
    ///     This is an internal API that supports the Entity Framework Core infrastructure and not subject to
    ///     the same compatibility standards as public APIs. It may be changed or removed without notice in
    ///     any release. You should only use it directly in your code with extreme caution and knowing that
    ///     doing so can result in application failures when updating to a new Entity Framework Core release.
    /// </summary>
    public Snapshot(
        T0 value0,
        T1 value1,
        T2 value2,
        T3 value3,
        T4 value4,
        T5 value5,
        T6 value6,
        T7 value7,
        T8 value8,
        T9 value9,
        T10 value10,
        T11 value11,
        T12 value12,
        T13 value13,
        T14 value14,
        T15 value15,
        T16 value16,
        T17 value17,
        T18 value18,
        T19 value19,
        T20 value20,
        T21 value21,
        T22 value22)
    {
        _value0 = value0;
        _value1 = value1;
        _value2 = value2;
        _value3 = value3;
        _value4 = value4;
        _value5 = value5;
        _value6 = value6;
        _value7 = value7;
        _value8 = value8;
        _value9 = value9;
        _value10 = value10;
        _value11 = value11;
        _value12 = value12;
        _value13 = value13;
        _value14 = value14;
        _value15 = value15;
        _value16 = value16;
        _value17 = value17;
        _value18 = value18;
        _value19 = value19;
        _value20 = value20;
        _value21 = value21;
        _value22 = value22;
    }

    private T0 _value0;
    private T1 _value1;
    private T2 _value2;
    private T3 _value3;
    private T4 _value4;
    private T5 _value5;
    private T6 _value6;
    private T7 _value7;
    private T8 _value8;
    private T9 _value9;
    private T10 _value10;
    private T11 _value11;
    private T12 _value12;
    private T13 _value13;
    private T14 _value14;
    private T15 _value15;
    private T16 _value16;
    private T17 _value17;
    private T18 _value18;
    private T19 _value19;
    private T20 _value20;
    private T21 _value21;
    private T22 _value22;

    /// <summary>
    ///     This is an internal API that supports the Entity Framework Core infrastructure and not subject to
    ///     the same compatibility standards as public APIs. It may be changed or removed without notice in
    ///     any release. You should only use it directly in your code with extreme caution and knowing that
    ///     doing so can result in application failures when updating to a new Entity Framework Core release.
    /// </summary>
    public T GetValue<T>(int index)
        => ((Func<Snapshot<T0, T1, T2, T3, T4, T5, T6, T7, T8, T9, T10, T11, T12, T13, T14, T15, T16, T17, T18, T19, T20, T21, T22>, T>)
            ValueReaders[index])(this);

    /// <summary>
    ///     This is an internal API that supports the Entity Framework Core infrastructure and not subject to
    ///     the same compatibility standards as public APIs. It may be changed or removed without notice in
    ///     any release. You should only use it directly in your code with extreme caution and knowing that
    ///     doing so can result in application failures when updating to a new Entity Framework Core release.
    /// </summary>
    public object? this[int index]
    {
        get => index switch
        {
            0 => _value0,
            1 => _value1,
            2 => _value2,
            3 => _value3,
            4 => _value4,
            5 => _value5,
            6 => _value6,
            7 => _value7,
            8 => _value8,
            9 => _value9,
            10 => _value10,
            11 => _value11,
            12 => _value12,
            13 => _value13,
            14 => _value14,
            15 => _value15,
            16 => _value16,
            17 => _value17,
            18 => _value18,
            19 => _value19,
            20 => _value20,
            21 => _value21,
            22 => _value22,
            _ => throw new IndexOutOfRangeException()
        };
        set
        {
            switch (index)
            {
                case 0:
                    _value0 = (T0)value!;
                    break;
                case 1:
                    _value1 = (T1)value!;
                    break;
                case 2:
                    _value2 = (T2)value!;
                    break;
                case 3:
                    _value3 = (T3)value!;
                    break;
                case 4:
                    _value4 = (T4)value!;
                    break;
                case 5:
                    _value5 = (T5)value!;
                    break;
                case 6:
                    _value6 = (T6)value!;
                    break;
                case 7:
                    _value7 = (T7)value!;
                    break;
                case 8:
                    _value8 = (T8)value!;
                    break;
                case 9:
                    _value9 = (T9)value!;
                    break;
                case 10:
                    _value10 = (T10)value!;
                    break;
                case 11:
                    _value11 = (T11)value!;
                    break;
                case 12:
                    _value12 = (T12)value!;
                    break;
                case 13:
                    _value13 = (T13)value!;
                    break;
                case 14:
                    _value14 = (T14)value!;
                    break;
                case 15:
                    _value15 = (T15)value!;
                    break;
                case 16:
                    _value16 = (T16)value!;
                    break;
                case 17:
                    _value17 = (T17)value!;
                    break;
                case 18:
                    _value18 = (T18)value!;
                    break;
                case 19:
                    _value19 = (T19)value!;
                    break;
                case 20:
                    _value20 = (T20)value!;
                    break;
                case 21:
                    _value21 = (T21)value!;
                    break;
                case 22:
                    _value22 = (T22)value!;
                    break;
                default:
                    throw new IndexOutOfRangeException();
            }
        }
    }
}

/// <summary>
///     This is an internal API that supports the Entity Framework Core infrastructure and not subject to
///     the same compatibility standards as public APIs. It may be changed or removed without notice in
///     any release. You should only use it directly in your code with extreme caution and knowing that
///     doing so can result in application failures when updating to a new Entity Framework Core release.
/// </summary>
public sealed class Snapshot<T0, T1, T2, T3, T4, T5, T6, T7, T8, T9, T10, T11, T12, T13, T14, T15, T16, T17, T18, T19, T20, T21>
    : ISnapshot
{
    private static readonly Delegate[] ValueReaders
        = Snapshot
            .CreateReaders<Snapshot<T0, T1, T2, T3, T4, T5, T6, T7, T8, T9, T10, T11, T12, T13, T14, T15, T16, T17, T18, T19, T20, T21>
            >();

    /// <summary>
    ///     This is an internal API that supports the Entity Framework Core infrastructure and not subject to
    ///     the same compatibility standards as public APIs. It may be changed or removed without notice in
    ///     any release. You should only use it directly in your code with extreme caution and knowing that
    ///     doing so can result in application failures when updating to a new Entity Framework Core release.
    /// </summary>
    public Snapshot(
        T0 value0,
        T1 value1,
        T2 value2,
        T3 value3,
        T4 value4,
        T5 value5,
        T6 value6,
        T7 value7,
        T8 value8,
        T9 value9,
        T10 value10,
        T11 value11,
        T12 value12,
        T13 value13,
        T14 value14,
        T15 value15,
        T16 value16,
        T17 value17,
        T18 value18,
        T19 value19,
        T20 value20,
        T21 value21)
    {
        _value0 = value0;
        _value1 = value1;
        _value2 = value2;
        _value3 = value3;
        _value4 = value4;
        _value5 = value5;
        _value6 = value6;
        _value7 = value7;
        _value8 = value8;
        _value9 = value9;
        _value10 = value10;
        _value11 = value11;
        _value12 = value12;
        _value13 = value13;
        _value14 = value14;
        _value15 = value15;
        _value16 = value16;
        _value17 = value17;
        _value18 = value18;
        _value19 = value19;
        _value20 = value20;
        _value21 = value21;
    }

    private T0 _value0;
    private T1 _value1;
    private T2 _value2;
    private T3 _value3;
    private T4 _value4;
    private T5 _value5;
    private T6 _value6;
    private T7 _value7;
    private T8 _value8;
    private T9 _value9;
    private T10 _value10;
    private T11 _value11;
    private T12 _value12;
    private T13 _value13;
    private T14 _value14;
    private T15 _value15;
    private T16 _value16;
    private T17 _value17;
    private T18 _value18;
    private T19 _value19;
    private T20 _value20;
    private T21 _value21;

    /// <summary>
    ///     This is an internal API that supports the Entity Framework Core infrastructure and not subject to
    ///     the same compatibility standards as public APIs. It may be changed or removed without notice in
    ///     any release. You should only use it directly in your code with extreme caution and knowing that
    ///     doing so can result in application failures when updating to a new Entity Framework Core release.
    /// </summary>
    public T GetValue<T>(int index)
        => ((Func<Snapshot<T0, T1, T2, T3, T4, T5, T6, T7, T8, T9, T10, T11, T12, T13, T14, T15, T16, T17, T18, T19, T20, T21>, T>)
            ValueReaders[index])(this);

    /// <summary>
    ///     This is an internal API that supports the Entity Framework Core infrastructure and not subject to
    ///     the same compatibility standards as public APIs. It may be changed or removed without notice in
    ///     any release. You should only use it directly in your code with extreme caution and knowing that
    ///     doing so can result in application failures when updating to a new Entity Framework Core release.
    /// </summary>
    public object? this[int index]
    {
        get => index switch
        {
            0 => _value0,
            1 => _value1,
            2 => _value2,
            3 => _value3,
            4 => _value4,
            5 => _value5,
            6 => _value6,
            7 => _value7,
            8 => _value8,
            9 => _value9,
            10 => _value10,
            11 => _value11,
            12 => _value12,
            13 => _value13,
            14 => _value14,
            15 => _value15,
            16 => _value16,
            17 => _value17,
            18 => _value18,
            19 => _value19,
            20 => _value20,
            21 => _value21,
            _ => throw new IndexOutOfRangeException()
        };
        set
        {
            switch (index)
            {
                case 0:
                    _value0 = (T0)value!;
                    break;
                case 1:
                    _value1 = (T1)value!;
                    break;
                case 2:
                    _value2 = (T2)value!;
                    break;
                case 3:
                    _value3 = (T3)value!;
                    break;
                case 4:
                    _value4 = (T4)value!;
                    break;
                case 5:
                    _value5 = (T5)value!;
                    break;
                case 6:
                    _value6 = (T6)value!;
                    break;
                case 7:
                    _value7 = (T7)value!;
                    break;
                case 8:
                    _value8 = (T8)value!;
                    break;
                case 9:
                    _value9 = (T9)value!;
                    break;
                case 10:
                    _value10 = (T10)value!;
                    break;
                case 11:
                    _value11 = (T11)value!;
                    break;
                case 12:
                    _value12 = (T12)value!;
                    break;
                case 13:
                    _value13 = (T13)value!;
                    break;
                case 14:
                    _value14 = (T14)value!;
                    break;
                case 15:
                    _value15 = (T15)value!;
                    break;
                case 16:
                    _value16 = (T16)value!;
                    break;
                case 17:
                    _value17 = (T17)value!;
                    break;
                case 18:
                    _value18 = (T18)value!;
                    break;
                case 19:
                    _value19 = (T19)value!;
                    break;
                case 20:
                    _value20 = (T20)value!;
                    break;
                case 21:
                    _value21 = (T21)value!;
                    break;
                default:
                    throw new IndexOutOfRangeException();
            }
        }
    }
}

/// <summary>
///     This is an internal API that supports the Entity Framework Core infrastructure and not subject to
///     the same compatibility standards as public APIs. It may be changed or removed without notice in
///     any release. You should only use it directly in your code with extreme caution and knowing that
///     doing so can result in application failures when updating to a new Entity Framework Core release.
/// </summary>
public sealed class Snapshot<T0, T1, T2, T3, T4, T5, T6, T7, T8, T9, T10, T11, T12, T13, T14, T15, T16, T17, T18, T19, T20>
    : ISnapshot
{
    private static readonly Delegate[] ValueReaders
        = Snapshot
            .CreateReaders<Snapshot<T0, T1, T2, T3, T4, T5, T6, T7, T8, T9, T10, T11, T12, T13, T14, T15, T16, T17, T18, T19, T20>>();

    /// <summary>
    ///     This is an internal API that supports the Entity Framework Core infrastructure and not subject to
    ///     the same compatibility standards as public APIs. It may be changed or removed without notice in
    ///     any release. You should only use it directly in your code with extreme caution and knowing that
    ///     doing so can result in application failures when updating to a new Entity Framework Core release.
    /// </summary>
    public Snapshot(
        T0 value0,
        T1 value1,
        T2 value2,
        T3 value3,
        T4 value4,
        T5 value5,
        T6 value6,
        T7 value7,
        T8 value8,
        T9 value9,
        T10 value10,
        T11 value11,
        T12 value12,
        T13 value13,
        T14 value14,
        T15 value15,
        T16 value16,
        T17 value17,
        T18 value18,
        T19 value19,
        T20 value20)
    {
        _value0 = value0;
        _value1 = value1;
        _value2 = value2;
        _value3 = value3;
        _value4 = value4;
        _value5 = value5;
        _value6 = value6;
        _value7 = value7;
        _value8 = value8;
        _value9 = value9;
        _value10 = value10;
        _value11 = value11;
        _value12 = value12;
        _value13 = value13;
        _value14 = value14;
        _value15 = value15;
        _value16 = value16;
        _value17 = value17;
        _value18 = value18;
        _value19 = value19;
        _value20 = value20;
    }

    private T0 _value0;
    private T1 _value1;
    private T2 _value2;
    private T3 _value3;
    private T4 _value4;
    private T5 _value5;
    private T6 _value6;
    private T7 _value7;
    private T8 _value8;
    private T9 _value9;
    private T10 _value10;
    private T11 _value11;
    private T12 _value12;
    private T13 _value13;
    private T14 _value14;
    private T15 _value15;
    private T16 _value16;
    private T17 _value17;
    private T18 _value18;
    private T19 _value19;
    private T20 _value20;

    /// <summary>
    ///     This is an internal API that supports the Entity Framework Core infrastructure and not subject to
    ///     the same compatibility standards as public APIs. It may be changed or removed without notice in
    ///     any release. You should only use it directly in your code with extreme caution and knowing that
    ///     doing so can result in application failures when updating to a new Entity Framework Core release.
    /// </summary>
    public T GetValue<T>(int index)
        => ((Func<Snapshot<T0, T1, T2, T3, T4, T5, T6, T7, T8, T9, T10, T11, T12, T13, T14, T15, T16, T17, T18, T19, T20>, T>)
            ValueReaders[index])(this);

>>>>>>> 5d0d937a
    /// <summary>
    ///     This is an internal API that supports the Entity Framework Core infrastructure and not subject to
    ///     the same compatibility standards as public APIs. It may be changed or removed without notice in
    ///     any release. You should only use it directly in your code with extreme caution and knowing that
    ///     doing so can result in application failures when updating to a new Entity Framework Core release.
    /// </summary>
    public object? this[int index]
    {
        get => index switch
        {
            0 => _value0,
            1 => _value1,
            2 => _value2,
            3 => _value3,
            4 => _value4,
            5 => _value5,
            6 => _value6,
            7 => _value7,
            8 => _value8,
            9 => _value9,
            10 => _value10,
            11 => _value11,
            12 => _value12,
            13 => _value13,
            14 => _value14,
            15 => _value15,
            16 => _value16,
            17 => _value17,
            18 => _value18,
            19 => _value19,
            20 => _value20,
            _ => throw new IndexOutOfRangeException()
        };
        set
        {
            switch (index)
            {
                case 0:
                    _value0 = (T0)value!;
                    break;
                case 1:
                    _value1 = (T1)value!;
                    break;
                case 2:
                    _value2 = (T2)value!;
                    break;
                case 3:
                    _value3 = (T3)value!;
                    break;
                case 4:
                    _value4 = (T4)value!;
                    break;
                case 5:
                    _value5 = (T5)value!;
                    break;
                case 6:
                    _value6 = (T6)value!;
                    break;
                case 7:
                    _value7 = (T7)value!;
                    break;
                case 8:
                    _value8 = (T8)value!;
                    break;
                case 9:
                    _value9 = (T9)value!;
                    break;
                case 10:
                    _value10 = (T10)value!;
                    break;
                case 11:
                    _value11 = (T11)value!;
                    break;
                case 12:
                    _value12 = (T12)value!;
                    break;
                case 13:
                    _value13 = (T13)value!;
                    break;
                case 14:
                    _value14 = (T14)value!;
                    break;
                case 15:
                    _value15 = (T15)value!;
                    break;
                case 16:
                    _value16 = (T16)value!;
                    break;
                case 17:
                    _value17 = (T17)value!;
                    break;
                case 18:
                    _value18 = (T18)value!;
                    break;
                case 19:
                    _value19 = (T19)value!;
                    break;
                case 20:
                    _value20 = (T20)value!;
                    break;
                default:
                    throw new IndexOutOfRangeException();
            }
        }
    }
}

/// <summary>
///     This is an internal API that supports the Entity Framework Core infrastructure and not subject to
///     the same compatibility standards as public APIs. It may be changed or removed without notice in
///     any release. You should only use it directly in your code with extreme caution and knowing that
///     doing so can result in application failures when updating to a new Entity Framework Core release.
/// </summary>
public sealed class Snapshot<T0, T1, T2, T3, T4, T5, T6, T7, T8, T9, T10, T11, T12, T13, T14, T15, T16, T17, T18, T19>
    : ISnapshot
{
    private static readonly Delegate[] ValueReaders
        = Snapshot.CreateReaders<Snapshot<T0, T1, T2, T3, T4, T5, T6, T7, T8, T9, T10, T11, T12, T13, T14, T15, T16, T17, T18, T19>>();

    /// <summary>
    ///     This is an internal API that supports the Entity Framework Core infrastructure and not subject to
    ///     the same compatibility standards as public APIs. It may be changed or removed without notice in
    ///     any release. You should only use it directly in your code with extreme caution and knowing that
    ///     doing so can result in application failures when updating to a new Entity Framework Core release.
    /// </summary>
    public Snapshot(
        T0 value0,
        T1 value1,
        T2 value2,
        T3 value3,
        T4 value4,
        T5 value5,
        T6 value6,
        T7 value7,
        T8 value8,
        T9 value9,
        T10 value10,
        T11 value11,
        T12 value12,
        T13 value13,
        T14 value14,
        T15 value15,
        T16 value16,
        T17 value17,
        T18 value18,
        T19 value19)
    {
        _value0 = value0;
        _value1 = value1;
        _value2 = value2;
        _value3 = value3;
        _value4 = value4;
        _value5 = value5;
        _value6 = value6;
        _value7 = value7;
        _value8 = value8;
        _value9 = value9;
        _value10 = value10;
        _value11 = value11;
        _value12 = value12;
        _value13 = value13;
        _value14 = value14;
        _value15 = value15;
        _value16 = value16;
        _value17 = value17;
        _value18 = value18;
        _value19 = value19;
    }

    private T0 _value0;
    private T1 _value1;
    private T2 _value2;
    private T3 _value3;
    private T4 _value4;
    private T5 _value5;
    private T6 _value6;
    private T7 _value7;
    private T8 _value8;
    private T9 _value9;
    private T10 _value10;
    private T11 _value11;
    private T12 _value12;
    private T13 _value13;
    private T14 _value14;
    private T15 _value15;
    private T16 _value16;
    private T17 _value17;
    private T18 _value18;
    private T19 _value19;

    /// <summary>
    ///     This is an internal API that supports the Entity Framework Core infrastructure and not subject to
    ///     the same compatibility standards as public APIs. It may be changed or removed without notice in
    ///     any release. You should only use it directly in your code with extreme caution and knowing that
    ///     doing so can result in application failures when updating to a new Entity Framework Core release.
    /// </summary>
    public T GetValue<T>(int index)
        => ((Func<Snapshot<T0, T1, T2, T3, T4, T5, T6, T7, T8, T9, T10, T11, T12, T13, T14, T15, T16, T17, T18, T19>, T>)ValueReaders
            [index])(this);

    /// <summary>
    ///     This is an internal API that supports the Entity Framework Core infrastructure and not subject to
    ///     the same compatibility standards as public APIs. It may be changed or removed without notice in
    ///     any release. You should only use it directly in your code with extreme caution and knowing that
    ///     doing so can result in application failures when updating to a new Entity Framework Core release.
    /// </summary>
    public object? this[int index]
    {
        get => index switch
        {
            0 => _value0,
            1 => _value1,
            2 => _value2,
            3 => _value3,
            4 => _value4,
            5 => _value5,
            6 => _value6,
            7 => _value7,
            8 => _value8,
            9 => _value9,
            10 => _value10,
            11 => _value11,
            12 => _value12,
            13 => _value13,
            14 => _value14,
            15 => _value15,
            16 => _value16,
            17 => _value17,
            18 => _value18,
            19 => _value19,
            _ => throw new IndexOutOfRangeException()
        };
        set
        {
            switch (index)
            {
                case 0:
                    _value0 = (T0)value!;
                    break;
                case 1:
                    _value1 = (T1)value!;
                    break;
                case 2:
                    _value2 = (T2)value!;
                    break;
                case 3:
                    _value3 = (T3)value!;
                    break;
                case 4:
                    _value4 = (T4)value!;
                    break;
                case 5:
                    _value5 = (T5)value!;
                    break;
                case 6:
                    _value6 = (T6)value!;
                    break;
                case 7:
                    _value7 = (T7)value!;
                    break;
                case 8:
                    _value8 = (T8)value!;
                    break;
                case 9:
                    _value9 = (T9)value!;
                    break;
                case 10:
                    _value10 = (T10)value!;
                    break;
                case 11:
                    _value11 = (T11)value!;
                    break;
                case 12:
                    _value12 = (T12)value!;
                    break;
                case 13:
                    _value13 = (T13)value!;
                    break;
                case 14:
                    _value14 = (T14)value!;
                    break;
                case 15:
                    _value15 = (T15)value!;
                    break;
                case 16:
                    _value16 = (T16)value!;
                    break;
                case 17:
                    _value17 = (T17)value!;
                    break;
                case 18:
                    _value18 = (T18)value!;
                    break;
                case 19:
                    _value19 = (T19)value!;
                    break;
                default:
                    throw new IndexOutOfRangeException();
            }
        }
    }
}

/// <summary>
///     This is an internal API that supports the Entity Framework Core infrastructure and not subject to
///     the same compatibility standards as public APIs. It may be changed or removed without notice in
///     any release. You should only use it directly in your code with extreme caution and knowing that
///     doing so can result in application failures when updating to a new Entity Framework Core release.
/// </summary>
public sealed class Snapshot<T0, T1, T2, T3, T4, T5, T6, T7, T8, T9, T10, T11, T12, T13, T14, T15, T16, T17, T18>
    : ISnapshot
{
    private static readonly Delegate[] ValueReaders
        = Snapshot.CreateReaders<Snapshot<T0, T1, T2, T3, T4, T5, T6, T7, T8, T9, T10, T11, T12, T13, T14, T15, T16, T17, T18>>();

    /// <summary>
    ///     This is an internal API that supports the Entity Framework Core infrastructure and not subject to
    ///     the same compatibility standards as public APIs. It may be changed or removed without notice in
    ///     any release. You should only use it directly in your code with extreme caution and knowing that
    ///     doing so can result in application failures when updating to a new Entity Framework Core release.
    /// </summary>
    public Snapshot(
        T0 value0,
        T1 value1,
        T2 value2,
        T3 value3,
        T4 value4,
        T5 value5,
        T6 value6,
        T7 value7,
        T8 value8,
        T9 value9,
        T10 value10,
        T11 value11,
        T12 value12,
        T13 value13,
        T14 value14,
        T15 value15,
        T16 value16,
        T17 value17,
        T18 value18)
    {
        _value0 = value0;
        _value1 = value1;
        _value2 = value2;
        _value3 = value3;
        _value4 = value4;
        _value5 = value5;
        _value6 = value6;
        _value7 = value7;
        _value8 = value8;
        _value9 = value9;
        _value10 = value10;
        _value11 = value11;
        _value12 = value12;
        _value13 = value13;
        _value14 = value14;
        _value15 = value15;
        _value16 = value16;
        _value17 = value17;
        _value18 = value18;
    }

    private T0 _value0;
    private T1 _value1;
    private T2 _value2;
    private T3 _value3;
    private T4 _value4;
    private T5 _value5;
    private T6 _value6;
    private T7 _value7;
    private T8 _value8;
    private T9 _value9;
    private T10 _value10;
    private T11 _value11;
    private T12 _value12;
    private T13 _value13;
    private T14 _value14;
    private T15 _value15;
    private T16 _value16;
    private T17 _value17;
    private T18 _value18;

    /// <summary>
    ///     This is an internal API that supports the Entity Framework Core infrastructure and not subject to
    ///     the same compatibility standards as public APIs. It may be changed or removed without notice in
    ///     any release. You should only use it directly in your code with extreme caution and knowing that
    ///     doing so can result in application failures when updating to a new Entity Framework Core release.
    /// </summary>
    public T GetValue<T>(int index)
        => ((Func<Snapshot<T0, T1, T2, T3, T4, T5, T6, T7, T8, T9, T10, T11, T12, T13, T14, T15, T16, T17, T18>, T>)ValueReaders[index]
            )(this);

    /// <summary>
    ///     This is an internal API that supports the Entity Framework Core infrastructure and not subject to
    ///     the same compatibility standards as public APIs. It may be changed or removed without notice in
    ///     any release. You should only use it directly in your code with extreme caution and knowing that
    ///     doing so can result in application failures when updating to a new Entity Framework Core release.
    /// </summary>
    public object? this[int index]
    {
        get => index switch
        {
            0 => _value0,
            1 => _value1,
            2 => _value2,
            3 => _value3,
            4 => _value4,
            5 => _value5,
            6 => _value6,
            7 => _value7,
            8 => _value8,
            9 => _value9,
            10 => _value10,
            11 => _value11,
            12 => _value12,
            13 => _value13,
            14 => _value14,
            15 => _value15,
            16 => _value16,
            17 => _value17,
            18 => _value18,
            _ => throw new IndexOutOfRangeException()
        };
        set
        {
            switch (index)
            {
                case 0:
                    _value0 = (T0)value!;
                    break;
                case 1:
                    _value1 = (T1)value!;
                    break;
                case 2:
                    _value2 = (T2)value!;
                    break;
                case 3:
                    _value3 = (T3)value!;
                    break;
                case 4:
                    _value4 = (T4)value!;
                    break;
                case 5:
                    _value5 = (T5)value!;
                    break;
                case 6:
                    _value6 = (T6)value!;
                    break;
                case 7:
                    _value7 = (T7)value!;
                    break;
                case 8:
                    _value8 = (T8)value!;
                    break;
                case 9:
                    _value9 = (T9)value!;
                    break;
                case 10:
                    _value10 = (T10)value!;
                    break;
                case 11:
                    _value11 = (T11)value!;
                    break;
                case 12:
                    _value12 = (T12)value!;
                    break;
                case 13:
                    _value13 = (T13)value!;
                    break;
                case 14:
                    _value14 = (T14)value!;
                    break;
                case 15:
                    _value15 = (T15)value!;
                    break;
                case 16:
                    _value16 = (T16)value!;
                    break;
                case 17:
                    _value17 = (T17)value!;
                    break;
                case 18:
                    _value18 = (T18)value!;
                    break;
                default:
                    throw new IndexOutOfRangeException();
            }
        }
    }
}

/// <summary>
///     This is an internal API that supports the Entity Framework Core infrastructure and not subject to
///     the same compatibility standards as public APIs. It may be changed or removed without notice in
///     any release. You should only use it directly in your code with extreme caution and knowing that
///     doing so can result in application failures when updating to a new Entity Framework Core release.
/// </summary>
public sealed class Snapshot<T0, T1, T2, T3, T4, T5, T6, T7, T8, T9, T10, T11, T12, T13, T14, T15, T16, T17>
    : ISnapshot
{
    private static readonly Delegate[] ValueReaders
        = Snapshot.CreateReaders<Snapshot<T0, T1, T2, T3, T4, T5, T6, T7, T8, T9, T10, T11, T12, T13, T14, T15, T16, T17>>();

    /// <summary>
    ///     This is an internal API that supports the Entity Framework Core infrastructure and not subject to
    ///     the same compatibility standards as public APIs. It may be changed or removed without notice in
    ///     any release. You should only use it directly in your code with extreme caution and knowing that
    ///     doing so can result in application failures when updating to a new Entity Framework Core release.
    /// </summary>
    public Snapshot(
        T0 value0,
        T1 value1,
        T2 value2,
        T3 value3,
        T4 value4,
        T5 value5,
        T6 value6,
        T7 value7,
        T8 value8,
        T9 value9,
        T10 value10,
        T11 value11,
        T12 value12,
        T13 value13,
        T14 value14,
        T15 value15,
        T16 value16,
        T17 value17)
    {
        _value0 = value0;
        _value1 = value1;
        _value2 = value2;
        _value3 = value3;
        _value4 = value4;
        _value5 = value5;
        _value6 = value6;
        _value7 = value7;
        _value8 = value8;
        _value9 = value9;
        _value10 = value10;
        _value11 = value11;
        _value12 = value12;
        _value13 = value13;
        _value14 = value14;
        _value15 = value15;
        _value16 = value16;
        _value17 = value17;
    }

    private T0 _value0;
    private T1 _value1;
    private T2 _value2;
    private T3 _value3;
    private T4 _value4;
    private T5 _value5;
    private T6 _value6;
    private T7 _value7;
    private T8 _value8;
    private T9 _value9;
    private T10 _value10;
    private T11 _value11;
    private T12 _value12;
    private T13 _value13;
    private T14 _value14;
    private T15 _value15;
    private T16 _value16;
    private T17 _value17;

    /// <summary>
    ///     This is an internal API that supports the Entity Framework Core infrastructure and not subject to
    ///     the same compatibility standards as public APIs. It may be changed or removed without notice in
    ///     any release. You should only use it directly in your code with extreme caution and knowing that
    ///     doing so can result in application failures when updating to a new Entity Framework Core release.
    /// </summary>
    public T GetValue<T>(int index)
        => ((Func<Snapshot<T0, T1, T2, T3, T4, T5, T6, T7, T8, T9, T10, T11, T12, T13, T14, T15, T16, T17>, T>)ValueReaders[index])(
            this);

    /// <summary>
    ///     This is an internal API that supports the Entity Framework Core infrastructure and not subject to
    ///     the same compatibility standards as public APIs. It may be changed or removed without notice in
    ///     any release. You should only use it directly in your code with extreme caution and knowing that
    ///     doing so can result in application failures when updating to a new Entity Framework Core release.
    /// </summary>
    public object? this[int index]
    {
        get => index switch
        {
            0 => _value0,
            1 => _value1,
            2 => _value2,
            3 => _value3,
            4 => _value4,
            5 => _value5,
            6 => _value6,
            7 => _value7,
            8 => _value8,
            9 => _value9,
            10 => _value10,
            11 => _value11,
            12 => _value12,
            13 => _value13,
            14 => _value14,
            15 => _value15,
            16 => _value16,
            17 => _value17,
            _ => throw new IndexOutOfRangeException()
        };
        set
        {
            switch (index)
            {
                case 0:
                    _value0 = (T0)value!;
                    break;
                case 1:
                    _value1 = (T1)value!;
                    break;
                case 2:
                    _value2 = (T2)value!;
                    break;
                case 3:
                    _value3 = (T3)value!;
                    break;
                case 4:
                    _value4 = (T4)value!;
                    break;
                case 5:
                    _value5 = (T5)value!;
                    break;
                case 6:
                    _value6 = (T6)value!;
                    break;
                case 7:
                    _value7 = (T7)value!;
                    break;
                case 8:
                    _value8 = (T8)value!;
                    break;
                case 9:
                    _value9 = (T9)value!;
                    break;
                case 10:
                    _value10 = (T10)value!;
                    break;
                case 11:
                    _value11 = (T11)value!;
                    break;
                case 12:
                    _value12 = (T12)value!;
                    break;
                case 13:
                    _value13 = (T13)value!;
                    break;
                case 14:
                    _value14 = (T14)value!;
                    break;
                case 15:
                    _value15 = (T15)value!;
                    break;
                case 16:
                    _value16 = (T16)value!;
                    break;
                case 17:
                    _value17 = (T17)value!;
                    break;
                default:
                    throw new IndexOutOfRangeException();
            }
        }
    }
}

/// <summary>
///     This is an internal API that supports the Entity Framework Core infrastructure and not subject to
///     the same compatibility standards as public APIs. It may be changed or removed without notice in
///     any release. You should only use it directly in your code with extreme caution and knowing that
///     doing so can result in application failures when updating to a new Entity Framework Core release.
/// </summary>
public sealed class Snapshot<T0, T1, T2, T3, T4, T5, T6, T7, T8, T9, T10, T11, T12, T13, T14, T15, T16>
    : ISnapshot
{
    private static readonly Delegate[] ValueReaders
        = Snapshot.CreateReaders<Snapshot<T0, T1, T2, T3, T4, T5, T6, T7, T8, T9, T10, T11, T12, T13, T14, T15, T16>>();

    /// <summary>
    ///     This is an internal API that supports the Entity Framework Core infrastructure and not subject to
    ///     the same compatibility standards as public APIs. It may be changed or removed without notice in
    ///     any release. You should only use it directly in your code with extreme caution and knowing that
    ///     doing so can result in application failures when updating to a new Entity Framework Core release.
    /// </summary>
    public Snapshot(
        T0 value0,
        T1 value1,
        T2 value2,
        T3 value3,
        T4 value4,
        T5 value5,
        T6 value6,
        T7 value7,
        T8 value8,
        T9 value9,
        T10 value10,
        T11 value11,
        T12 value12,
        T13 value13,
        T14 value14,
        T15 value15,
        T16 value16)
    {
        _value0 = value0;
        _value1 = value1;
        _value2 = value2;
        _value3 = value3;
        _value4 = value4;
        _value5 = value5;
        _value6 = value6;
        _value7 = value7;
        _value8 = value8;
        _value9 = value9;
        _value10 = value10;
        _value11 = value11;
        _value12 = value12;
        _value13 = value13;
        _value14 = value14;
        _value15 = value15;
        _value16 = value16;
    }

    private T0 _value0;
    private T1 _value1;
    private T2 _value2;
    private T3 _value3;
    private T4 _value4;
    private T5 _value5;
    private T6 _value6;
    private T7 _value7;
    private T8 _value8;
    private T9 _value9;
    private T10 _value10;
    private T11 _value11;
    private T12 _value12;
    private T13 _value13;
    private T14 _value14;
    private T15 _value15;
    private T16 _value16;

    /// <summary>
    ///     This is an internal API that supports the Entity Framework Core infrastructure and not subject to
    ///     the same compatibility standards as public APIs. It may be changed or removed without notice in
    ///     any release. You should only use it directly in your code with extreme caution and knowing that
    ///     doing so can result in application failures when updating to a new Entity Framework Core release.
    /// </summary>
    public T GetValue<T>(int index)
        => ((Func<Snapshot<T0, T1, T2, T3, T4, T5, T6, T7, T8, T9, T10, T11, T12, T13, T14, T15, T16>, T>)ValueReaders[index])(this);

    /// <summary>
    ///     This is an internal API that supports the Entity Framework Core infrastructure and not subject to
    ///     the same compatibility standards as public APIs. It may be changed or removed without notice in
    ///     any release. You should only use it directly in your code with extreme caution and knowing that
    ///     doing so can result in application failures when updating to a new Entity Framework Core release.
    /// </summary>
    public object? this[int index]
    {
        get => index switch
        {
            0 => _value0,
            1 => _value1,
            2 => _value2,
            3 => _value3,
            4 => _value4,
            5 => _value5,
            6 => _value6,
            7 => _value7,
            8 => _value8,
            9 => _value9,
            10 => _value10,
            11 => _value11,
            12 => _value12,
            13 => _value13,
            14 => _value14,
            15 => _value15,
            16 => _value16,
            _ => throw new IndexOutOfRangeException()
        };
        set
        {
            switch (index)
            {
                case 0:
                    _value0 = (T0)value!;
                    break;
                case 1:
                    _value1 = (T1)value!;
                    break;
                case 2:
                    _value2 = (T2)value!;
                    break;
                case 3:
                    _value3 = (T3)value!;
                    break;
                case 4:
                    _value4 = (T4)value!;
                    break;
                case 5:
                    _value5 = (T5)value!;
                    break;
                case 6:
                    _value6 = (T6)value!;
                    break;
                case 7:
                    _value7 = (T7)value!;
                    break;
                case 8:
                    _value8 = (T8)value!;
                    break;
                case 9:
                    _value9 = (T9)value!;
                    break;
                case 10:
                    _value10 = (T10)value!;
                    break;
                case 11:
                    _value11 = (T11)value!;
                    break;
                case 12:
                    _value12 = (T12)value!;
                    break;
                case 13:
                    _value13 = (T13)value!;
                    break;
                case 14:
                    _value14 = (T14)value!;
                    break;
                case 15:
                    _value15 = (T15)value!;
                    break;
                case 16:
                    _value16 = (T16)value!;
                    break;
                default:
                    throw new IndexOutOfRangeException();
            }
        }
    }
}

/// <summary>
///     This is an internal API that supports the Entity Framework Core infrastructure and not subject to
///     the same compatibility standards as public APIs. It may be changed or removed without notice in
///     any release. You should only use it directly in your code with extreme caution and knowing that
///     doing so can result in application failures when updating to a new Entity Framework Core release.
/// </summary>
public sealed class Snapshot<T0, T1, T2, T3, T4, T5, T6, T7, T8, T9, T10, T11, T12, T13, T14, T15>
    : ISnapshot
{
    private static readonly Delegate[] ValueReaders
        = Snapshot.CreateReaders<Snapshot<T0, T1, T2, T3, T4, T5, T6, T7, T8, T9, T10, T11, T12, T13, T14, T15>>();

    /// <summary>
    ///     This is an internal API that supports the Entity Framework Core infrastructure and not subject to
    ///     the same compatibility standards as public APIs. It may be changed or removed without notice in
    ///     any release. You should only use it directly in your code with extreme caution and knowing that
    ///     doing so can result in application failures when updating to a new Entity Framework Core release.
    /// </summary>
    public Snapshot(
        T0 value0,
        T1 value1,
        T2 value2,
        T3 value3,
        T4 value4,
        T5 value5,
        T6 value6,
        T7 value7,
        T8 value8,
        T9 value9,
        T10 value10,
        T11 value11,
        T12 value12,
        T13 value13,
        T14 value14,
        T15 value15)
    {
        _value0 = value0;
        _value1 = value1;
        _value2 = value2;
        _value3 = value3;
        _value4 = value4;
        _value5 = value5;
        _value6 = value6;
        _value7 = value7;
        _value8 = value8;
        _value9 = value9;
        _value10 = value10;
        _value11 = value11;
        _value12 = value12;
        _value13 = value13;
        _value14 = value14;
        _value15 = value15;
    }

    private T0 _value0;
    private T1 _value1;
    private T2 _value2;
    private T3 _value3;
    private T4 _value4;
    private T5 _value5;
    private T6 _value6;
    private T7 _value7;
    private T8 _value8;
    private T9 _value9;
    private T10 _value10;
    private T11 _value11;
    private T12 _value12;
    private T13 _value13;
    private T14 _value14;
    private T15 _value15;

    /// <summary>
    ///     This is an internal API that supports the Entity Framework Core infrastructure and not subject to
    ///     the same compatibility standards as public APIs. It may be changed or removed without notice in
    ///     any release. You should only use it directly in your code with extreme caution and knowing that
    ///     doing so can result in application failures when updating to a new Entity Framework Core release.
    /// </summary>
    public T GetValue<T>(int index)
        => ((Func<Snapshot<T0, T1, T2, T3, T4, T5, T6, T7, T8, T9, T10, T11, T12, T13, T14, T15>, T>)ValueReaders[index])(this);

    /// <summary>
    ///     This is an internal API that supports the Entity Framework Core infrastructure and not subject to
    ///     the same compatibility standards as public APIs. It may be changed or removed without notice in
    ///     any release. You should only use it directly in your code with extreme caution and knowing that
    ///     doing so can result in application failures when updating to a new Entity Framework Core release.
    /// </summary>
    public object? this[int index]
    {
        get => index switch
        {
            0 => _value0,
            1 => _value1,
            2 => _value2,
            3 => _value3,
            4 => _value4,
            5 => _value5,
            6 => _value6,
            7 => _value7,
            8 => _value8,
            9 => _value9,
            10 => _value10,
            11 => _value11,
            12 => _value12,
            13 => _value13,
            14 => _value14,
            15 => _value15,
            _ => throw new IndexOutOfRangeException()
        };
        set
        {
            switch (index)
            {
                case 0:
                    _value0 = (T0)value!;
                    break;
                case 1:
                    _value1 = (T1)value!;
                    break;
                case 2:
                    _value2 = (T2)value!;
                    break;
                case 3:
                    _value3 = (T3)value!;
                    break;
                case 4:
                    _value4 = (T4)value!;
                    break;
                case 5:
                    _value5 = (T5)value!;
                    break;
                case 6:
                    _value6 = (T6)value!;
                    break;
                case 7:
                    _value7 = (T7)value!;
                    break;
                case 8:
                    _value8 = (T8)value!;
                    break;
                case 9:
                    _value9 = (T9)value!;
                    break;
                case 10:
                    _value10 = (T10)value!;
                    break;
                case 11:
                    _value11 = (T11)value!;
                    break;
                case 12:
                    _value12 = (T12)value!;
                    break;
                case 13:
                    _value13 = (T13)value!;
                    break;
                case 14:
                    _value14 = (T14)value!;
                    break;
                case 15:
                    _value15 = (T15)value!;
                    break;
                default:
                    throw new IndexOutOfRangeException();
            }
        }
    }
}

/// <summary>
///     This is an internal API that supports the Entity Framework Core infrastructure and not subject to
///     the same compatibility standards as public APIs. It may be changed or removed without notice in
///     any release. You should only use it directly in your code with extreme caution and knowing that
///     doing so can result in application failures when updating to a new Entity Framework Core release.
/// </summary>
public sealed class Snapshot<T0, T1, T2, T3, T4, T5, T6, T7, T8, T9, T10, T11, T12, T13, T14>
    : ISnapshot
{
    private static readonly Delegate[] ValueReaders
        = Snapshot.CreateReaders<Snapshot<T0, T1, T2, T3, T4, T5, T6, T7, T8, T9, T10, T11, T12, T13, T14>>();

    /// <summary>
    ///     This is an internal API that supports the Entity Framework Core infrastructure and not subject to
    ///     the same compatibility standards as public APIs. It may be changed or removed without notice in
    ///     any release. You should only use it directly in your code with extreme caution and knowing that
    ///     doing so can result in application failures when updating to a new Entity Framework Core release.
    /// </summary>
    public Snapshot(
        T0 value0,
        T1 value1,
        T2 value2,
        T3 value3,
        T4 value4,
        T5 value5,
        T6 value6,
        T7 value7,
        T8 value8,
        T9 value9,
        T10 value10,
        T11 value11,
        T12 value12,
        T13 value13,
        T14 value14)
    {
        _value0 = value0;
        _value1 = value1;
        _value2 = value2;
        _value3 = value3;
        _value4 = value4;
        _value5 = value5;
        _value6 = value6;
        _value7 = value7;
        _value8 = value8;
        _value9 = value9;
        _value10 = value10;
        _value11 = value11;
        _value12 = value12;
        _value13 = value13;
        _value14 = value14;
    }

    private T0 _value0;
    private T1 _value1;
    private T2 _value2;
    private T3 _value3;
    private T4 _value4;
    private T5 _value5;
    private T6 _value6;
    private T7 _value7;
    private T8 _value8;
    private T9 _value9;
    private T10 _value10;
    private T11 _value11;
    private T12 _value12;
    private T13 _value13;
    private T14 _value14;

    /// <summary>
    ///     This is an internal API that supports the Entity Framework Core infrastructure and not subject to
    ///     the same compatibility standards as public APIs. It may be changed or removed without notice in
    ///     any release. You should only use it directly in your code with extreme caution and knowing that
    ///     doing so can result in application failures when updating to a new Entity Framework Core release.
    /// </summary>
    public T GetValue<T>(int index)
        => ((Func<Snapshot<T0, T1, T2, T3, T4, T5, T6, T7, T8, T9, T10, T11, T12, T13, T14>, T>)ValueReaders[index])(this);

    /// <summary>
    ///     This is an internal API that supports the Entity Framework Core infrastructure and not subject to
    ///     the same compatibility standards as public APIs. It may be changed or removed without notice in
    ///     any release. You should only use it directly in your code with extreme caution and knowing that
    ///     doing so can result in application failures when updating to a new Entity Framework Core release.
    /// </summary>
    public object? this[int index]
    {
        get => index switch
        {
            0 => _value0,
            1 => _value1,
            2 => _value2,
            3 => _value3,
            4 => _value4,
            5 => _value5,
            6 => _value6,
            7 => _value7,
            8 => _value8,
            9 => _value9,
            10 => _value10,
            11 => _value11,
            12 => _value12,
            13 => _value13,
            14 => _value14,
            _ => throw new IndexOutOfRangeException()
        };
        set
        {
            switch (index)
            {
                case 0:
                    _value0 = (T0)value!;
                    break;
                case 1:
                    _value1 = (T1)value!;
                    break;
                case 2:
                    _value2 = (T2)value!;
                    break;
                case 3:
                    _value3 = (T3)value!;
                    break;
                case 4:
                    _value4 = (T4)value!;
                    break;
                case 5:
                    _value5 = (T5)value!;
                    break;
                case 6:
                    _value6 = (T6)value!;
                    break;
                case 7:
                    _value7 = (T7)value!;
                    break;
                case 8:
                    _value8 = (T8)value!;
                    break;
                case 9:
                    _value9 = (T9)value!;
                    break;
                case 10:
                    _value10 = (T10)value!;
                    break;
                case 11:
                    _value11 = (T11)value!;
                    break;
                case 12:
                    _value12 = (T12)value!;
                    break;
                case 13:
                    _value13 = (T13)value!;
                    break;
                case 14:
                    _value14 = (T14)value!;
                    break;
                default:
                    throw new IndexOutOfRangeException();
            }
        }
    }
}

/// <summary>
///     This is an internal API that supports the Entity Framework Core infrastructure and not subject to
///     the same compatibility standards as public APIs. It may be changed or removed without notice in
///     any release. You should only use it directly in your code with extreme caution and knowing that
///     doing so can result in application failures when updating to a new Entity Framework Core release.
/// </summary>
public sealed class Snapshot<T0, T1, T2, T3, T4, T5, T6, T7, T8, T9, T10, T11, T12, T13>
    : ISnapshot
{
    private static readonly Delegate[] ValueReaders
        = Snapshot.CreateReaders<Snapshot<T0, T1, T2, T3, T4, T5, T6, T7, T8, T9, T10, T11, T12, T13>>();

    /// <summary>
    ///     This is an internal API that supports the Entity Framework Core infrastructure and not subject to
    ///     the same compatibility standards as public APIs. It may be changed or removed without notice in
    ///     any release. You should only use it directly in your code with extreme caution and knowing that
    ///     doing so can result in application failures when updating to a new Entity Framework Core release.
    /// </summary>
    public Snapshot(
        T0 value0,
        T1 value1,
        T2 value2,
        T3 value3,
        T4 value4,
        T5 value5,
        T6 value6,
        T7 value7,
        T8 value8,
        T9 value9,
        T10 value10,
        T11 value11,
        T12 value12,
        T13 value13)
    {
        _value0 = value0;
        _value1 = value1;
        _value2 = value2;
        _value3 = value3;
        _value4 = value4;
        _value5 = value5;
        _value6 = value6;
        _value7 = value7;
        _value8 = value8;
        _value9 = value9;
        _value10 = value10;
        _value11 = value11;
        _value12 = value12;
        _value13 = value13;
    }

    private T0 _value0;
    private T1 _value1;
    private T2 _value2;
    private T3 _value3;
    private T4 _value4;
    private T5 _value5;
    private T6 _value6;
    private T7 _value7;
    private T8 _value8;
    private T9 _value9;
    private T10 _value10;
    private T11 _value11;
    private T12 _value12;
    private T13 _value13;

    /// <summary>
    ///     This is an internal API that supports the Entity Framework Core infrastructure and not subject to
    ///     the same compatibility standards as public APIs. It may be changed or removed without notice in
    ///     any release. You should only use it directly in your code with extreme caution and knowing that
    ///     doing so can result in application failures when updating to a new Entity Framework Core release.
    /// </summary>
    public T GetValue<T>(int index)
        => ((Func<Snapshot<T0, T1, T2, T3, T4, T5, T6, T7, T8, T9, T10, T11, T12, T13>, T>)ValueReaders[index])(this);

    /// <summary>
    ///     This is an internal API that supports the Entity Framework Core infrastructure and not subject to
    ///     the same compatibility standards as public APIs. It may be changed or removed without notice in
    ///     any release. You should only use it directly in your code with extreme caution and knowing that
    ///     doing so can result in application failures when updating to a new Entity Framework Core release.
    /// </summary>
    public object? this[int index]
    {
        get => index switch
        {
            0 => _value0,
            1 => _value1,
            2 => _value2,
            3 => _value3,
            4 => _value4,
            5 => _value5,
            6 => _value6,
            7 => _value7,
            8 => _value8,
            9 => _value9,
            10 => _value10,
            11 => _value11,
            12 => _value12,
            13 => _value13,
            _ => throw new IndexOutOfRangeException()
        };
        set
        {
            switch (index)
            {
                case 0:
                    _value0 = (T0)value!;
                    break;
                case 1:
                    _value1 = (T1)value!;
                    break;
                case 2:
                    _value2 = (T2)value!;
                    break;
                case 3:
                    _value3 = (T3)value!;
                    break;
                case 4:
                    _value4 = (T4)value!;
                    break;
                case 5:
                    _value5 = (T5)value!;
                    break;
                case 6:
                    _value6 = (T6)value!;
                    break;
                case 7:
                    _value7 = (T7)value!;
                    break;
                case 8:
                    _value8 = (T8)value!;
                    break;
                case 9:
                    _value9 = (T9)value!;
                    break;
                case 10:
                    _value10 = (T10)value!;
                    break;
                case 11:
                    _value11 = (T11)value!;
                    break;
                case 12:
                    _value12 = (T12)value!;
                    break;
                case 13:
                    _value13 = (T13)value!;
                    break;
                default:
                    throw new IndexOutOfRangeException();
            }
        }
    }
}

/// <summary>
///     This is an internal API that supports the Entity Framework Core infrastructure and not subject to
///     the same compatibility standards as public APIs. It may be changed or removed without notice in
///     any release. You should only use it directly in your code with extreme caution and knowing that
///     doing so can result in application failures when updating to a new Entity Framework Core release.
/// </summary>
public sealed class Snapshot<T0, T1, T2, T3, T4, T5, T6, T7, T8, T9, T10, T11, T12>
    : ISnapshot
{
    private static readonly Delegate[] ValueReaders
        = Snapshot.CreateReaders<Snapshot<T0, T1, T2, T3, T4, T5, T6, T7, T8, T9, T10, T11, T12>>();

    /// <summary>
    ///     This is an internal API that supports the Entity Framework Core infrastructure and not subject to
    ///     the same compatibility standards as public APIs. It may be changed or removed without notice in
    ///     any release. You should only use it directly in your code with extreme caution and knowing that
    ///     doing so can result in application failures when updating to a new Entity Framework Core release.
    /// </summary>
    public Snapshot(
        T0 value0,
        T1 value1,
        T2 value2,
        T3 value3,
        T4 value4,
        T5 value5,
        T6 value6,
        T7 value7,
        T8 value8,
        T9 value9,
        T10 value10,
        T11 value11,
        T12 value12)
    {
        _value0 = value0;
        _value1 = value1;
        _value2 = value2;
        _value3 = value3;
        _value4 = value4;
        _value5 = value5;
        _value6 = value6;
        _value7 = value7;
        _value8 = value8;
        _value9 = value9;
        _value10 = value10;
        _value11 = value11;
        _value12 = value12;
    }

    private T0 _value0;
    private T1 _value1;
    private T2 _value2;
    private T3 _value3;
    private T4 _value4;
    private T5 _value5;
    private T6 _value6;
    private T7 _value7;
    private T8 _value8;
    private T9 _value9;
    private T10 _value10;
    private T11 _value11;
    private T12 _value12;

    /// <summary>
    ///     This is an internal API that supports the Entity Framework Core infrastructure and not subject to
    ///     the same compatibility standards as public APIs. It may be changed or removed without notice in
    ///     any release. You should only use it directly in your code with extreme caution and knowing that
    ///     doing so can result in application failures when updating to a new Entity Framework Core release.
    /// </summary>
    public T GetValue<T>(int index)
        => ((Func<Snapshot<T0, T1, T2, T3, T4, T5, T6, T7, T8, T9, T10, T11, T12>, T>)ValueReaders[index])(this);

    /// <summary>
    ///     This is an internal API that supports the Entity Framework Core infrastructure and not subject to
    ///     the same compatibility standards as public APIs. It may be changed or removed without notice in
    ///     any release. You should only use it directly in your code with extreme caution and knowing that
    ///     doing so can result in application failures when updating to a new Entity Framework Core release.
    /// </summary>
    public object? this[int index]
    {
        get => index switch
        {
            0 => _value0,
            1 => _value1,
            2 => _value2,
            3 => _value3,
            4 => _value4,
            5 => _value5,
            6 => _value6,
            7 => _value7,
            8 => _value8,
            9 => _value9,
            10 => _value10,
            11 => _value11,
            12 => _value12,
            _ => throw new IndexOutOfRangeException()
        };
        set
        {
            switch (index)
            {
                case 0:
                    _value0 = (T0)value!;
                    break;
                case 1:
                    _value1 = (T1)value!;
                    break;
                case 2:
                    _value2 = (T2)value!;
                    break;
                case 3:
                    _value3 = (T3)value!;
                    break;
                case 4:
                    _value4 = (T4)value!;
                    break;
                case 5:
                    _value5 = (T5)value!;
                    break;
                case 6:
                    _value6 = (T6)value!;
                    break;
                case 7:
                    _value7 = (T7)value!;
                    break;
                case 8:
                    _value8 = (T8)value!;
                    break;
                case 9:
                    _value9 = (T9)value!;
                    break;
                case 10:
                    _value10 = (T10)value!;
                    break;
                case 11:
                    _value11 = (T11)value!;
                    break;
                case 12:
                    _value12 = (T12)value!;
                    break;
                default:
                    throw new IndexOutOfRangeException();
            }
        }
    }
}

/// <summary>
///     This is an internal API that supports the Entity Framework Core infrastructure and not subject to
///     the same compatibility standards as public APIs. It may be changed or removed without notice in
///     any release. You should only use it directly in your code with extreme caution and knowing that
///     doing so can result in application failures when updating to a new Entity Framework Core release.
/// </summary>
public sealed class Snapshot<T0, T1, T2, T3, T4, T5, T6, T7, T8, T9, T10, T11>
    : ISnapshot
{
    private static readonly Delegate[] ValueReaders
        = Snapshot.CreateReaders<Snapshot<T0, T1, T2, T3, T4, T5, T6, T7, T8, T9, T10, T11>>();

    /// <summary>
    ///     This is an internal API that supports the Entity Framework Core infrastructure and not subject to
    ///     the same compatibility standards as public APIs. It may be changed or removed without notice in
    ///     any release. You should only use it directly in your code with extreme caution and knowing that
    ///     doing so can result in application failures when updating to a new Entity Framework Core release.
    /// </summary>
    public Snapshot(
        T0 value0,
        T1 value1,
        T2 value2,
        T3 value3,
        T4 value4,
        T5 value5,
        T6 value6,
        T7 value7,
        T8 value8,
        T9 value9,
        T10 value10,
        T11 value11)
    {
        _value0 = value0;
        _value1 = value1;
        _value2 = value2;
        _value3 = value3;
        _value4 = value4;
        _value5 = value5;
        _value6 = value6;
        _value7 = value7;
        _value8 = value8;
        _value9 = value9;
        _value10 = value10;
        _value11 = value11;
    }

    private T0 _value0;
    private T1 _value1;
    private T2 _value2;
    private T3 _value3;
    private T4 _value4;
    private T5 _value5;
    private T6 _value6;
    private T7 _value7;
    private T8 _value8;
    private T9 _value9;
    private T10 _value10;
    private T11 _value11;

    /// <summary>
    ///     This is an internal API that supports the Entity Framework Core infrastructure and not subject to
    ///     the same compatibility standards as public APIs. It may be changed or removed without notice in
    ///     any release. You should only use it directly in your code with extreme caution and knowing that
    ///     doing so can result in application failures when updating to a new Entity Framework Core release.
    /// </summary>
    public T GetValue<T>(int index)
        => ((Func<Snapshot<T0, T1, T2, T3, T4, T5, T6, T7, T8, T9, T10, T11>, T>)ValueReaders[index])(this);

    /// <summary>
    ///     This is an internal API that supports the Entity Framework Core infrastructure and not subject to
    ///     the same compatibility standards as public APIs. It may be changed or removed without notice in
    ///     any release. You should only use it directly in your code with extreme caution and knowing that
    ///     doing so can result in application failures when updating to a new Entity Framework Core release.
    /// </summary>
    public object? this[int index]
    {
        get => index switch
        {
            0 => _value0,
            1 => _value1,
            2 => _value2,
            3 => _value3,
            4 => _value4,
            5 => _value5,
            6 => _value6,
            7 => _value7,
            8 => _value8,
            9 => _value9,
            10 => _value10,
            11 => _value11,
            _ => throw new IndexOutOfRangeException()
        };
        set
        {
            switch (index)
            {
                case 0:
                    _value0 = (T0)value!;
                    break;
                case 1:
                    _value1 = (T1)value!;
                    break;
                case 2:
                    _value2 = (T2)value!;
                    break;
                case 3:
                    _value3 = (T3)value!;
                    break;
                case 4:
                    _value4 = (T4)value!;
                    break;
                case 5:
                    _value5 = (T5)value!;
                    break;
                case 6:
                    _value6 = (T6)value!;
                    break;
                case 7:
                    _value7 = (T7)value!;
                    break;
                case 8:
                    _value8 = (T8)value!;
                    break;
                case 9:
                    _value9 = (T9)value!;
                    break;
                case 10:
                    _value10 = (T10)value!;
                    break;
                case 11:
                    _value11 = (T11)value!;
                    break;
                default:
                    throw new IndexOutOfRangeException();
            }
        }
    }
}

/// <summary>
///     This is an internal API that supports the Entity Framework Core infrastructure and not subject to
///     the same compatibility standards as public APIs. It may be changed or removed without notice in
///     any release. You should only use it directly in your code with extreme caution and knowing that
///     doing so can result in application failures when updating to a new Entity Framework Core release.
/// </summary>
public sealed class Snapshot<T0, T1, T2, T3, T4, T5, T6, T7, T8, T9, T10>
    : ISnapshot
{
    private static readonly Delegate[] ValueReaders
        = Snapshot.CreateReaders<Snapshot<T0, T1, T2, T3, T4, T5, T6, T7, T8, T9, T10>>();

    /// <summary>
    ///     This is an internal API that supports the Entity Framework Core infrastructure and not subject to
    ///     the same compatibility standards as public APIs. It may be changed or removed without notice in
    ///     any release. You should only use it directly in your code with extreme caution and knowing that
    ///     doing so can result in application failures when updating to a new Entity Framework Core release.
    /// </summary>
    public Snapshot(
        T0 value0,
        T1 value1,
        T2 value2,
        T3 value3,
        T4 value4,
        T5 value5,
        T6 value6,
        T7 value7,
        T8 value8,
        T9 value9,
        T10 value10)
    {
        _value0 = value0;
        _value1 = value1;
        _value2 = value2;
        _value3 = value3;
        _value4 = value4;
        _value5 = value5;
        _value6 = value6;
        _value7 = value7;
        _value8 = value8;
        _value9 = value9;
        _value10 = value10;
    }

    private T0 _value0;
    private T1 _value1;
    private T2 _value2;
    private T3 _value3;
    private T4 _value4;
    private T5 _value5;
    private T6 _value6;
    private T7 _value7;
    private T8 _value8;
    private T9 _value9;
    private T10 _value10;

    /// <summary>
    ///     This is an internal API that supports the Entity Framework Core infrastructure and not subject to
    ///     the same compatibility standards as public APIs. It may be changed or removed without notice in
    ///     any release. You should only use it directly in your code with extreme caution and knowing that
    ///     doing so can result in application failures when updating to a new Entity Framework Core release.
    /// </summary>
    public T GetValue<T>(int index)
        => ((Func<Snapshot<T0, T1, T2, T3, T4, T5, T6, T7, T8, T9, T10>, T>)ValueReaders[index])(this);

    /// <summary>
    ///     This is an internal API that supports the Entity Framework Core infrastructure and not subject to
    ///     the same compatibility standards as public APIs. It may be changed or removed without notice in
    ///     any release. You should only use it directly in your code with extreme caution and knowing that
    ///     doing so can result in application failures when updating to a new Entity Framework Core release.
    /// </summary>
    public object? this[int index]
    {
        get => index switch
        {
            0 => _value0,
            1 => _value1,
            2 => _value2,
            3 => _value3,
            4 => _value4,
            5 => _value5,
            6 => _value6,
            7 => _value7,
            8 => _value8,
            9 => _value9,
            10 => _value10,
            _ => throw new IndexOutOfRangeException()
        };
        set
        {
            switch (index)
            {
                case 0:
                    _value0 = (T0)value!;
                    break;
                case 1:
                    _value1 = (T1)value!;
                    break;
                case 2:
                    _value2 = (T2)value!;
                    break;
                case 3:
                    _value3 = (T3)value!;
                    break;
                case 4:
                    _value4 = (T4)value!;
                    break;
                case 5:
                    _value5 = (T5)value!;
                    break;
                case 6:
                    _value6 = (T6)value!;
                    break;
                case 7:
                    _value7 = (T7)value!;
                    break;
                case 8:
                    _value8 = (T8)value!;
                    break;
                case 9:
                    _value9 = (T9)value!;
                    break;
                case 10:
                    _value10 = (T10)value!;
                    break;
                default:
                    throw new IndexOutOfRangeException();
            }
        }
    }
}

/// <summary>
///     This is an internal API that supports the Entity Framework Core infrastructure and not subject to
///     the same compatibility standards as public APIs. It may be changed or removed without notice in
///     any release. You should only use it directly in your code with extreme caution and knowing that
///     doing so can result in application failures when updating to a new Entity Framework Core release.
/// </summary>
public sealed class Snapshot<T0, T1, T2, T3, T4, T5, T6, T7, T8, T9>
    : ISnapshot
{
    private static readonly Delegate[] ValueReaders
        = Snapshot.CreateReaders<Snapshot<T0, T1, T2, T3, T4, T5, T6, T7, T8, T9>>();

    /// <summary>
    ///     This is an internal API that supports the Entity Framework Core infrastructure and not subject to
    ///     the same compatibility standards as public APIs. It may be changed or removed without notice in
    ///     any release. You should only use it directly in your code with extreme caution and knowing that
    ///     doing so can result in application failures when updating to a new Entity Framework Core release.
    /// </summary>
    public Snapshot(
        T0 value0,
        T1 value1,
        T2 value2,
        T3 value3,
        T4 value4,
        T5 value5,
        T6 value6,
        T7 value7,
        T8 value8,
        T9 value9)
    {
        _value0 = value0;
        _value1 = value1;
        _value2 = value2;
        _value3 = value3;
        _value4 = value4;
        _value5 = value5;
        _value6 = value6;
        _value7 = value7;
        _value8 = value8;
        _value9 = value9;
    }

    private T0 _value0;
    private T1 _value1;
    private T2 _value2;
    private T3 _value3;
    private T4 _value4;
    private T5 _value5;
    private T6 _value6;
    private T7 _value7;
    private T8 _value8;
    private T9 _value9;

    /// <summary>
    ///     This is an internal API that supports the Entity Framework Core infrastructure and not subject to
    ///     the same compatibility standards as public APIs. It may be changed or removed without notice in
    ///     any release. You should only use it directly in your code with extreme caution and knowing that
    ///     doing so can result in application failures when updating to a new Entity Framework Core release.
    /// </summary>
    public T GetValue<T>(int index)
        => ((Func<Snapshot<T0, T1, T2, T3, T4, T5, T6, T7, T8, T9>, T>)ValueReaders[index])(this);

    /// <summary>
    ///     This is an internal API that supports the Entity Framework Core infrastructure and not subject to
    ///     the same compatibility standards as public APIs. It may be changed or removed without notice in
    ///     any release. You should only use it directly in your code with extreme caution and knowing that
    ///     doing so can result in application failures when updating to a new Entity Framework Core release.
    /// </summary>
    public object? this[int index]
    {
        get => index switch
        {
            0 => _value0,
            1 => _value1,
            2 => _value2,
            3 => _value3,
            4 => _value4,
            5 => _value5,
            6 => _value6,
            7 => _value7,
            8 => _value8,
            9 => _value9,
            _ => throw new IndexOutOfRangeException()
        };
        set
        {
            switch (index)
            {
                case 0:
                    _value0 = (T0)value!;
                    break;
                case 1:
                    _value1 = (T1)value!;
                    break;
                case 2:
                    _value2 = (T2)value!;
                    break;
                case 3:
                    _value3 = (T3)value!;
                    break;
                case 4:
                    _value4 = (T4)value!;
                    break;
                case 5:
                    _value5 = (T5)value!;
                    break;
                case 6:
                    _value6 = (T6)value!;
                    break;
                case 7:
                    _value7 = (T7)value!;
                    break;
                case 8:
                    _value8 = (T8)value!;
                    break;
                case 9:
                    _value9 = (T9)value!;
                    break;
                default:
                    throw new IndexOutOfRangeException();
            }
        }
    }
}

/// <summary>
///     This is an internal API that supports the Entity Framework Core infrastructure and not subject to
///     the same compatibility standards as public APIs. It may be changed or removed without notice in
///     any release. You should only use it directly in your code with extreme caution and knowing that
///     doing so can result in application failures when updating to a new Entity Framework Core release.
/// </summary>
public sealed class Snapshot<T0, T1, T2, T3, T4, T5, T6, T7, T8>
    : ISnapshot
{
    private static readonly Delegate[] ValueReaders
        = Snapshot.CreateReaders<Snapshot<T0, T1, T2, T3, T4, T5, T6, T7, T8>>();

    /// <summary>
    ///     This is an internal API that supports the Entity Framework Core infrastructure and not subject to
    ///     the same compatibility standards as public APIs. It may be changed or removed without notice in
    ///     any release. You should only use it directly in your code with extreme caution and knowing that
    ///     doing so can result in application failures when updating to a new Entity Framework Core release.
    /// </summary>
    public Snapshot(
        T0 value0,
        T1 value1,
        T2 value2,
        T3 value3,
        T4 value4,
        T5 value5,
        T6 value6,
        T7 value7,
        T8 value8)
    {
        _value0 = value0;
        _value1 = value1;
        _value2 = value2;
        _value3 = value3;
        _value4 = value4;
        _value5 = value5;
        _value6 = value6;
        _value7 = value7;
        _value8 = value8;
    }

    private T0 _value0;
    private T1 _value1;
    private T2 _value2;
    private T3 _value3;
    private T4 _value4;
    private T5 _value5;
    private T6 _value6;
    private T7 _value7;
    private T8 _value8;

    /// <summary>
    ///     This is an internal API that supports the Entity Framework Core infrastructure and not subject to
    ///     the same compatibility standards as public APIs. It may be changed or removed without notice in
    ///     any release. You should only use it directly in your code with extreme caution and knowing that
    ///     doing so can result in application failures when updating to a new Entity Framework Core release.
    /// </summary>
    public T GetValue<T>(int index)
        => ((Func<Snapshot<T0, T1, T2, T3, T4, T5, T6, T7, T8>, T>)ValueReaders[index])(this);

    /// <summary>
    ///     This is an internal API that supports the Entity Framework Core infrastructure and not subject to
    ///     the same compatibility standards as public APIs. It may be changed or removed without notice in
    ///     any release. You should only use it directly in your code with extreme caution and knowing that
    ///     doing so can result in application failures when updating to a new Entity Framework Core release.
    /// </summary>
    public object? this[int index]
    {
        get => index switch
        {
            0 => _value0,
            1 => _value1,
            2 => _value2,
            3 => _value3,
            4 => _value4,
            5 => _value5,
            6 => _value6,
            7 => _value7,
            8 => _value8,
            _ => throw new IndexOutOfRangeException()
        };
        set
        {
            switch (index)
            {
                case 0:
                    _value0 = (T0)value!;
                    break;
                case 1:
                    _value1 = (T1)value!;
                    break;
                case 2:
                    _value2 = (T2)value!;
                    break;
                case 3:
                    _value3 = (T3)value!;
                    break;
                case 4:
                    _value4 = (T4)value!;
                    break;
                case 5:
                    _value5 = (T5)value!;
                    break;
                case 6:
                    _value6 = (T6)value!;
                    break;
                case 7:
                    _value7 = (T7)value!;
                    break;
                case 8:
                    _value8 = (T8)value!;
                    break;
                default:
                    throw new IndexOutOfRangeException();
            }
        }
    }
}

/// <summary>
///     This is an internal API that supports the Entity Framework Core infrastructure and not subject to
///     the same compatibility standards as public APIs. It may be changed or removed without notice in
///     any release. You should only use it directly in your code with extreme caution and knowing that
///     doing so can result in application failures when updating to a new Entity Framework Core release.
/// </summary>
public sealed class Snapshot<T0, T1, T2, T3, T4, T5, T6, T7>
    : ISnapshot
{
    private static readonly Delegate[] ValueReaders
        = Snapshot.CreateReaders<Snapshot<T0, T1, T2, T3, T4, T5, T6, T7>>();

    /// <summary>
    ///     This is an internal API that supports the Entity Framework Core infrastructure and not subject to
    ///     the same compatibility standards as public APIs. It may be changed or removed without notice in
    ///     any release. You should only use it directly in your code with extreme caution and knowing that
    ///     doing so can result in application failures when updating to a new Entity Framework Core release.
    /// </summary>
    public Snapshot(
        T0 value0,
        T1 value1,
        T2 value2,
        T3 value3,
        T4 value4,
        T5 value5,
        T6 value6,
        T7 value7)
    {
        _value0 = value0;
        _value1 = value1;
        _value2 = value2;
        _value3 = value3;
        _value4 = value4;
        _value5 = value5;
        _value6 = value6;
        _value7 = value7;
    }

    private T0 _value0;
    private T1 _value1;
    private T2 _value2;
    private T3 _value3;
    private T4 _value4;
    private T5 _value5;
    private T6 _value6;
    private T7 _value7;

    /// <summary>
    ///     This is an internal API that supports the Entity Framework Core infrastructure and not subject to
    ///     the same compatibility standards as public APIs. It may be changed or removed without notice in
    ///     any release. You should only use it directly in your code with extreme caution and knowing that
    ///     doing so can result in application failures when updating to a new Entity Framework Core release.
    /// </summary>
    public T GetValue<T>(int index)
        => ((Func<Snapshot<T0, T1, T2, T3, T4, T5, T6, T7>, T>)ValueReaders[index])(this);

    /// <summary>
    ///     This is an internal API that supports the Entity Framework Core infrastructure and not subject to
    ///     the same compatibility standards as public APIs. It may be changed or removed without notice in
    ///     any release. You should only use it directly in your code with extreme caution and knowing that
    ///     doing so can result in application failures when updating to a new Entity Framework Core release.
    /// </summary>
    public object? this[int index]
    {
        get => index switch
        {
            0 => _value0,
            1 => _value1,
            2 => _value2,
            3 => _value3,
            4 => _value4,
            5 => _value5,
            6 => _value6,
            7 => _value7,
            _ => throw new IndexOutOfRangeException()
        };
        set
        {
            switch (index)
            {
                case 0:
                    _value0 = (T0)value!;
                    break;
                case 1:
                    _value1 = (T1)value!;
                    break;
                case 2:
                    _value2 = (T2)value!;
                    break;
                case 3:
                    _value3 = (T3)value!;
                    break;
                case 4:
                    _value4 = (T4)value!;
                    break;
                case 5:
                    _value5 = (T5)value!;
                    break;
                case 6:
                    _value6 = (T6)value!;
                    break;
                case 7:
                    _value7 = (T7)value!;
                    break;
                default:
                    throw new IndexOutOfRangeException();
            }
        }
    }
}

/// <summary>
///     This is an internal API that supports the Entity Framework Core infrastructure and not subject to
///     the same compatibility standards as public APIs. It may be changed or removed without notice in
///     any release. You should only use it directly in your code with extreme caution and knowing that
///     doing so can result in application failures when updating to a new Entity Framework Core release.
/// </summary>
public sealed class Snapshot<T0, T1, T2, T3, T4, T5, T6>
    : ISnapshot
{
    private static readonly Delegate[] ValueReaders
        = Snapshot.CreateReaders<Snapshot<T0, T1, T2, T3, T4, T5, T6>>();

    /// <summary>
    ///     This is an internal API that supports the Entity Framework Core infrastructure and not subject to
    ///     the same compatibility standards as public APIs. It may be changed or removed without notice in
    ///     any release. You should only use it directly in your code with extreme caution and knowing that
    ///     doing so can result in application failures when updating to a new Entity Framework Core release.
    /// </summary>
    public Snapshot(
        T0 value0,
        T1 value1,
        T2 value2,
        T3 value3,
        T4 value4,
        T5 value5,
        T6 value6)
    {
        _value0 = value0;
        _value1 = value1;
        _value2 = value2;
        _value3 = value3;
        _value4 = value4;
        _value5 = value5;
        _value6 = value6;
    }

    private T0 _value0;
    private T1 _value1;
    private T2 _value2;
    private T3 _value3;
    private T4 _value4;
    private T5 _value5;
    private T6 _value6;

    /// <summary>
    ///     This is an internal API that supports the Entity Framework Core infrastructure and not subject to
    ///     the same compatibility standards as public APIs. It may be changed or removed without notice in
    ///     any release. You should only use it directly in your code with extreme caution and knowing that
    ///     doing so can result in application failures when updating to a new Entity Framework Core release.
    /// </summary>
    public T GetValue<T>(int index)
        => ((Func<Snapshot<T0, T1, T2, T3, T4, T5, T6>, T>)ValueReaders[index])(this);

    /// <summary>
    ///     This is an internal API that supports the Entity Framework Core infrastructure and not subject to
    ///     the same compatibility standards as public APIs. It may be changed or removed without notice in
    ///     any release. You should only use it directly in your code with extreme caution and knowing that
    ///     doing so can result in application failures when updating to a new Entity Framework Core release.
    /// </summary>
    public object? this[int index]
    {
        get => index switch
        {
            0 => _value0,
            1 => _value1,
            2 => _value2,
            3 => _value3,
            4 => _value4,
            5 => _value5,
            6 => _value6,
            _ => throw new IndexOutOfRangeException()
        };
        set
        {
            switch (index)
            {
                case 0:
                    _value0 = (T0)value!;
                    break;
                case 1:
                    _value1 = (T1)value!;
                    break;
                case 2:
                    _value2 = (T2)value!;
                    break;
                case 3:
                    _value3 = (T3)value!;
                    break;
                case 4:
                    _value4 = (T4)value!;
                    break;
                case 5:
                    _value5 = (T5)value!;
                    break;
                case 6:
                    _value6 = (T6)value!;
                    break;
                default:
                    throw new IndexOutOfRangeException();
            }
        }
    }
}

/// <summary>
///     This is an internal API that supports the Entity Framework Core infrastructure and not subject to
///     the same compatibility standards as public APIs. It may be changed or removed without notice in
///     any release. You should only use it directly in your code with extreme caution and knowing that
///     doing so can result in application failures when updating to a new Entity Framework Core release.
/// </summary>
public sealed class Snapshot<T0, T1, T2, T3, T4, T5>
    : ISnapshot
{
    private static readonly Delegate[] ValueReaders
        = Snapshot.CreateReaders<Snapshot<T0, T1, T2, T3, T4, T5>>();

    /// <summary>
    ///     This is an internal API that supports the Entity Framework Core infrastructure and not subject to
    ///     the same compatibility standards as public APIs. It may be changed or removed without notice in
    ///     any release. You should only use it directly in your code with extreme caution and knowing that
    ///     doing so can result in application failures when updating to a new Entity Framework Core release.
    /// </summary>
    public Snapshot(
        T0 value0,
        T1 value1,
        T2 value2,
        T3 value3,
        T4 value4,
        T5 value5)
    {
        _value0 = value0;
        _value1 = value1;
        _value2 = value2;
        _value3 = value3;
        _value4 = value4;
        _value5 = value5;
    }

    private T0 _value0;
    private T1 _value1;
    private T2 _value2;
    private T3 _value3;
    private T4 _value4;
    private T5 _value5;

    /// <summary>
    ///     This is an internal API that supports the Entity Framework Core infrastructure and not subject to
    ///     the same compatibility standards as public APIs. It may be changed or removed without notice in
    ///     any release. You should only use it directly in your code with extreme caution and knowing that
    ///     doing so can result in application failures when updating to a new Entity Framework Core release.
    /// </summary>
    public T GetValue<T>(int index)
        => ((Func<Snapshot<T0, T1, T2, T3, T4, T5>, T>)ValueReaders[index])(this);

    /// <summary>
    ///     This is an internal API that supports the Entity Framework Core infrastructure and not subject to
    ///     the same compatibility standards as public APIs. It may be changed or removed without notice in
    ///     any release. You should only use it directly in your code with extreme caution and knowing that
    ///     doing so can result in application failures when updating to a new Entity Framework Core release.
    /// </summary>
    public object? this[int index]
    {
        get => index switch
        {
            0 => _value0,
            1 => _value1,
            2 => _value2,
            3 => _value3,
            4 => _value4,
            5 => _value5,
            _ => throw new IndexOutOfRangeException()
        };
        set
        {
            switch (index)
            {
                case 0:
                    _value0 = (T0)value!;
                    break;
                case 1:
                    _value1 = (T1)value!;
                    break;
                case 2:
                    _value2 = (T2)value!;
                    break;
                case 3:
                    _value3 = (T3)value!;
                    break;
                case 4:
                    _value4 = (T4)value!;
                    break;
                case 5:
                    _value5 = (T5)value!;
                    break;
                default:
                    throw new IndexOutOfRangeException();
            }
        }
    }
}

/// <summary>
///     This is an internal API that supports the Entity Framework Core infrastructure and not subject to
///     the same compatibility standards as public APIs. It may be changed or removed without notice in
///     any release. You should only use it directly in your code with extreme caution and knowing that
///     doing so can result in application failures when updating to a new Entity Framework Core release.
/// </summary>
public sealed class Snapshot<T0, T1, T2, T3, T4>
    : ISnapshot
{
    private static readonly Delegate[] ValueReaders
        = Snapshot.CreateReaders<Snapshot<T0, T1, T2, T3, T4>>();

    /// <summary>
    ///     This is an internal API that supports the Entity Framework Core infrastructure and not subject to
    ///     the same compatibility standards as public APIs. It may be changed or removed without notice in
    ///     any release. You should only use it directly in your code with extreme caution and knowing that
    ///     doing so can result in application failures when updating to a new Entity Framework Core release.
    /// </summary>
    public Snapshot(
        T0 value0,
        T1 value1,
        T2 value2,
        T3 value3,
        T4 value4)
    {
        _value0 = value0;
        _value1 = value1;
        _value2 = value2;
        _value3 = value3;
        _value4 = value4;
    }

    private T0 _value0;
    private T1 _value1;
    private T2 _value2;
    private T3 _value3;
    private T4 _value4;

    /// <summary>
    ///     This is an internal API that supports the Entity Framework Core infrastructure and not subject to
    ///     the same compatibility standards as public APIs. It may be changed or removed without notice in
    ///     any release. You should only use it directly in your code with extreme caution and knowing that
    ///     doing so can result in application failures when updating to a new Entity Framework Core release.
    /// </summary>
    public T GetValue<T>(int index)
        => ((Func<Snapshot<T0, T1, T2, T3, T4>, T>)ValueReaders[index])(this);

    /// <summary>
    ///     This is an internal API that supports the Entity Framework Core infrastructure and not subject to
    ///     the same compatibility standards as public APIs. It may be changed or removed without notice in
    ///     any release. You should only use it directly in your code with extreme caution and knowing that
    ///     doing so can result in application failures when updating to a new Entity Framework Core release.
    /// </summary>
    public object? this[int index]
    {
        get => index switch
        {
            0 => _value0,
            1 => _value1,
            2 => _value2,
            3 => _value3,
            4 => _value4,
            _ => throw new IndexOutOfRangeException()
        };
        set
        {
            switch (index)
            {
                case 0:
                    _value0 = (T0)value!;
                    break;
                case 1:
                    _value1 = (T1)value!;
                    break;
                case 2:
                    _value2 = (T2)value!;
                    break;
                case 3:
                    _value3 = (T3)value!;
                    break;
                case 4:
                    _value4 = (T4)value!;
                    break;
                default:
                    throw new IndexOutOfRangeException();
            }
        }
    }
}

/// <summary>
///     This is an internal API that supports the Entity Framework Core infrastructure and not subject to
///     the same compatibility standards as public APIs. It may be changed or removed without notice in
///     any release. You should only use it directly in your code with extreme caution and knowing that
///     doing so can result in application failures when updating to a new Entity Framework Core release.
/// </summary>
public sealed class Snapshot<T0, T1, T2, T3>
    : ISnapshot
{
    private static readonly Delegate[] ValueReaders
        = Snapshot.CreateReaders<Snapshot<T0, T1, T2, T3>>();

    /// <summary>
    ///     This is an internal API that supports the Entity Framework Core infrastructure and not subject to
    ///     the same compatibility standards as public APIs. It may be changed or removed without notice in
    ///     any release. You should only use it directly in your code with extreme caution and knowing that
    ///     doing so can result in application failures when updating to a new Entity Framework Core release.
    /// </summary>
    public Snapshot(
        T0 value0,
        T1 value1,
        T2 value2,
        T3 value3)
    {
        _value0 = value0;
        _value1 = value1;
        _value2 = value2;
        _value3 = value3;
    }

    private T0 _value0;
    private T1 _value1;
    private T2 _value2;
    private T3 _value3;

    /// <summary>
    ///     This is an internal API that supports the Entity Framework Core infrastructure and not subject to
    ///     the same compatibility standards as public APIs. It may be changed or removed without notice in
    ///     any release. You should only use it directly in your code with extreme caution and knowing that
    ///     doing so can result in application failures when updating to a new Entity Framework Core release.
    /// </summary>
    public T GetValue<T>(int index)
        => ((Func<Snapshot<T0, T1, T2, T3>, T>)ValueReaders[index])(this);

    /// <summary>
    ///     This is an internal API that supports the Entity Framework Core infrastructure and not subject to
    ///     the same compatibility standards as public APIs. It may be changed or removed without notice in
    ///     any release. You should only use it directly in your code with extreme caution and knowing that
    ///     doing so can result in application failures when updating to a new Entity Framework Core release.
    /// </summary>
    public object? this[int index]
    {
        get => index switch
        {
            0 => _value0,
            1 => _value1,
            2 => _value2,
            3 => _value3,
            _ => throw new IndexOutOfRangeException()
        };
        set
        {
            switch (index)
            {
                case 0:
                    _value0 = (T0)value!;
                    break;
                case 1:
                    _value1 = (T1)value!;
                    break;
                case 2:
                    _value2 = (T2)value!;
                    break;
                case 3:
                    _value3 = (T3)value!;
                    break;
                default:
                    throw new IndexOutOfRangeException();
            }
        }
    }
}

/// <summary>
///     This is an internal API that supports the Entity Framework Core infrastructure and not subject to
///     the same compatibility standards as public APIs. It may be changed or removed without notice in
///     any release. You should only use it directly in your code with extreme caution and knowing that
///     doing so can result in application failures when updating to a new Entity Framework Core release.
/// </summary>
public sealed class Snapshot<T0, T1, T2>
    : ISnapshot
{
    private static readonly Delegate[] ValueReaders
        = Snapshot.CreateReaders<Snapshot<T0, T1, T2>>();

    /// <summary>
    ///     This is an internal API that supports the Entity Framework Core infrastructure and not subject to
    ///     the same compatibility standards as public APIs. It may be changed or removed without notice in
    ///     any release. You should only use it directly in your code with extreme caution and knowing that
    ///     doing so can result in application failures when updating to a new Entity Framework Core release.
    /// </summary>
    public Snapshot(
        T0 value0,
        T1 value1,
        T2 value2)
    {
        _value0 = value0;
        _value1 = value1;
        _value2 = value2;
    }

    private T0 _value0;
    private T1 _value1;
    private T2 _value2;

    /// <summary>
    ///     This is an internal API that supports the Entity Framework Core infrastructure and not subject to
    ///     the same compatibility standards as public APIs. It may be changed or removed without notice in
    ///     any release. You should only use it directly in your code with extreme caution and knowing that
    ///     doing so can result in application failures when updating to a new Entity Framework Core release.
    /// </summary>
    public T GetValue<T>(int index)
        => ((Func<Snapshot<T0, T1, T2>, T>)ValueReaders[index])(this);

    /// <summary>
    ///     This is an internal API that supports the Entity Framework Core infrastructure and not subject to
    ///     the same compatibility standards as public APIs. It may be changed or removed without notice in
    ///     any release. You should only use it directly in your code with extreme caution and knowing that
    ///     doing so can result in application failures when updating to a new Entity Framework Core release.
    /// </summary>
    public object? this[int index]
    {
        get => index switch
        {
            0 => _value0,
            1 => _value1,
            2 => _value2,
            _ => throw new IndexOutOfRangeException()
        };
        set
        {
            switch (index)
            {
                case 0:
                    _value0 = (T0)value!;
                    break;
                case 1:
                    _value1 = (T1)value!;
                    break;
                case 2:
                    _value2 = (T2)value!;
                    break;
                default:
                    throw new IndexOutOfRangeException();
            }
        }
    }
}

/// <summary>
///     This is an internal API that supports the Entity Framework Core infrastructure and not subject to
///     the same compatibility standards as public APIs. It may be changed or removed without notice in
///     any release. You should only use it directly in your code with extreme caution and knowing that
///     doing so can result in application failures when updating to a new Entity Framework Core release.
/// </summary>
public sealed class Snapshot<T0, T1>
    : ISnapshot
{
    private static readonly Delegate[] ValueReaders
        = Snapshot.CreateReaders<Snapshot<T0, T1>>();

    /// <summary>
    ///     This is an internal API that supports the Entity Framework Core infrastructure and not subject to
    ///     the same compatibility standards as public APIs. It may be changed or removed without notice in
    ///     any release. You should only use it directly in your code with extreme caution and knowing that
    ///     doing so can result in application failures when updating to a new Entity Framework Core release.
    /// </summary>
    public Snapshot(
        T0 value0,
        T1 value1)
    {
        _value0 = value0;
        _value1 = value1;
    }

    private T0 _value0;
    private T1 _value1;

    /// <summary>
    ///     This is an internal API that supports the Entity Framework Core infrastructure and not subject to
    ///     the same compatibility standards as public APIs. It may be changed or removed without notice in
    ///     any release. You should only use it directly in your code with extreme caution and knowing that
    ///     doing so can result in application failures when updating to a new Entity Framework Core release.
    /// </summary>
    public T GetValue<T>(int index)
        => ((Func<Snapshot<T0, T1>, T>)ValueReaders[index])(this);

    /// <summary>
    ///     This is an internal API that supports the Entity Framework Core infrastructure and not subject to
    ///     the same compatibility standards as public APIs. It may be changed or removed without notice in
    ///     any release. You should only use it directly in your code with extreme caution and knowing that
    ///     doing so can result in application failures when updating to a new Entity Framework Core release.
    /// </summary>
    public object? this[int index]
    {
        get => index switch
        {
            0 => _value0,
            1 => _value1,
            _ => throw new IndexOutOfRangeException()
        };
        set
        {
            switch (index)
            {
                case 0:
                    _value0 = (T0)value!;
                    break;
                case 1:
                    _value1 = (T1)value!;
                    break;
                default:
                    throw new IndexOutOfRangeException();
            }
        }
    }
}

/// <summary>
///     This is an internal API that supports the Entity Framework Core infrastructure and not subject to
///     the same compatibility standards as public APIs. It may be changed or removed without notice in
///     any release. You should only use it directly in your code with extreme caution and knowing that
///     doing so can result in application failures when updating to a new Entity Framework Core release.
/// </summary>
public sealed class Snapshot<T0>
    : ISnapshot
{
    private static readonly Delegate[] ValueReaders
        = Snapshot.CreateReaders<Snapshot<T0>>();

    /// <summary>
    ///     This is an internal API that supports the Entity Framework Core infrastructure and not subject to
    ///     the same compatibility standards as public APIs. It may be changed or removed without notice in
    ///     any release. You should only use it directly in your code with extreme caution and knowing that
    ///     doing so can result in application failures when updating to a new Entity Framework Core release.
    /// </summary>
    public Snapshot(
        T0 value0)
    {
        _value0 = value0;
    }

    private T0 _value0;

    /// <summary>
    ///     This is an internal API that supports the Entity Framework Core infrastructure and not subject to
    ///     the same compatibility standards as public APIs. It may be changed or removed without notice in
    ///     any release. You should only use it directly in your code with extreme caution and knowing that
    ///     doing so can result in application failures when updating to a new Entity Framework Core release.
    /// </summary>
    public T GetValue<T>(int index)
        => ((Func<Snapshot<T0>, T>)ValueReaders[index])(this);

    /// <summary>
    ///     This is an internal API that supports the Entity Framework Core infrastructure and not subject to
    ///     the same compatibility standards as public APIs. It may be changed or removed without notice in
    ///     any release. You should only use it directly in your code with extreme caution and knowing that
    ///     doing so can result in application failures when updating to a new Entity Framework Core release.
    /// </summary>
    public object? this[int index]
    {
        get => index == 0 ? _value0 : throw new IndexOutOfRangeException();
        set => _value0 = index switch
        {
            0 => (T0)value!,
            _ => throw new IndexOutOfRangeException()
        };
    }
}<|MERGE_RESOLUTION|>--- conflicted
+++ resolved
@@ -1,7 +1,8 @@
 // Licensed to the .NET Foundation under one or more agreements.
 // The .NET Foundation licenses this file to you under the MIT license.
 
-<<<<<<< HEAD
+using System.Diagnostics.CodeAnalysis;
+
 namespace Microsoft.EntityFrameworkCore.ChangeTracking.Internal;
 
 /// <summary>
@@ -83,6 +84,7 @@
     ///     any release. You should only use it directly in your code with extreme caution and knowing that
     ///     doing so can result in application failures when updating to a new Entity Framework Core release.
     /// </summary>
+    [return: DynamicallyAccessedMembers(DynamicallyAccessedMemberTypes.PublicConstructors)]
     public static Type CreateSnapshotType(Type[] types)
         => types.Length switch
         {
@@ -2384,2393 +2386,6 @@
         => ((Func<Snapshot<T0, T1, T2, T3, T4, T5, T6, T7, T8, T9, T10, T11, T12, T13, T14, T15, T16, T17, T18, T19, T20>, T>)
             ValueReaders[index])(this);
 
-=======
-using System.Diagnostics.CodeAnalysis;
-
-namespace Microsoft.EntityFrameworkCore.ChangeTracking.Internal;
-
-/// <summary>
-///     This is an internal API that supports the Entity Framework Core infrastructure and not subject to
-///     the same compatibility standards as public APIs. It may be changed or removed without notice in
-///     any release. You should only use it directly in your code with extreme caution and knowing that
-///     doing so can result in application failures when updating to a new Entity Framework Core release.
-/// </summary>
-public sealed class Snapshot : ISnapshot
-{
-    /// <summary>
-    ///     This is an internal API that supports the Entity Framework Core infrastructure and not subject to
-    ///     the same compatibility standards as public APIs. It may be changed or removed without notice in
-    ///     any release. You should only use it directly in your code with extreme caution and knowing that
-    ///     doing so can result in application failures when updating to a new Entity Framework Core release.
-    /// </summary>
-    public const int MaxGenericTypes = 30;
-
-    private Snapshot()
-    {
-    }
-
-    /// <summary>
-    ///     This is an internal API that supports the Entity Framework Core infrastructure and not subject to
-    ///     the same compatibility standards as public APIs. It may be changed or removed without notice in
-    ///     any release. You should only use it directly in your code with extreme caution and knowing that
-    ///     doing so can result in application failures when updating to a new Entity Framework Core release.
-    /// </summary>
-    public static ISnapshot Empty = new Snapshot();
-
-    /// <summary>
-    ///     This is an internal API that supports the Entity Framework Core infrastructure and not subject to
-    ///     the same compatibility standards as public APIs. It may be changed or removed without notice in
-    ///     any release. You should only use it directly in your code with extreme caution and knowing that
-    ///     doing so can result in application failures when updating to a new Entity Framework Core release.
-    /// </summary>
-    public object? this[int index]
-    {
-        get => throw new IndexOutOfRangeException();
-        set => throw new IndexOutOfRangeException();
-    }
-
-    /// <summary>
-    ///     This is an internal API that supports the Entity Framework Core infrastructure and not subject to
-    ///     the same compatibility standards as public APIs. It may be changed or removed without notice in
-    ///     any release. You should only use it directly in your code with extreme caution and knowing that
-    ///     doing so can result in application failures when updating to a new Entity Framework Core release.
-    /// </summary>
-    public T GetValue<T>(int index)
-        => throw new IndexOutOfRangeException();
-
-    /// <summary>
-    ///     This is an internal API that supports the Entity Framework Core infrastructure and not subject to
-    ///     the same compatibility standards as public APIs. It may be changed or removed without notice in
-    ///     any release. You should only use it directly in your code with extreme caution and knowing that
-    ///     doing so can result in application failures when updating to a new Entity Framework Core release.
-    /// </summary>
-    public static Delegate[] CreateReaders<TSnapshot>()
-    {
-        var genericArguments = typeof(TSnapshot).GenericTypeArguments;
-        var delegates = new Delegate[genericArguments.Length];
-
-        for (var i = 0; i < genericArguments.Length; ++i)
-        {
-            var snapshotParameter = Expression.Parameter(typeof(TSnapshot), "snapshot");
-
-            delegates[i] = Expression.Lambda(
-                    typeof(Func<,>).MakeGenericType(typeof(TSnapshot), genericArguments[i]),
-                    Expression.Field(snapshotParameter, "_value" + i), snapshotParameter)
-                .Compile();
-        }
-
-        return delegates;
-    }
-
-    /// <summary>
-    ///     This is an internal API that supports the Entity Framework Core infrastructure and not subject to
-    ///     the same compatibility standards as public APIs. It may be changed or removed without notice in
-    ///     any release. You should only use it directly in your code with extreme caution and knowing that
-    ///     doing so can result in application failures when updating to a new Entity Framework Core release.
-    /// </summary>
-    [return: DynamicallyAccessedMembers(DynamicallyAccessedMemberTypes.PublicConstructors)]
-    public static Type CreateSnapshotType(Type[] types)
-        => types.Length switch
-        {
-            1 => typeof(Snapshot<>).MakeGenericType(types),
-            2 => typeof(Snapshot<,>).MakeGenericType(types),
-            3 => typeof(Snapshot<,,>).MakeGenericType(types),
-            4 => typeof(Snapshot<,,,>).MakeGenericType(types),
-            5 => typeof(Snapshot<,,,,>).MakeGenericType(types),
-            6 => typeof(Snapshot<,,,,,>).MakeGenericType(types),
-            7 => typeof(Snapshot<,,,,,,>).MakeGenericType(types),
-            8 => typeof(Snapshot<,,,,,,,>).MakeGenericType(types),
-            9 => typeof(Snapshot<,,,,,,,,>).MakeGenericType(types),
-            10 => typeof(Snapshot<,,,,,,,,,>).MakeGenericType(types),
-            11 => typeof(Snapshot<,,,,,,,,,,>).MakeGenericType(types),
-            12 => typeof(Snapshot<,,,,,,,,,,,>).MakeGenericType(types),
-            13 => typeof(Snapshot<,,,,,,,,,,,,>).MakeGenericType(types),
-            14 => typeof(Snapshot<,,,,,,,,,,,,,>).MakeGenericType(types),
-            15 => typeof(Snapshot<,,,,,,,,,,,,,,>).MakeGenericType(types),
-            16 => typeof(Snapshot<,,,,,,,,,,,,,,,>).MakeGenericType(types),
-            17 => typeof(Snapshot<,,,,,,,,,,,,,,,,>).MakeGenericType(types),
-            18 => typeof(Snapshot<,,,,,,,,,,,,,,,,,>).MakeGenericType(types),
-            19 => typeof(Snapshot<,,,,,,,,,,,,,,,,,,>).MakeGenericType(types),
-            20 => typeof(Snapshot<,,,,,,,,,,,,,,,,,,,>).MakeGenericType(types),
-            21 => typeof(Snapshot<,,,,,,,,,,,,,,,,,,,,>).MakeGenericType(types),
-            22 => typeof(Snapshot<,,,,,,,,,,,,,,,,,,,,,>).MakeGenericType(types),
-            23 => typeof(Snapshot<,,,,,,,,,,,,,,,,,,,,,,>).MakeGenericType(types),
-            24 => typeof(Snapshot<,,,,,,,,,,,,,,,,,,,,,,,>).MakeGenericType(types),
-            25 => typeof(Snapshot<,,,,,,,,,,,,,,,,,,,,,,,,>).MakeGenericType(types),
-            26 => typeof(Snapshot<,,,,,,,,,,,,,,,,,,,,,,,,,>).MakeGenericType(types),
-            27 => typeof(Snapshot<,,,,,,,,,,,,,,,,,,,,,,,,,,>).MakeGenericType(types),
-            28 => typeof(Snapshot<,,,,,,,,,,,,,,,,,,,,,,,,,,,>).MakeGenericType(types),
-            29 => typeof(Snapshot<,,,,,,,,,,,,,,,,,,,,,,,,,,,,>).MakeGenericType(types),
-            30 => typeof(Snapshot<,,,,,,,,,,,,,,,,,,,,,,,,,,,,,>).MakeGenericType(types),
-            _ => throw new IndexOutOfRangeException()
-        };
-}
-
-/// <summary>
-///     This is an internal API that supports the Entity Framework Core infrastructure and not subject to
-///     the same compatibility standards as public APIs. It may be changed or removed without notice in
-///     any release. You should only use it directly in your code with extreme caution and knowing that
-///     doing so can result in application failures when updating to a new Entity Framework Core release.
-/// </summary>
-public sealed class Snapshot<T0, T1, T2, T3, T4, T5, T6, T7, T8, T9, T10, T11, T12, T13, T14, T15, T16, T17, T18, T19, T20, T21, T22,
-        T23, T24, T25, T26, T27, T28, T29>
-    : ISnapshot
-{
-    private static readonly Delegate[] ValueReaders
-        = Snapshot
-            .CreateReaders<Snapshot<T0, T1, T2, T3, T4, T5, T6, T7, T8, T9, T10, T11, T12, T13, T14, T15, T16, T17, T18, T19, T20, T21,
-                T22, T23, T24, T25, T26, T27, T28, T29>>();
-
-    /// <summary>
-    ///     This is an internal API that supports the Entity Framework Core infrastructure and not subject to
-    ///     the same compatibility standards as public APIs. It may be changed or removed without notice in
-    ///     any release. You should only use it directly in your code with extreme caution and knowing that
-    ///     doing so can result in application failures when updating to a new Entity Framework Core release.
-    /// </summary>
-    public Snapshot(
-        T0 value0,
-        T1 value1,
-        T2 value2,
-        T3 value3,
-        T4 value4,
-        T5 value5,
-        T6 value6,
-        T7 value7,
-        T8 value8,
-        T9 value9,
-        T10 value10,
-        T11 value11,
-        T12 value12,
-        T13 value13,
-        T14 value14,
-        T15 value15,
-        T16 value16,
-        T17 value17,
-        T18 value18,
-        T19 value19,
-        T20 value20,
-        T21 value21,
-        T22 value22,
-        T23 value23,
-        T24 value24,
-        T25 value25,
-        T26 value26,
-        T27 value27,
-        T28 value28,
-        T29 value29)
-    {
-        _value0 = value0;
-        _value1 = value1;
-        _value2 = value2;
-        _value3 = value3;
-        _value4 = value4;
-        _value5 = value5;
-        _value6 = value6;
-        _value7 = value7;
-        _value8 = value8;
-        _value9 = value9;
-        _value10 = value10;
-        _value11 = value11;
-        _value12 = value12;
-        _value13 = value13;
-        _value14 = value14;
-        _value15 = value15;
-        _value16 = value16;
-        _value17 = value17;
-        _value18 = value18;
-        _value19 = value19;
-        _value20 = value20;
-        _value21 = value21;
-        _value22 = value22;
-        _value23 = value23;
-        _value24 = value24;
-        _value25 = value25;
-        _value26 = value26;
-        _value27 = value27;
-        _value28 = value28;
-        _value29 = value29;
-    }
-
-    private T0 _value0;
-    private T1 _value1;
-    private T2 _value2;
-    private T3 _value3;
-    private T4 _value4;
-    private T5 _value5;
-    private T6 _value6;
-    private T7 _value7;
-    private T8 _value8;
-    private T9 _value9;
-    private T10 _value10;
-    private T11 _value11;
-    private T12 _value12;
-    private T13 _value13;
-    private T14 _value14;
-    private T15 _value15;
-    private T16 _value16;
-    private T17 _value17;
-    private T18 _value18;
-    private T19 _value19;
-    private T20 _value20;
-    private T21 _value21;
-    private T22 _value22;
-    private T23 _value23;
-    private T24 _value24;
-    private T25 _value25;
-    private T26 _value26;
-    private T27 _value27;
-    private T28 _value28;
-    private T29 _value29;
-
-    /// <summary>
-    ///     This is an internal API that supports the Entity Framework Core infrastructure and not subject to
-    ///     the same compatibility standards as public APIs. It may be changed or removed without notice in
-    ///     any release. You should only use it directly in your code with extreme caution and knowing that
-    ///     doing so can result in application failures when updating to a new Entity Framework Core release.
-    /// </summary>
-    public T GetValue<T>(int index)
-        => ((Func<Snapshot<T0, T1, T2, T3, T4, T5, T6, T7, T8, T9, T10, T11, T12, T13, T14, T15, T16, T17, T18, T19, T20, T21, T22, T23,
-            T24, T25, T26, T27, T28, T29>, T>)ValueReaders[index])(this);
-
-    /// <summary>
-    ///     This is an internal API that supports the Entity Framework Core infrastructure and not subject to
-    ///     the same compatibility standards as public APIs. It may be changed or removed without notice in
-    ///     any release. You should only use it directly in your code with extreme caution and knowing that
-    ///     doing so can result in application failures when updating to a new Entity Framework Core release.
-    /// </summary>
-    public object? this[int index]
-    {
-        get => index switch
-        {
-            0 => _value0,
-            1 => _value1,
-            2 => _value2,
-            3 => _value3,
-            4 => _value4,
-            5 => _value5,
-            6 => _value6,
-            7 => _value7,
-            8 => _value8,
-            9 => _value9,
-            10 => _value10,
-            11 => _value11,
-            12 => _value12,
-            13 => _value13,
-            14 => _value14,
-            15 => _value15,
-            16 => _value16,
-            17 => _value17,
-            18 => _value18,
-            19 => _value19,
-            20 => _value20,
-            21 => _value21,
-            22 => _value22,
-            23 => _value23,
-            24 => _value24,
-            25 => _value25,
-            26 => _value26,
-            27 => _value27,
-            28 => _value28,
-            29 => _value29,
-            _ => throw new IndexOutOfRangeException()
-        };
-        set
-        {
-            switch (index)
-            {
-                case 0:
-                    _value0 = (T0)value!;
-                    break;
-                case 1:
-                    _value1 = (T1)value!;
-                    break;
-                case 2:
-                    _value2 = (T2)value!;
-                    break;
-                case 3:
-                    _value3 = (T3)value!;
-                    break;
-                case 4:
-                    _value4 = (T4)value!;
-                    break;
-                case 5:
-                    _value5 = (T5)value!;
-                    break;
-                case 6:
-                    _value6 = (T6)value!;
-                    break;
-                case 7:
-                    _value7 = (T7)value!;
-                    break;
-                case 8:
-                    _value8 = (T8)value!;
-                    break;
-                case 9:
-                    _value9 = (T9)value!;
-                    break;
-                case 10:
-                    _value10 = (T10)value!;
-                    break;
-                case 11:
-                    _value11 = (T11)value!;
-                    break;
-                case 12:
-                    _value12 = (T12)value!;
-                    break;
-                case 13:
-                    _value13 = (T13)value!;
-                    break;
-                case 14:
-                    _value14 = (T14)value!;
-                    break;
-                case 15:
-                    _value15 = (T15)value!;
-                    break;
-                case 16:
-                    _value16 = (T16)value!;
-                    break;
-                case 17:
-                    _value17 = (T17)value!;
-                    break;
-                case 18:
-                    _value18 = (T18)value!;
-                    break;
-                case 19:
-                    _value19 = (T19)value!;
-                    break;
-                case 20:
-                    _value20 = (T20)value!;
-                    break;
-                case 21:
-                    _value21 = (T21)value!;
-                    break;
-                case 22:
-                    _value22 = (T22)value!;
-                    break;
-                case 23:
-                    _value23 = (T23)value!;
-                    break;
-                case 24:
-                    _value24 = (T24)value!;
-                    break;
-                case 25:
-                    _value25 = (T25)value!;
-                    break;
-                case 26:
-                    _value26 = (T26)value!;
-                    break;
-                case 27:
-                    _value27 = (T27)value!;
-                    break;
-                case 28:
-                    _value28 = (T28)value!;
-                    break;
-                case 29:
-                    _value29 = (T29)value!;
-                    break;
-                default:
-                    throw new IndexOutOfRangeException();
-            }
-        }
-    }
-}
-
-/// <summary>
-///     This is an internal API that supports the Entity Framework Core infrastructure and not subject to
-///     the same compatibility standards as public APIs. It may be changed or removed without notice in
-///     any release. You should only use it directly in your code with extreme caution and knowing that
-///     doing so can result in application failures when updating to a new Entity Framework Core release.
-/// </summary>
-public sealed class Snapshot<T0, T1, T2, T3, T4, T5, T6, T7, T8, T9, T10, T11, T12, T13, T14, T15, T16, T17, T18, T19, T20, T21, T22,
-        T23, T24, T25, T26, T27, T28>
-    : ISnapshot
-{
-    private static readonly Delegate[] ValueReaders
-        = Snapshot
-            .CreateReaders<Snapshot<T0, T1, T2, T3, T4, T5, T6, T7, T8, T9, T10, T11, T12, T13, T14, T15, T16, T17, T18, T19, T20, T21,
-                T22, T23, T24, T25, T26, T27, T28>>();
-
-    /// <summary>
-    ///     This is an internal API that supports the Entity Framework Core infrastructure and not subject to
-    ///     the same compatibility standards as public APIs. It may be changed or removed without notice in
-    ///     any release. You should only use it directly in your code with extreme caution and knowing that
-    ///     doing so can result in application failures when updating to a new Entity Framework Core release.
-    /// </summary>
-    public Snapshot(
-        T0 value0,
-        T1 value1,
-        T2 value2,
-        T3 value3,
-        T4 value4,
-        T5 value5,
-        T6 value6,
-        T7 value7,
-        T8 value8,
-        T9 value9,
-        T10 value10,
-        T11 value11,
-        T12 value12,
-        T13 value13,
-        T14 value14,
-        T15 value15,
-        T16 value16,
-        T17 value17,
-        T18 value18,
-        T19 value19,
-        T20 value20,
-        T21 value21,
-        T22 value22,
-        T23 value23,
-        T24 value24,
-        T25 value25,
-        T26 value26,
-        T27 value27,
-        T28 value28)
-    {
-        _value0 = value0;
-        _value1 = value1;
-        _value2 = value2;
-        _value3 = value3;
-        _value4 = value4;
-        _value5 = value5;
-        _value6 = value6;
-        _value7 = value7;
-        _value8 = value8;
-        _value9 = value9;
-        _value10 = value10;
-        _value11 = value11;
-        _value12 = value12;
-        _value13 = value13;
-        _value14 = value14;
-        _value15 = value15;
-        _value16 = value16;
-        _value17 = value17;
-        _value18 = value18;
-        _value19 = value19;
-        _value20 = value20;
-        _value21 = value21;
-        _value22 = value22;
-        _value23 = value23;
-        _value24 = value24;
-        _value25 = value25;
-        _value26 = value26;
-        _value27 = value27;
-        _value28 = value28;
-    }
-
-    private T0 _value0;
-    private T1 _value1;
-    private T2 _value2;
-    private T3 _value3;
-    private T4 _value4;
-    private T5 _value5;
-    private T6 _value6;
-    private T7 _value7;
-    private T8 _value8;
-    private T9 _value9;
-    private T10 _value10;
-    private T11 _value11;
-    private T12 _value12;
-    private T13 _value13;
-    private T14 _value14;
-    private T15 _value15;
-    private T16 _value16;
-    private T17 _value17;
-    private T18 _value18;
-    private T19 _value19;
-    private T20 _value20;
-    private T21 _value21;
-    private T22 _value22;
-    private T23 _value23;
-    private T24 _value24;
-    private T25 _value25;
-    private T26 _value26;
-    private T27 _value27;
-    private T28 _value28;
-
-    /// <summary>
-    ///     This is an internal API that supports the Entity Framework Core infrastructure and not subject to
-    ///     the same compatibility standards as public APIs. It may be changed or removed without notice in
-    ///     any release. You should only use it directly in your code with extreme caution and knowing that
-    ///     doing so can result in application failures when updating to a new Entity Framework Core release.
-    /// </summary>
-    public T GetValue<T>(int index)
-        => ((Func<Snapshot<T0, T1, T2, T3, T4, T5, T6, T7, T8, T9, T10, T11, T12, T13, T14, T15, T16, T17, T18, T19, T20, T21, T22, T23,
-            T24, T25, T26, T27, T28>, T>)ValueReaders[index])(this);
-
-    /// <summary>
-    ///     This is an internal API that supports the Entity Framework Core infrastructure and not subject to
-    ///     the same compatibility standards as public APIs. It may be changed or removed without notice in
-    ///     any release. You should only use it directly in your code with extreme caution and knowing that
-    ///     doing so can result in application failures when updating to a new Entity Framework Core release.
-    /// </summary>
-    public object? this[int index]
-    {
-        get => index switch
-        {
-            0 => _value0,
-            1 => _value1,
-            2 => _value2,
-            3 => _value3,
-            4 => _value4,
-            5 => _value5,
-            6 => _value6,
-            7 => _value7,
-            8 => _value8,
-            9 => _value9,
-            10 => _value10,
-            11 => _value11,
-            12 => _value12,
-            13 => _value13,
-            14 => _value14,
-            15 => _value15,
-            16 => _value16,
-            17 => _value17,
-            18 => _value18,
-            19 => _value19,
-            20 => _value20,
-            21 => _value21,
-            22 => _value22,
-            23 => _value23,
-            24 => _value24,
-            25 => _value25,
-            26 => _value26,
-            27 => _value27,
-            28 => _value28,
-            _ => throw new IndexOutOfRangeException()
-        };
-        set
-        {
-            switch (index)
-            {
-                case 0:
-                    _value0 = (T0)value!;
-                    break;
-                case 1:
-                    _value1 = (T1)value!;
-                    break;
-                case 2:
-                    _value2 = (T2)value!;
-                    break;
-                case 3:
-                    _value3 = (T3)value!;
-                    break;
-                case 4:
-                    _value4 = (T4)value!;
-                    break;
-                case 5:
-                    _value5 = (T5)value!;
-                    break;
-                case 6:
-                    _value6 = (T6)value!;
-                    break;
-                case 7:
-                    _value7 = (T7)value!;
-                    break;
-                case 8:
-                    _value8 = (T8)value!;
-                    break;
-                case 9:
-                    _value9 = (T9)value!;
-                    break;
-                case 10:
-                    _value10 = (T10)value!;
-                    break;
-                case 11:
-                    _value11 = (T11)value!;
-                    break;
-                case 12:
-                    _value12 = (T12)value!;
-                    break;
-                case 13:
-                    _value13 = (T13)value!;
-                    break;
-                case 14:
-                    _value14 = (T14)value!;
-                    break;
-                case 15:
-                    _value15 = (T15)value!;
-                    break;
-                case 16:
-                    _value16 = (T16)value!;
-                    break;
-                case 17:
-                    _value17 = (T17)value!;
-                    break;
-                case 18:
-                    _value18 = (T18)value!;
-                    break;
-                case 19:
-                    _value19 = (T19)value!;
-                    break;
-                case 20:
-                    _value20 = (T20)value!;
-                    break;
-                case 21:
-                    _value21 = (T21)value!;
-                    break;
-                case 22:
-                    _value22 = (T22)value!;
-                    break;
-                case 23:
-                    _value23 = (T23)value!;
-                    break;
-                case 24:
-                    _value24 = (T24)value!;
-                    break;
-                case 25:
-                    _value25 = (T25)value!;
-                    break;
-                case 26:
-                    _value26 = (T26)value!;
-                    break;
-                case 27:
-                    _value27 = (T27)value!;
-                    break;
-                case 28:
-                    _value28 = (T28)value!;
-                    break;
-                default:
-                    throw new IndexOutOfRangeException();
-            }
-        }
-    }
-}
-
-/// <summary>
-///     This is an internal API that supports the Entity Framework Core infrastructure and not subject to
-///     the same compatibility standards as public APIs. It may be changed or removed without notice in
-///     any release. You should only use it directly in your code with extreme caution and knowing that
-///     doing so can result in application failures when updating to a new Entity Framework Core release.
-/// </summary>
-public sealed class Snapshot<T0, T1, T2, T3, T4, T5, T6, T7, T8, T9, T10, T11, T12, T13, T14, T15, T16, T17, T18, T19, T20, T21, T22,
-        T23, T24, T25, T26, T27>
-    : ISnapshot
-{
-    private static readonly Delegate[] ValueReaders
-        = Snapshot
-            .CreateReaders<Snapshot<T0, T1, T2, T3, T4, T5, T6, T7, T8, T9, T10, T11, T12, T13, T14, T15, T16, T17, T18, T19, T20, T21,
-                T22, T23, T24, T25, T26, T27>>();
-
-    /// <summary>
-    ///     This is an internal API that supports the Entity Framework Core infrastructure and not subject to
-    ///     the same compatibility standards as public APIs. It may be changed or removed without notice in
-    ///     any release. You should only use it directly in your code with extreme caution and knowing that
-    ///     doing so can result in application failures when updating to a new Entity Framework Core release.
-    /// </summary>
-    public Snapshot(
-        T0 value0,
-        T1 value1,
-        T2 value2,
-        T3 value3,
-        T4 value4,
-        T5 value5,
-        T6 value6,
-        T7 value7,
-        T8 value8,
-        T9 value9,
-        T10 value10,
-        T11 value11,
-        T12 value12,
-        T13 value13,
-        T14 value14,
-        T15 value15,
-        T16 value16,
-        T17 value17,
-        T18 value18,
-        T19 value19,
-        T20 value20,
-        T21 value21,
-        T22 value22,
-        T23 value23,
-        T24 value24,
-        T25 value25,
-        T26 value26,
-        T27 value27)
-    {
-        _value0 = value0;
-        _value1 = value1;
-        _value2 = value2;
-        _value3 = value3;
-        _value4 = value4;
-        _value5 = value5;
-        _value6 = value6;
-        _value7 = value7;
-        _value8 = value8;
-        _value9 = value9;
-        _value10 = value10;
-        _value11 = value11;
-        _value12 = value12;
-        _value13 = value13;
-        _value14 = value14;
-        _value15 = value15;
-        _value16 = value16;
-        _value17 = value17;
-        _value18 = value18;
-        _value19 = value19;
-        _value20 = value20;
-        _value21 = value21;
-        _value22 = value22;
-        _value23 = value23;
-        _value24 = value24;
-        _value25 = value25;
-        _value26 = value26;
-        _value27 = value27;
-    }
-
-    private T0 _value0;
-    private T1 _value1;
-    private T2 _value2;
-    private T3 _value3;
-    private T4 _value4;
-    private T5 _value5;
-    private T6 _value6;
-    private T7 _value7;
-    private T8 _value8;
-    private T9 _value9;
-    private T10 _value10;
-    private T11 _value11;
-    private T12 _value12;
-    private T13 _value13;
-    private T14 _value14;
-    private T15 _value15;
-    private T16 _value16;
-    private T17 _value17;
-    private T18 _value18;
-    private T19 _value19;
-    private T20 _value20;
-    private T21 _value21;
-    private T22 _value22;
-    private T23 _value23;
-    private T24 _value24;
-    private T25 _value25;
-    private T26 _value26;
-    private T27 _value27;
-
-    /// <summary>
-    ///     This is an internal API that supports the Entity Framework Core infrastructure and not subject to
-    ///     the same compatibility standards as public APIs. It may be changed or removed without notice in
-    ///     any release. You should only use it directly in your code with extreme caution and knowing that
-    ///     doing so can result in application failures when updating to a new Entity Framework Core release.
-    /// </summary>
-    public T GetValue<T>(int index)
-        => ((Func<Snapshot<T0, T1, T2, T3, T4, T5, T6, T7, T8, T9, T10, T11, T12, T13, T14, T15, T16, T17, T18, T19, T20, T21, T22, T23,
-            T24, T25, T26, T27>, T>)ValueReaders[index])(this);
-
-    /// <summary>
-    ///     This is an internal API that supports the Entity Framework Core infrastructure and not subject to
-    ///     the same compatibility standards as public APIs. It may be changed or removed without notice in
-    ///     any release. You should only use it directly in your code with extreme caution and knowing that
-    ///     doing so can result in application failures when updating to a new Entity Framework Core release.
-    /// </summary>
-    public object? this[int index]
-    {
-        get => index switch
-        {
-            0 => _value0,
-            1 => _value1,
-            2 => _value2,
-            3 => _value3,
-            4 => _value4,
-            5 => _value5,
-            6 => _value6,
-            7 => _value7,
-            8 => _value8,
-            9 => _value9,
-            10 => _value10,
-            11 => _value11,
-            12 => _value12,
-            13 => _value13,
-            14 => _value14,
-            15 => _value15,
-            16 => _value16,
-            17 => _value17,
-            18 => _value18,
-            19 => _value19,
-            20 => _value20,
-            21 => _value21,
-            22 => _value22,
-            23 => _value23,
-            24 => _value24,
-            25 => _value25,
-            26 => _value26,
-            27 => _value27,
-            _ => throw new IndexOutOfRangeException()
-        };
-        set
-        {
-            switch (index)
-            {
-                case 0:
-                    _value0 = (T0)value!;
-                    break;
-                case 1:
-                    _value1 = (T1)value!;
-                    break;
-                case 2:
-                    _value2 = (T2)value!;
-                    break;
-                case 3:
-                    _value3 = (T3)value!;
-                    break;
-                case 4:
-                    _value4 = (T4)value!;
-                    break;
-                case 5:
-                    _value5 = (T5)value!;
-                    break;
-                case 6:
-                    _value6 = (T6)value!;
-                    break;
-                case 7:
-                    _value7 = (T7)value!;
-                    break;
-                case 8:
-                    _value8 = (T8)value!;
-                    break;
-                case 9:
-                    _value9 = (T9)value!;
-                    break;
-                case 10:
-                    _value10 = (T10)value!;
-                    break;
-                case 11:
-                    _value11 = (T11)value!;
-                    break;
-                case 12:
-                    _value12 = (T12)value!;
-                    break;
-                case 13:
-                    _value13 = (T13)value!;
-                    break;
-                case 14:
-                    _value14 = (T14)value!;
-                    break;
-                case 15:
-                    _value15 = (T15)value!;
-                    break;
-                case 16:
-                    _value16 = (T16)value!;
-                    break;
-                case 17:
-                    _value17 = (T17)value!;
-                    break;
-                case 18:
-                    _value18 = (T18)value!;
-                    break;
-                case 19:
-                    _value19 = (T19)value!;
-                    break;
-                case 20:
-                    _value20 = (T20)value!;
-                    break;
-                case 21:
-                    _value21 = (T21)value!;
-                    break;
-                case 22:
-                    _value22 = (T22)value!;
-                    break;
-                case 23:
-                    _value23 = (T23)value!;
-                    break;
-                case 24:
-                    _value24 = (T24)value!;
-                    break;
-                case 25:
-                    _value25 = (T25)value!;
-                    break;
-                case 26:
-                    _value26 = (T26)value!;
-                    break;
-                case 27:
-                    _value27 = (T27)value!;
-                    break;
-                default:
-                    throw new IndexOutOfRangeException();
-            }
-        }
-    }
-}
-
-/// <summary>
-///     This is an internal API that supports the Entity Framework Core infrastructure and not subject to
-///     the same compatibility standards as public APIs. It may be changed or removed without notice in
-///     any release. You should only use it directly in your code with extreme caution and knowing that
-///     doing so can result in application failures when updating to a new Entity Framework Core release.
-/// </summary>
-public sealed class Snapshot<T0, T1, T2, T3, T4, T5, T6, T7, T8, T9, T10, T11, T12, T13, T14, T15, T16, T17, T18, T19, T20, T21, T22,
-        T23, T24, T25, T26>
-    : ISnapshot
-{
-    private static readonly Delegate[] ValueReaders
-        = Snapshot
-            .CreateReaders<Snapshot<T0, T1, T2, T3, T4, T5, T6, T7, T8, T9, T10, T11, T12, T13, T14, T15, T16, T17, T18, T19, T20, T21,
-                T22, T23, T24, T25, T26>>();
-
-    /// <summary>
-    ///     This is an internal API that supports the Entity Framework Core infrastructure and not subject to
-    ///     the same compatibility standards as public APIs. It may be changed or removed without notice in
-    ///     any release. You should only use it directly in your code with extreme caution and knowing that
-    ///     doing so can result in application failures when updating to a new Entity Framework Core release.
-    /// </summary>
-    public Snapshot(
-        T0 value0,
-        T1 value1,
-        T2 value2,
-        T3 value3,
-        T4 value4,
-        T5 value5,
-        T6 value6,
-        T7 value7,
-        T8 value8,
-        T9 value9,
-        T10 value10,
-        T11 value11,
-        T12 value12,
-        T13 value13,
-        T14 value14,
-        T15 value15,
-        T16 value16,
-        T17 value17,
-        T18 value18,
-        T19 value19,
-        T20 value20,
-        T21 value21,
-        T22 value22,
-        T23 value23,
-        T24 value24,
-        T25 value25,
-        T26 value26)
-    {
-        _value0 = value0;
-        _value1 = value1;
-        _value2 = value2;
-        _value3 = value3;
-        _value4 = value4;
-        _value5 = value5;
-        _value6 = value6;
-        _value7 = value7;
-        _value8 = value8;
-        _value9 = value9;
-        _value10 = value10;
-        _value11 = value11;
-        _value12 = value12;
-        _value13 = value13;
-        _value14 = value14;
-        _value15 = value15;
-        _value16 = value16;
-        _value17 = value17;
-        _value18 = value18;
-        _value19 = value19;
-        _value20 = value20;
-        _value21 = value21;
-        _value22 = value22;
-        _value23 = value23;
-        _value24 = value24;
-        _value25 = value25;
-        _value26 = value26;
-    }
-
-    private T0 _value0;
-    private T1 _value1;
-    private T2 _value2;
-    private T3 _value3;
-    private T4 _value4;
-    private T5 _value5;
-    private T6 _value6;
-    private T7 _value7;
-    private T8 _value8;
-    private T9 _value9;
-    private T10 _value10;
-    private T11 _value11;
-    private T12 _value12;
-    private T13 _value13;
-    private T14 _value14;
-    private T15 _value15;
-    private T16 _value16;
-    private T17 _value17;
-    private T18 _value18;
-    private T19 _value19;
-    private T20 _value20;
-    private T21 _value21;
-    private T22 _value22;
-    private T23 _value23;
-    private T24 _value24;
-    private T25 _value25;
-    private T26 _value26;
-
-    /// <summary>
-    ///     This is an internal API that supports the Entity Framework Core infrastructure and not subject to
-    ///     the same compatibility standards as public APIs. It may be changed or removed without notice in
-    ///     any release. You should only use it directly in your code with extreme caution and knowing that
-    ///     doing so can result in application failures when updating to a new Entity Framework Core release.
-    /// </summary>
-    public T GetValue<T>(int index)
-        => ((Func<Snapshot<T0, T1, T2, T3, T4, T5, T6, T7, T8, T9, T10, T11, T12, T13, T14, T15, T16, T17, T18, T19, T20, T21, T22, T23,
-            T24, T25, T26>, T>)ValueReaders[index])(this);
-
-    /// <summary>
-    ///     This is an internal API that supports the Entity Framework Core infrastructure and not subject to
-    ///     the same compatibility standards as public APIs. It may be changed or removed without notice in
-    ///     any release. You should only use it directly in your code with extreme caution and knowing that
-    ///     doing so can result in application failures when updating to a new Entity Framework Core release.
-    /// </summary>
-    public object? this[int index]
-    {
-        get => index switch
-        {
-            0 => _value0,
-            1 => _value1,
-            2 => _value2,
-            3 => _value3,
-            4 => _value4,
-            5 => _value5,
-            6 => _value6,
-            7 => _value7,
-            8 => _value8,
-            9 => _value9,
-            10 => _value10,
-            11 => _value11,
-            12 => _value12,
-            13 => _value13,
-            14 => _value14,
-            15 => _value15,
-            16 => _value16,
-            17 => _value17,
-            18 => _value18,
-            19 => _value19,
-            20 => _value20,
-            21 => _value21,
-            22 => _value22,
-            23 => _value23,
-            24 => _value24,
-            25 => _value25,
-            26 => _value26,
-            _ => throw new IndexOutOfRangeException()
-        };
-        set
-        {
-            switch (index)
-            {
-                case 0:
-                    _value0 = (T0)value!;
-                    break;
-                case 1:
-                    _value1 = (T1)value!;
-                    break;
-                case 2:
-                    _value2 = (T2)value!;
-                    break;
-                case 3:
-                    _value3 = (T3)value!;
-                    break;
-                case 4:
-                    _value4 = (T4)value!;
-                    break;
-                case 5:
-                    _value5 = (T5)value!;
-                    break;
-                case 6:
-                    _value6 = (T6)value!;
-                    break;
-                case 7:
-                    _value7 = (T7)value!;
-                    break;
-                case 8:
-                    _value8 = (T8)value!;
-                    break;
-                case 9:
-                    _value9 = (T9)value!;
-                    break;
-                case 10:
-                    _value10 = (T10)value!;
-                    break;
-                case 11:
-                    _value11 = (T11)value!;
-                    break;
-                case 12:
-                    _value12 = (T12)value!;
-                    break;
-                case 13:
-                    _value13 = (T13)value!;
-                    break;
-                case 14:
-                    _value14 = (T14)value!;
-                    break;
-                case 15:
-                    _value15 = (T15)value!;
-                    break;
-                case 16:
-                    _value16 = (T16)value!;
-                    break;
-                case 17:
-                    _value17 = (T17)value!;
-                    break;
-                case 18:
-                    _value18 = (T18)value!;
-                    break;
-                case 19:
-                    _value19 = (T19)value!;
-                    break;
-                case 20:
-                    _value20 = (T20)value!;
-                    break;
-                case 21:
-                    _value21 = (T21)value!;
-                    break;
-                case 22:
-                    _value22 = (T22)value!;
-                    break;
-                case 23:
-                    _value23 = (T23)value!;
-                    break;
-                case 24:
-                    _value24 = (T24)value!;
-                    break;
-                case 25:
-                    _value25 = (T25)value!;
-                    break;
-                case 26:
-                    _value26 = (T26)value!;
-                    break;
-                default:
-                    throw new IndexOutOfRangeException();
-            }
-        }
-    }
-}
-
-/// <summary>
-///     This is an internal API that supports the Entity Framework Core infrastructure and not subject to
-///     the same compatibility standards as public APIs. It may be changed or removed without notice in
-///     any release. You should only use it directly in your code with extreme caution and knowing that
-///     doing so can result in application failures when updating to a new Entity Framework Core release.
-/// </summary>
-public sealed class Snapshot<T0, T1, T2, T3, T4, T5, T6, T7, T8, T9, T10, T11, T12, T13, T14, T15, T16, T17, T18, T19, T20, T21, T22,
-        T23, T24, T25>
-    : ISnapshot
-{
-    private static readonly Delegate[] ValueReaders
-        = Snapshot
-            .CreateReaders<Snapshot<T0, T1, T2, T3, T4, T5, T6, T7, T8, T9, T10, T11, T12, T13, T14, T15, T16, T17, T18, T19, T20, T21,
-                T22, T23, T24, T25>>();
-
-    /// <summary>
-    ///     This is an internal API that supports the Entity Framework Core infrastructure and not subject to
-    ///     the same compatibility standards as public APIs. It may be changed or removed without notice in
-    ///     any release. You should only use it directly in your code with extreme caution and knowing that
-    ///     doing so can result in application failures when updating to a new Entity Framework Core release.
-    /// </summary>
-    public Snapshot(
-        T0 value0,
-        T1 value1,
-        T2 value2,
-        T3 value3,
-        T4 value4,
-        T5 value5,
-        T6 value6,
-        T7 value7,
-        T8 value8,
-        T9 value9,
-        T10 value10,
-        T11 value11,
-        T12 value12,
-        T13 value13,
-        T14 value14,
-        T15 value15,
-        T16 value16,
-        T17 value17,
-        T18 value18,
-        T19 value19,
-        T20 value20,
-        T21 value21,
-        T22 value22,
-        T23 value23,
-        T24 value24,
-        T25 value25)
-    {
-        _value0 = value0;
-        _value1 = value1;
-        _value2 = value2;
-        _value3 = value3;
-        _value4 = value4;
-        _value5 = value5;
-        _value6 = value6;
-        _value7 = value7;
-        _value8 = value8;
-        _value9 = value9;
-        _value10 = value10;
-        _value11 = value11;
-        _value12 = value12;
-        _value13 = value13;
-        _value14 = value14;
-        _value15 = value15;
-        _value16 = value16;
-        _value17 = value17;
-        _value18 = value18;
-        _value19 = value19;
-        _value20 = value20;
-        _value21 = value21;
-        _value22 = value22;
-        _value23 = value23;
-        _value24 = value24;
-        _value25 = value25;
-    }
-
-    private T0 _value0;
-    private T1 _value1;
-    private T2 _value2;
-    private T3 _value3;
-    private T4 _value4;
-    private T5 _value5;
-    private T6 _value6;
-    private T7 _value7;
-    private T8 _value8;
-    private T9 _value9;
-    private T10 _value10;
-    private T11 _value11;
-    private T12 _value12;
-    private T13 _value13;
-    private T14 _value14;
-    private T15 _value15;
-    private T16 _value16;
-    private T17 _value17;
-    private T18 _value18;
-    private T19 _value19;
-    private T20 _value20;
-    private T21 _value21;
-    private T22 _value22;
-    private T23 _value23;
-    private T24 _value24;
-    private T25 _value25;
-
-    /// <summary>
-    ///     This is an internal API that supports the Entity Framework Core infrastructure and not subject to
-    ///     the same compatibility standards as public APIs. It may be changed or removed without notice in
-    ///     any release. You should only use it directly in your code with extreme caution and knowing that
-    ///     doing so can result in application failures when updating to a new Entity Framework Core release.
-    /// </summary>
-    public T GetValue<T>(int index)
-        => ((Func<Snapshot<T0, T1, T2, T3, T4, T5, T6, T7, T8, T9, T10, T11, T12, T13, T14, T15, T16, T17, T18, T19, T20, T21, T22, T23,
-            T24, T25>, T>)ValueReaders[index])(this);
-
-    /// <summary>
-    ///     This is an internal API that supports the Entity Framework Core infrastructure and not subject to
-    ///     the same compatibility standards as public APIs. It may be changed or removed without notice in
-    ///     any release. You should only use it directly in your code with extreme caution and knowing that
-    ///     doing so can result in application failures when updating to a new Entity Framework Core release.
-    /// </summary>
-    public object? this[int index]
-    {
-        get => index switch
-        {
-            0 => _value0,
-            1 => _value1,
-            2 => _value2,
-            3 => _value3,
-            4 => _value4,
-            5 => _value5,
-            6 => _value6,
-            7 => _value7,
-            8 => _value8,
-            9 => _value9,
-            10 => _value10,
-            11 => _value11,
-            12 => _value12,
-            13 => _value13,
-            14 => _value14,
-            15 => _value15,
-            16 => _value16,
-            17 => _value17,
-            18 => _value18,
-            19 => _value19,
-            20 => _value20,
-            21 => _value21,
-            22 => _value22,
-            23 => _value23,
-            24 => _value24,
-            25 => _value25,
-            _ => throw new IndexOutOfRangeException()
-        };
-        set
-        {
-            switch (index)
-            {
-                case 0:
-                    _value0 = (T0)value!;
-                    break;
-                case 1:
-                    _value1 = (T1)value!;
-                    break;
-                case 2:
-                    _value2 = (T2)value!;
-                    break;
-                case 3:
-                    _value3 = (T3)value!;
-                    break;
-                case 4:
-                    _value4 = (T4)value!;
-                    break;
-                case 5:
-                    _value5 = (T5)value!;
-                    break;
-                case 6:
-                    _value6 = (T6)value!;
-                    break;
-                case 7:
-                    _value7 = (T7)value!;
-                    break;
-                case 8:
-                    _value8 = (T8)value!;
-                    break;
-                case 9:
-                    _value9 = (T9)value!;
-                    break;
-                case 10:
-                    _value10 = (T10)value!;
-                    break;
-                case 11:
-                    _value11 = (T11)value!;
-                    break;
-                case 12:
-                    _value12 = (T12)value!;
-                    break;
-                case 13:
-                    _value13 = (T13)value!;
-                    break;
-                case 14:
-                    _value14 = (T14)value!;
-                    break;
-                case 15:
-                    _value15 = (T15)value!;
-                    break;
-                case 16:
-                    _value16 = (T16)value!;
-                    break;
-                case 17:
-                    _value17 = (T17)value!;
-                    break;
-                case 18:
-                    _value18 = (T18)value!;
-                    break;
-                case 19:
-                    _value19 = (T19)value!;
-                    break;
-                case 20:
-                    _value20 = (T20)value!;
-                    break;
-                case 21:
-                    _value21 = (T21)value!;
-                    break;
-                case 22:
-                    _value22 = (T22)value!;
-                    break;
-                case 23:
-                    _value23 = (T23)value!;
-                    break;
-                case 24:
-                    _value24 = (T24)value!;
-                    break;
-                case 25:
-                    _value25 = (T25)value!;
-                    break;
-                default:
-                    throw new IndexOutOfRangeException();
-            }
-        }
-    }
-}
-
-/// <summary>
-///     This is an internal API that supports the Entity Framework Core infrastructure and not subject to
-///     the same compatibility standards as public APIs. It may be changed or removed without notice in
-///     any release. You should only use it directly in your code with extreme caution and knowing that
-///     doing so can result in application failures when updating to a new Entity Framework Core release.
-/// </summary>
-public sealed class Snapshot<T0, T1, T2, T3, T4, T5, T6, T7, T8, T9, T10, T11, T12, T13, T14, T15, T16, T17, T18, T19, T20, T21, T22,
-        T23, T24>
-    : ISnapshot
-{
-    private static readonly Delegate[] ValueReaders
-        = Snapshot
-            .CreateReaders<Snapshot<T0, T1, T2, T3, T4, T5, T6, T7, T8, T9, T10, T11, T12, T13, T14, T15, T16, T17, T18, T19, T20, T21,
-                T22, T23, T24>>();
-
-    /// <summary>
-    ///     This is an internal API that supports the Entity Framework Core infrastructure and not subject to
-    ///     the same compatibility standards as public APIs. It may be changed or removed without notice in
-    ///     any release. You should only use it directly in your code with extreme caution and knowing that
-    ///     doing so can result in application failures when updating to a new Entity Framework Core release.
-    /// </summary>
-    public Snapshot(
-        T0 value0,
-        T1 value1,
-        T2 value2,
-        T3 value3,
-        T4 value4,
-        T5 value5,
-        T6 value6,
-        T7 value7,
-        T8 value8,
-        T9 value9,
-        T10 value10,
-        T11 value11,
-        T12 value12,
-        T13 value13,
-        T14 value14,
-        T15 value15,
-        T16 value16,
-        T17 value17,
-        T18 value18,
-        T19 value19,
-        T20 value20,
-        T21 value21,
-        T22 value22,
-        T23 value23,
-        T24 value24)
-    {
-        _value0 = value0;
-        _value1 = value1;
-        _value2 = value2;
-        _value3 = value3;
-        _value4 = value4;
-        _value5 = value5;
-        _value6 = value6;
-        _value7 = value7;
-        _value8 = value8;
-        _value9 = value9;
-        _value10 = value10;
-        _value11 = value11;
-        _value12 = value12;
-        _value13 = value13;
-        _value14 = value14;
-        _value15 = value15;
-        _value16 = value16;
-        _value17 = value17;
-        _value18 = value18;
-        _value19 = value19;
-        _value20 = value20;
-        _value21 = value21;
-        _value22 = value22;
-        _value23 = value23;
-        _value24 = value24;
-    }
-
-    private T0 _value0;
-    private T1 _value1;
-    private T2 _value2;
-    private T3 _value3;
-    private T4 _value4;
-    private T5 _value5;
-    private T6 _value6;
-    private T7 _value7;
-    private T8 _value8;
-    private T9 _value9;
-    private T10 _value10;
-    private T11 _value11;
-    private T12 _value12;
-    private T13 _value13;
-    private T14 _value14;
-    private T15 _value15;
-    private T16 _value16;
-    private T17 _value17;
-    private T18 _value18;
-    private T19 _value19;
-    private T20 _value20;
-    private T21 _value21;
-    private T22 _value22;
-    private T23 _value23;
-    private T24 _value24;
-
-    /// <summary>
-    ///     This is an internal API that supports the Entity Framework Core infrastructure and not subject to
-    ///     the same compatibility standards as public APIs. It may be changed or removed without notice in
-    ///     any release. You should only use it directly in your code with extreme caution and knowing that
-    ///     doing so can result in application failures when updating to a new Entity Framework Core release.
-    /// </summary>
-    public T GetValue<T>(int index)
-        => ((Func<Snapshot<T0, T1, T2, T3, T4, T5, T6, T7, T8, T9, T10, T11, T12, T13, T14, T15, T16, T17, T18, T19, T20, T21, T22, T23,
-            T24>, T>)ValueReaders[index])(this);
-
-    /// <summary>
-    ///     This is an internal API that supports the Entity Framework Core infrastructure and not subject to
-    ///     the same compatibility standards as public APIs. It may be changed or removed without notice in
-    ///     any release. You should only use it directly in your code with extreme caution and knowing that
-    ///     doing so can result in application failures when updating to a new Entity Framework Core release.
-    /// </summary>
-    public object? this[int index]
-    {
-        get => index switch
-        {
-            0 => _value0,
-            1 => _value1,
-            2 => _value2,
-            3 => _value3,
-            4 => _value4,
-            5 => _value5,
-            6 => _value6,
-            7 => _value7,
-            8 => _value8,
-            9 => _value9,
-            10 => _value10,
-            11 => _value11,
-            12 => _value12,
-            13 => _value13,
-            14 => _value14,
-            15 => _value15,
-            16 => _value16,
-            17 => _value17,
-            18 => _value18,
-            19 => _value19,
-            20 => _value20,
-            21 => _value21,
-            22 => _value22,
-            23 => _value23,
-            24 => _value24,
-            _ => throw new IndexOutOfRangeException()
-        };
-        set
-        {
-            switch (index)
-            {
-                case 0:
-                    _value0 = (T0)value!;
-                    break;
-                case 1:
-                    _value1 = (T1)value!;
-                    break;
-                case 2:
-                    _value2 = (T2)value!;
-                    break;
-                case 3:
-                    _value3 = (T3)value!;
-                    break;
-                case 4:
-                    _value4 = (T4)value!;
-                    break;
-                case 5:
-                    _value5 = (T5)value!;
-                    break;
-                case 6:
-                    _value6 = (T6)value!;
-                    break;
-                case 7:
-                    _value7 = (T7)value!;
-                    break;
-                case 8:
-                    _value8 = (T8)value!;
-                    break;
-                case 9:
-                    _value9 = (T9)value!;
-                    break;
-                case 10:
-                    _value10 = (T10)value!;
-                    break;
-                case 11:
-                    _value11 = (T11)value!;
-                    break;
-                case 12:
-                    _value12 = (T12)value!;
-                    break;
-                case 13:
-                    _value13 = (T13)value!;
-                    break;
-                case 14:
-                    _value14 = (T14)value!;
-                    break;
-                case 15:
-                    _value15 = (T15)value!;
-                    break;
-                case 16:
-                    _value16 = (T16)value!;
-                    break;
-                case 17:
-                    _value17 = (T17)value!;
-                    break;
-                case 18:
-                    _value18 = (T18)value!;
-                    break;
-                case 19:
-                    _value19 = (T19)value!;
-                    break;
-                case 20:
-                    _value20 = (T20)value!;
-                    break;
-                case 21:
-                    _value21 = (T21)value!;
-                    break;
-                case 22:
-                    _value22 = (T22)value!;
-                    break;
-                case 23:
-                    _value23 = (T23)value!;
-                    break;
-                case 24:
-                    _value24 = (T24)value!;
-                    break;
-                default:
-                    throw new IndexOutOfRangeException();
-            }
-        }
-    }
-}
-
-/// <summary>
-///     This is an internal API that supports the Entity Framework Core infrastructure and not subject to
-///     the same compatibility standards as public APIs. It may be changed or removed without notice in
-///     any release. You should only use it directly in your code with extreme caution and knowing that
-///     doing so can result in application failures when updating to a new Entity Framework Core release.
-/// </summary>
-public sealed class Snapshot<T0, T1, T2, T3, T4, T5, T6, T7, T8, T9, T10, T11, T12, T13, T14, T15, T16, T17, T18, T19, T20, T21, T22,
-        T23>
-    : ISnapshot
-{
-    private static readonly Delegate[] ValueReaders
-        = Snapshot
-            .CreateReaders<Snapshot<T0, T1, T2, T3, T4, T5, T6, T7, T8, T9, T10, T11, T12, T13, T14, T15, T16, T17, T18, T19, T20, T21,
-                T22, T23>>();
-
-    /// <summary>
-    ///     This is an internal API that supports the Entity Framework Core infrastructure and not subject to
-    ///     the same compatibility standards as public APIs. It may be changed or removed without notice in
-    ///     any release. You should only use it directly in your code with extreme caution and knowing that
-    ///     doing so can result in application failures when updating to a new Entity Framework Core release.
-    /// </summary>
-    public Snapshot(
-        T0 value0,
-        T1 value1,
-        T2 value2,
-        T3 value3,
-        T4 value4,
-        T5 value5,
-        T6 value6,
-        T7 value7,
-        T8 value8,
-        T9 value9,
-        T10 value10,
-        T11 value11,
-        T12 value12,
-        T13 value13,
-        T14 value14,
-        T15 value15,
-        T16 value16,
-        T17 value17,
-        T18 value18,
-        T19 value19,
-        T20 value20,
-        T21 value21,
-        T22 value22,
-        T23 value23)
-    {
-        _value0 = value0;
-        _value1 = value1;
-        _value2 = value2;
-        _value3 = value3;
-        _value4 = value4;
-        _value5 = value5;
-        _value6 = value6;
-        _value7 = value7;
-        _value8 = value8;
-        _value9 = value9;
-        _value10 = value10;
-        _value11 = value11;
-        _value12 = value12;
-        _value13 = value13;
-        _value14 = value14;
-        _value15 = value15;
-        _value16 = value16;
-        _value17 = value17;
-        _value18 = value18;
-        _value19 = value19;
-        _value20 = value20;
-        _value21 = value21;
-        _value22 = value22;
-        _value23 = value23;
-    }
-
-    private T0 _value0;
-    private T1 _value1;
-    private T2 _value2;
-    private T3 _value3;
-    private T4 _value4;
-    private T5 _value5;
-    private T6 _value6;
-    private T7 _value7;
-    private T8 _value8;
-    private T9 _value9;
-    private T10 _value10;
-    private T11 _value11;
-    private T12 _value12;
-    private T13 _value13;
-    private T14 _value14;
-    private T15 _value15;
-    private T16 _value16;
-    private T17 _value17;
-    private T18 _value18;
-    private T19 _value19;
-    private T20 _value20;
-    private T21 _value21;
-    private T22 _value22;
-    private T23 _value23;
-
-    /// <summary>
-    ///     This is an internal API that supports the Entity Framework Core infrastructure and not subject to
-    ///     the same compatibility standards as public APIs. It may be changed or removed without notice in
-    ///     any release. You should only use it directly in your code with extreme caution and knowing that
-    ///     doing so can result in application failures when updating to a new Entity Framework Core release.
-    /// </summary>
-    public T GetValue<T>(int index)
-        => ((Func<Snapshot<T0, T1, T2, T3, T4, T5, T6, T7, T8, T9, T10, T11, T12, T13, T14, T15, T16, T17, T18, T19, T20, T21, T22, T23>
-            , T>)ValueReaders[index])(this);
-
-    /// <summary>
-    ///     This is an internal API that supports the Entity Framework Core infrastructure and not subject to
-    ///     the same compatibility standards as public APIs. It may be changed or removed without notice in
-    ///     any release. You should only use it directly in your code with extreme caution and knowing that
-    ///     doing so can result in application failures when updating to a new Entity Framework Core release.
-    /// </summary>
-    public object? this[int index]
-    {
-        get => index switch
-        {
-            0 => _value0,
-            1 => _value1,
-            2 => _value2,
-            3 => _value3,
-            4 => _value4,
-            5 => _value5,
-            6 => _value6,
-            7 => _value7,
-            8 => _value8,
-            9 => _value9,
-            10 => _value10,
-            11 => _value11,
-            12 => _value12,
-            13 => _value13,
-            14 => _value14,
-            15 => _value15,
-            16 => _value16,
-            17 => _value17,
-            18 => _value18,
-            19 => _value19,
-            20 => _value20,
-            21 => _value21,
-            22 => _value22,
-            23 => _value23,
-            _ => throw new IndexOutOfRangeException()
-        };
-        set
-        {
-            switch (index)
-            {
-                case 0:
-                    _value0 = (T0)value!;
-                    break;
-                case 1:
-                    _value1 = (T1)value!;
-                    break;
-                case 2:
-                    _value2 = (T2)value!;
-                    break;
-                case 3:
-                    _value3 = (T3)value!;
-                    break;
-                case 4:
-                    _value4 = (T4)value!;
-                    break;
-                case 5:
-                    _value5 = (T5)value!;
-                    break;
-                case 6:
-                    _value6 = (T6)value!;
-                    break;
-                case 7:
-                    _value7 = (T7)value!;
-                    break;
-                case 8:
-                    _value8 = (T8)value!;
-                    break;
-                case 9:
-                    _value9 = (T9)value!;
-                    break;
-                case 10:
-                    _value10 = (T10)value!;
-                    break;
-                case 11:
-                    _value11 = (T11)value!;
-                    break;
-                case 12:
-                    _value12 = (T12)value!;
-                    break;
-                case 13:
-                    _value13 = (T13)value!;
-                    break;
-                case 14:
-                    _value14 = (T14)value!;
-                    break;
-                case 15:
-                    _value15 = (T15)value!;
-                    break;
-                case 16:
-                    _value16 = (T16)value!;
-                    break;
-                case 17:
-                    _value17 = (T17)value!;
-                    break;
-                case 18:
-                    _value18 = (T18)value!;
-                    break;
-                case 19:
-                    _value19 = (T19)value!;
-                    break;
-                case 20:
-                    _value20 = (T20)value!;
-                    break;
-                case 21:
-                    _value21 = (T21)value!;
-                    break;
-                case 22:
-                    _value22 = (T22)value!;
-                    break;
-                case 23:
-                    _value23 = (T23)value!;
-                    break;
-                default:
-                    throw new IndexOutOfRangeException();
-            }
-        }
-    }
-}
-
-/// <summary>
-///     This is an internal API that supports the Entity Framework Core infrastructure and not subject to
-///     the same compatibility standards as public APIs. It may be changed or removed without notice in
-///     any release. You should only use it directly in your code with extreme caution and knowing that
-///     doing so can result in application failures when updating to a new Entity Framework Core release.
-/// </summary>
-public sealed class Snapshot<T0, T1, T2, T3, T4, T5, T6, T7, T8, T9, T10, T11, T12, T13, T14, T15, T16, T17, T18, T19, T20, T21, T22>
-    : ISnapshot
-{
-    private static readonly Delegate[] ValueReaders
-        = Snapshot
-            .CreateReaders<Snapshot<T0, T1, T2, T3, T4, T5, T6, T7, T8, T9, T10, T11, T12, T13, T14, T15, T16, T17, T18, T19, T20, T21,
-                T22>>();
-
-    /// <summary>
-    ///     This is an internal API that supports the Entity Framework Core infrastructure and not subject to
-    ///     the same compatibility standards as public APIs. It may be changed or removed without notice in
-    ///     any release. You should only use it directly in your code with extreme caution and knowing that
-    ///     doing so can result in application failures when updating to a new Entity Framework Core release.
-    /// </summary>
-    public Snapshot(
-        T0 value0,
-        T1 value1,
-        T2 value2,
-        T3 value3,
-        T4 value4,
-        T5 value5,
-        T6 value6,
-        T7 value7,
-        T8 value8,
-        T9 value9,
-        T10 value10,
-        T11 value11,
-        T12 value12,
-        T13 value13,
-        T14 value14,
-        T15 value15,
-        T16 value16,
-        T17 value17,
-        T18 value18,
-        T19 value19,
-        T20 value20,
-        T21 value21,
-        T22 value22)
-    {
-        _value0 = value0;
-        _value1 = value1;
-        _value2 = value2;
-        _value3 = value3;
-        _value4 = value4;
-        _value5 = value5;
-        _value6 = value6;
-        _value7 = value7;
-        _value8 = value8;
-        _value9 = value9;
-        _value10 = value10;
-        _value11 = value11;
-        _value12 = value12;
-        _value13 = value13;
-        _value14 = value14;
-        _value15 = value15;
-        _value16 = value16;
-        _value17 = value17;
-        _value18 = value18;
-        _value19 = value19;
-        _value20 = value20;
-        _value21 = value21;
-        _value22 = value22;
-    }
-
-    private T0 _value0;
-    private T1 _value1;
-    private T2 _value2;
-    private T3 _value3;
-    private T4 _value4;
-    private T5 _value5;
-    private T6 _value6;
-    private T7 _value7;
-    private T8 _value8;
-    private T9 _value9;
-    private T10 _value10;
-    private T11 _value11;
-    private T12 _value12;
-    private T13 _value13;
-    private T14 _value14;
-    private T15 _value15;
-    private T16 _value16;
-    private T17 _value17;
-    private T18 _value18;
-    private T19 _value19;
-    private T20 _value20;
-    private T21 _value21;
-    private T22 _value22;
-
-    /// <summary>
-    ///     This is an internal API that supports the Entity Framework Core infrastructure and not subject to
-    ///     the same compatibility standards as public APIs. It may be changed or removed without notice in
-    ///     any release. You should only use it directly in your code with extreme caution and knowing that
-    ///     doing so can result in application failures when updating to a new Entity Framework Core release.
-    /// </summary>
-    public T GetValue<T>(int index)
-        => ((Func<Snapshot<T0, T1, T2, T3, T4, T5, T6, T7, T8, T9, T10, T11, T12, T13, T14, T15, T16, T17, T18, T19, T20, T21, T22>, T>)
-            ValueReaders[index])(this);
-
-    /// <summary>
-    ///     This is an internal API that supports the Entity Framework Core infrastructure and not subject to
-    ///     the same compatibility standards as public APIs. It may be changed or removed without notice in
-    ///     any release. You should only use it directly in your code with extreme caution and knowing that
-    ///     doing so can result in application failures when updating to a new Entity Framework Core release.
-    /// </summary>
-    public object? this[int index]
-    {
-        get => index switch
-        {
-            0 => _value0,
-            1 => _value1,
-            2 => _value2,
-            3 => _value3,
-            4 => _value4,
-            5 => _value5,
-            6 => _value6,
-            7 => _value7,
-            8 => _value8,
-            9 => _value9,
-            10 => _value10,
-            11 => _value11,
-            12 => _value12,
-            13 => _value13,
-            14 => _value14,
-            15 => _value15,
-            16 => _value16,
-            17 => _value17,
-            18 => _value18,
-            19 => _value19,
-            20 => _value20,
-            21 => _value21,
-            22 => _value22,
-            _ => throw new IndexOutOfRangeException()
-        };
-        set
-        {
-            switch (index)
-            {
-                case 0:
-                    _value0 = (T0)value!;
-                    break;
-                case 1:
-                    _value1 = (T1)value!;
-                    break;
-                case 2:
-                    _value2 = (T2)value!;
-                    break;
-                case 3:
-                    _value3 = (T3)value!;
-                    break;
-                case 4:
-                    _value4 = (T4)value!;
-                    break;
-                case 5:
-                    _value5 = (T5)value!;
-                    break;
-                case 6:
-                    _value6 = (T6)value!;
-                    break;
-                case 7:
-                    _value7 = (T7)value!;
-                    break;
-                case 8:
-                    _value8 = (T8)value!;
-                    break;
-                case 9:
-                    _value9 = (T9)value!;
-                    break;
-                case 10:
-                    _value10 = (T10)value!;
-                    break;
-                case 11:
-                    _value11 = (T11)value!;
-                    break;
-                case 12:
-                    _value12 = (T12)value!;
-                    break;
-                case 13:
-                    _value13 = (T13)value!;
-                    break;
-                case 14:
-                    _value14 = (T14)value!;
-                    break;
-                case 15:
-                    _value15 = (T15)value!;
-                    break;
-                case 16:
-                    _value16 = (T16)value!;
-                    break;
-                case 17:
-                    _value17 = (T17)value!;
-                    break;
-                case 18:
-                    _value18 = (T18)value!;
-                    break;
-                case 19:
-                    _value19 = (T19)value!;
-                    break;
-                case 20:
-                    _value20 = (T20)value!;
-                    break;
-                case 21:
-                    _value21 = (T21)value!;
-                    break;
-                case 22:
-                    _value22 = (T22)value!;
-                    break;
-                default:
-                    throw new IndexOutOfRangeException();
-            }
-        }
-    }
-}
-
-/// <summary>
-///     This is an internal API that supports the Entity Framework Core infrastructure and not subject to
-///     the same compatibility standards as public APIs. It may be changed or removed without notice in
-///     any release. You should only use it directly in your code with extreme caution and knowing that
-///     doing so can result in application failures when updating to a new Entity Framework Core release.
-/// </summary>
-public sealed class Snapshot<T0, T1, T2, T3, T4, T5, T6, T7, T8, T9, T10, T11, T12, T13, T14, T15, T16, T17, T18, T19, T20, T21>
-    : ISnapshot
-{
-    private static readonly Delegate[] ValueReaders
-        = Snapshot
-            .CreateReaders<Snapshot<T0, T1, T2, T3, T4, T5, T6, T7, T8, T9, T10, T11, T12, T13, T14, T15, T16, T17, T18, T19, T20, T21>
-            >();
-
-    /// <summary>
-    ///     This is an internal API that supports the Entity Framework Core infrastructure and not subject to
-    ///     the same compatibility standards as public APIs. It may be changed or removed without notice in
-    ///     any release. You should only use it directly in your code with extreme caution and knowing that
-    ///     doing so can result in application failures when updating to a new Entity Framework Core release.
-    /// </summary>
-    public Snapshot(
-        T0 value0,
-        T1 value1,
-        T2 value2,
-        T3 value3,
-        T4 value4,
-        T5 value5,
-        T6 value6,
-        T7 value7,
-        T8 value8,
-        T9 value9,
-        T10 value10,
-        T11 value11,
-        T12 value12,
-        T13 value13,
-        T14 value14,
-        T15 value15,
-        T16 value16,
-        T17 value17,
-        T18 value18,
-        T19 value19,
-        T20 value20,
-        T21 value21)
-    {
-        _value0 = value0;
-        _value1 = value1;
-        _value2 = value2;
-        _value3 = value3;
-        _value4 = value4;
-        _value5 = value5;
-        _value6 = value6;
-        _value7 = value7;
-        _value8 = value8;
-        _value9 = value9;
-        _value10 = value10;
-        _value11 = value11;
-        _value12 = value12;
-        _value13 = value13;
-        _value14 = value14;
-        _value15 = value15;
-        _value16 = value16;
-        _value17 = value17;
-        _value18 = value18;
-        _value19 = value19;
-        _value20 = value20;
-        _value21 = value21;
-    }
-
-    private T0 _value0;
-    private T1 _value1;
-    private T2 _value2;
-    private T3 _value3;
-    private T4 _value4;
-    private T5 _value5;
-    private T6 _value6;
-    private T7 _value7;
-    private T8 _value8;
-    private T9 _value9;
-    private T10 _value10;
-    private T11 _value11;
-    private T12 _value12;
-    private T13 _value13;
-    private T14 _value14;
-    private T15 _value15;
-    private T16 _value16;
-    private T17 _value17;
-    private T18 _value18;
-    private T19 _value19;
-    private T20 _value20;
-    private T21 _value21;
-
-    /// <summary>
-    ///     This is an internal API that supports the Entity Framework Core infrastructure and not subject to
-    ///     the same compatibility standards as public APIs. It may be changed or removed without notice in
-    ///     any release. You should only use it directly in your code with extreme caution and knowing that
-    ///     doing so can result in application failures when updating to a new Entity Framework Core release.
-    /// </summary>
-    public T GetValue<T>(int index)
-        => ((Func<Snapshot<T0, T1, T2, T3, T4, T5, T6, T7, T8, T9, T10, T11, T12, T13, T14, T15, T16, T17, T18, T19, T20, T21>, T>)
-            ValueReaders[index])(this);
-
-    /// <summary>
-    ///     This is an internal API that supports the Entity Framework Core infrastructure and not subject to
-    ///     the same compatibility standards as public APIs. It may be changed or removed without notice in
-    ///     any release. You should only use it directly in your code with extreme caution and knowing that
-    ///     doing so can result in application failures when updating to a new Entity Framework Core release.
-    /// </summary>
-    public object? this[int index]
-    {
-        get => index switch
-        {
-            0 => _value0,
-            1 => _value1,
-            2 => _value2,
-            3 => _value3,
-            4 => _value4,
-            5 => _value5,
-            6 => _value6,
-            7 => _value7,
-            8 => _value8,
-            9 => _value9,
-            10 => _value10,
-            11 => _value11,
-            12 => _value12,
-            13 => _value13,
-            14 => _value14,
-            15 => _value15,
-            16 => _value16,
-            17 => _value17,
-            18 => _value18,
-            19 => _value19,
-            20 => _value20,
-            21 => _value21,
-            _ => throw new IndexOutOfRangeException()
-        };
-        set
-        {
-            switch (index)
-            {
-                case 0:
-                    _value0 = (T0)value!;
-                    break;
-                case 1:
-                    _value1 = (T1)value!;
-                    break;
-                case 2:
-                    _value2 = (T2)value!;
-                    break;
-                case 3:
-                    _value3 = (T3)value!;
-                    break;
-                case 4:
-                    _value4 = (T4)value!;
-                    break;
-                case 5:
-                    _value5 = (T5)value!;
-                    break;
-                case 6:
-                    _value6 = (T6)value!;
-                    break;
-                case 7:
-                    _value7 = (T7)value!;
-                    break;
-                case 8:
-                    _value8 = (T8)value!;
-                    break;
-                case 9:
-                    _value9 = (T9)value!;
-                    break;
-                case 10:
-                    _value10 = (T10)value!;
-                    break;
-                case 11:
-                    _value11 = (T11)value!;
-                    break;
-                case 12:
-                    _value12 = (T12)value!;
-                    break;
-                case 13:
-                    _value13 = (T13)value!;
-                    break;
-                case 14:
-                    _value14 = (T14)value!;
-                    break;
-                case 15:
-                    _value15 = (T15)value!;
-                    break;
-                case 16:
-                    _value16 = (T16)value!;
-                    break;
-                case 17:
-                    _value17 = (T17)value!;
-                    break;
-                case 18:
-                    _value18 = (T18)value!;
-                    break;
-                case 19:
-                    _value19 = (T19)value!;
-                    break;
-                case 20:
-                    _value20 = (T20)value!;
-                    break;
-                case 21:
-                    _value21 = (T21)value!;
-                    break;
-                default:
-                    throw new IndexOutOfRangeException();
-            }
-        }
-    }
-}
-
-/// <summary>
-///     This is an internal API that supports the Entity Framework Core infrastructure and not subject to
-///     the same compatibility standards as public APIs. It may be changed or removed without notice in
-///     any release. You should only use it directly in your code with extreme caution and knowing that
-///     doing so can result in application failures when updating to a new Entity Framework Core release.
-/// </summary>
-public sealed class Snapshot<T0, T1, T2, T3, T4, T5, T6, T7, T8, T9, T10, T11, T12, T13, T14, T15, T16, T17, T18, T19, T20>
-    : ISnapshot
-{
-    private static readonly Delegate[] ValueReaders
-        = Snapshot
-            .CreateReaders<Snapshot<T0, T1, T2, T3, T4, T5, T6, T7, T8, T9, T10, T11, T12, T13, T14, T15, T16, T17, T18, T19, T20>>();
-
-    /// <summary>
-    ///     This is an internal API that supports the Entity Framework Core infrastructure and not subject to
-    ///     the same compatibility standards as public APIs. It may be changed or removed without notice in
-    ///     any release. You should only use it directly in your code with extreme caution and knowing that
-    ///     doing so can result in application failures when updating to a new Entity Framework Core release.
-    /// </summary>
-    public Snapshot(
-        T0 value0,
-        T1 value1,
-        T2 value2,
-        T3 value3,
-        T4 value4,
-        T5 value5,
-        T6 value6,
-        T7 value7,
-        T8 value8,
-        T9 value9,
-        T10 value10,
-        T11 value11,
-        T12 value12,
-        T13 value13,
-        T14 value14,
-        T15 value15,
-        T16 value16,
-        T17 value17,
-        T18 value18,
-        T19 value19,
-        T20 value20)
-    {
-        _value0 = value0;
-        _value1 = value1;
-        _value2 = value2;
-        _value3 = value3;
-        _value4 = value4;
-        _value5 = value5;
-        _value6 = value6;
-        _value7 = value7;
-        _value8 = value8;
-        _value9 = value9;
-        _value10 = value10;
-        _value11 = value11;
-        _value12 = value12;
-        _value13 = value13;
-        _value14 = value14;
-        _value15 = value15;
-        _value16 = value16;
-        _value17 = value17;
-        _value18 = value18;
-        _value19 = value19;
-        _value20 = value20;
-    }
-
-    private T0 _value0;
-    private T1 _value1;
-    private T2 _value2;
-    private T3 _value3;
-    private T4 _value4;
-    private T5 _value5;
-    private T6 _value6;
-    private T7 _value7;
-    private T8 _value8;
-    private T9 _value9;
-    private T10 _value10;
-    private T11 _value11;
-    private T12 _value12;
-    private T13 _value13;
-    private T14 _value14;
-    private T15 _value15;
-    private T16 _value16;
-    private T17 _value17;
-    private T18 _value18;
-    private T19 _value19;
-    private T20 _value20;
-
-    /// <summary>
-    ///     This is an internal API that supports the Entity Framework Core infrastructure and not subject to
-    ///     the same compatibility standards as public APIs. It may be changed or removed without notice in
-    ///     any release. You should only use it directly in your code with extreme caution and knowing that
-    ///     doing so can result in application failures when updating to a new Entity Framework Core release.
-    /// </summary>
-    public T GetValue<T>(int index)
-        => ((Func<Snapshot<T0, T1, T2, T3, T4, T5, T6, T7, T8, T9, T10, T11, T12, T13, T14, T15, T16, T17, T18, T19, T20>, T>)
-            ValueReaders[index])(this);
-
->>>>>>> 5d0d937a
     /// <summary>
     ///     This is an internal API that supports the Entity Framework Core infrastructure and not subject to
     ///     the same compatibility standards as public APIs. It may be changed or removed without notice in
