// Licensed to the .NET Foundation under one or more agreements.
// The .NET Foundation licenses this file to you under the MIT license.

using System.Diagnostics.CodeAnalysis;
using System.Runtime.CompilerServices;
using Microsoft.EntityFrameworkCore.Internal;

namespace Microsoft.EntityFrameworkCore.Infrastructure;

/// <summary>
///     <para>
///         Extension methods for <see cref="Expression" /> types.
///     </para>
///     <para>
///         This type is typically used by database providers (and other extensions). It is generally
///         not used in application code.
///     </para>
/// </summary>
/// <remarks>
///     See <see href="https://aka.ms/efcore-docs-providers">Implementation of database providers and extensions</see>
///     for more information and examples.
/// </remarks>
public static class ExpressionExtensions
{
    /// <summary>
    ///     Creates a printable string representation of the given expression.
    /// </summary>
    /// <param name="expression">The expression.</param>
    /// <param name="characterLimit">An optional limit to the number of characters included. Additional output will be truncated.</param>
    /// <returns>The printable representation.</returns>
    public static string Print(this Expression expression, int? characterLimit = null)
        => new ExpressionPrinter().Print(expression, characterLimit);

    /// <summary>
    ///     Creates a <see cref="MemberExpression"></see> that represents accessing either a field or a property.
    /// </summary>
    /// <param name="expression">An <see cref="Expression"></see> that represents the object that the member belongs to.</param>
    /// <param name="member">The <see cref="MemberInfo"></see> that describes the field or property to be accessed.</param>
    /// <returns>The <see cref="MemberExpression"></see> that results from calling the appropriate factory method.</returns>
    public static MemberExpression MakeMemberAccess(
        this Expression? expression,
        MemberInfo member)
    {
        var memberDeclaringClrType = member.DeclaringType;
        if (expression != null
            && memberDeclaringClrType != expression.Type
            && expression.Type.IsAssignableFrom(memberDeclaringClrType))
        {
            expression = Expression.Convert(expression, memberDeclaringClrType);
        }

        return Expression.MakeMemberAccess(expression, member);
    }

    /// <summary>
    ///     Creates a <see cref="BinaryExpression"></see> that represents an assignment operation.
    /// </summary>
    /// <param name="memberExpression">The member to which assignment will be made.</param>
    /// <param name="valueExpression">The value that will be assigned.</param>
    /// <returns>The <see cref="BinaryExpression" /> representing the assignment binding.</returns>
<<<<<<< HEAD
=======
    [UnconditionalSuppressMessage(
        "ReflectionAnalysis", "IL2077",
        Justification = "AssignBinaryExpression is preserved via DynamicDependency below")]
    [DynamicDependency(DynamicallyAccessedMemberTypes.All, "System.Linq.Expressions.AssignBinaryExpression", "System.Linq.Expressions")]
>>>>>>> 5d0d937a
    public static Expression Assign(
        this MemberExpression memberExpression,
        Expression valueExpression)
    {
<<<<<<< HEAD
        if (memberExpression.Member is FieldInfo fieldInfo
            && fieldInfo.IsInitOnly)
        {
            return (BinaryExpression)Activator.CreateInstance(
                AssignBinaryExpressionType,
=======
        if (memberExpression.Member is FieldInfo { IsInitOnly: true })
        {
            return (BinaryExpression)Activator.CreateInstance(
                GetAssignBinaryExpressionType(),
>>>>>>> 5d0d937a
                BindingFlags.NonPublic | BindingFlags.Instance,
                null,
                new object[] { memberExpression, valueExpression },
                null)!;
        }

        return Expression.Assign(memberExpression, valueExpression);
<<<<<<< HEAD
    }

    private static readonly Type AssignBinaryExpressionType
        = typeof(Expression).Assembly.GetType("System.Linq.Expressions.AssignBinaryExpression", throwOnError: true)!;

=======

        [UnconditionalSuppressMessage(
            "ReflectionAnalysis", "IL2026",
            Justification = "DynamicDependency ensures AssignBinaryExpression isn't trimmed")]
        static Type GetAssignBinaryExpressionType()
            => typeof(Expression).Assembly.GetType("System.Linq.Expressions.AssignBinaryExpression", throwOnError: true)!;
    }

>>>>>>> 5d0d937a
    /// <summary>
    ///     If the given a method-call expression represents a call to <see cref="EF.Property{TProperty}" />, then this
    ///     method extracts the entity expression and property name.
    /// </summary>
    /// <param name="methodCallExpression">The method-call expression for <see cref="EF.Property{TProperty}" /></param>
    /// <param name="entityExpression">The extracted entity access expression.</param>
    /// <param name="propertyName">The accessed property name.</param>
    /// <returns><see langword="true" /> if the method-call was for <see cref="EF.Property{TProperty}" />; <see langword="false" /> otherwise.</returns>
    public static bool TryGetEFPropertyArguments(
        this MethodCallExpression methodCallExpression,
        [NotNullWhen(true)] out Expression? entityExpression,
        [NotNullWhen(true)] out string? propertyName)
    {
        if (methodCallExpression.Method.IsEFPropertyMethod()
            && methodCallExpression.Arguments[1] is ConstantExpression propertyNameExpression)
        {
            entityExpression = methodCallExpression.Arguments[0];
            propertyName = (string)propertyNameExpression.Value!;
            return true;
        }

        (entityExpression, propertyName) = (null, null);
        return false;
    }

    /// <summary>
    ///     If the given a method-call expression represents a call to indexer on the entity, then this
    ///     method extracts the entity expression and property name.
    /// </summary>
    /// <param name="methodCallExpression">The method-call expression for indexer.</param>
    /// <param name="model">The model to use.</param>
    /// <param name="entityExpression">The extracted entity access expression.</param>
    /// <param name="propertyName">The accessed property name.</param>
    /// <returns><see langword="true" /> if the method-call was for indexer; <see langword="false" /> otherwise.</returns>
    public static bool TryGetIndexerArguments(
        this MethodCallExpression methodCallExpression,
        IModel model,
        [NotNullWhen(true)] out Expression? entityExpression,
        [NotNullWhen(true)] out string? propertyName)
    {
        if (model.IsIndexerMethod(methodCallExpression.Method)
            && methodCallExpression.Arguments[0] is ConstantExpression propertyNameExpression)
        {
            entityExpression = methodCallExpression.Object!;
            propertyName = (string)propertyNameExpression.Value!;

            return true;
        }

        (entityExpression, propertyName) = (null, null);
        return false;
    }

    /// <summary>
    ///     Gets the <see cref="PropertyInfo" /> represented by a simple property-access expression.
    /// </summary>
    /// <remarks>
    ///     This method is typically used to parse property access lambdas from fluent APIs.
    /// </remarks>
    /// <param name="propertyAccessExpression">The expression.</param>
    /// <returns>The <see cref="PropertyInfo" />.</returns>
    public static PropertyInfo GetPropertyAccess(this LambdaExpression propertyAccessExpression)
        => GetInternalMemberAccess<PropertyInfo>(propertyAccessExpression);

    /// <summary>
    ///     Gets the <see cref="MemberInfo" /> represented by a simple member-access expression.
    /// </summary>
    /// <remarks>
    ///     This method is typically used to parse member access lambdas from fluent APIs.
    /// </remarks>
    /// <param name="memberAccessExpression">The expression.</param>
    /// <returns>The <see cref="MemberInfo" />.</returns>
    public static MemberInfo GetMemberAccess(this LambdaExpression memberAccessExpression)
        => GetInternalMemberAccess<MemberInfo>(memberAccessExpression);

    private static TMemberInfo GetInternalMemberAccess<TMemberInfo>(this LambdaExpression memberAccessExpression)
        where TMemberInfo : MemberInfo
    {
        Check.DebugAssert(
            memberAccessExpression.Parameters.Count == 1,
            $"Parameters.Count is {memberAccessExpression.Parameters.Count}");

        var parameterExpression = memberAccessExpression.Parameters[0];
        var memberInfo = parameterExpression.MatchSimpleMemberAccess<TMemberInfo>(memberAccessExpression.Body);

        if (memberInfo == null)
        {
            throw new ArgumentException(
                CoreStrings.InvalidMemberExpression(memberAccessExpression),
                nameof(memberAccessExpression));
        }

        var declaringType = memberInfo.DeclaringType;
        var parameterType = parameterExpression.Type;

        if (declaringType != null
            && declaringType != parameterType
            && declaringType.IsInterface
            && declaringType.IsAssignableFrom(parameterType)
            && memberInfo is PropertyInfo propertyInfo)
        {
            var propertyGetter = propertyInfo.GetMethod;
            var interfaceMapping = parameterType.GetTypeInfo().GetRuntimeInterfaceMap(declaringType);
            var index = Array.FindIndex(interfaceMapping.InterfaceMethods, p => p.Equals(propertyGetter));
            var targetMethod = interfaceMapping.TargetMethods[index];
            foreach (var runtimeProperty in parameterType.GetRuntimeProperties())
            {
                if (targetMethod.Equals(runtimeProperty.GetMethod))
                {
                    return (TMemberInfo)(object)runtimeProperty;
                }
            }
        }

        return memberInfo;
    }

    /// <summary>
    ///     Returns a list of <see cref="PropertyInfo" /> extracted from the given simple
    ///     <see cref="LambdaExpression" />.
    /// </summary>
    /// <remarks>
    ///     <para>
    ///         Only simple expressions are supported, such as those used to reference a property.
    ///     </para>
    ///     <para>
    ///         This method is typically used by database providers (and other extensions). It is generally
    ///         not used in application code.
    ///     </para>
    /// </remarks>
    /// <param name="propertyAccessExpression">The expression.</param>
    /// <returns>The list of referenced properties.</returns>
    public static IReadOnlyList<PropertyInfo> GetPropertyAccessList(this LambdaExpression propertyAccessExpression)
    {
        if (propertyAccessExpression.Parameters.Count != 1)
        {
            throw new ArgumentException(
                CoreStrings.InvalidMembersExpression(propertyAccessExpression),
                nameof(propertyAccessExpression));
        }

        var propertyPaths = propertyAccessExpression
            .MatchMemberAccessList((p, e) => e.MatchSimpleMemberAccess<PropertyInfo>(p));

        if (propertyPaths == null)
        {
            throw new ArgumentException(
                CoreStrings.InvalidMembersExpression(propertyAccessExpression),
                nameof(propertyAccessExpression));
        }

        return propertyPaths;
    }

    /// <summary>
    ///     Returns a list of <see cref="MemberInfo" /> extracted from the given simple
    ///     <see cref="LambdaExpression" />.
    /// </summary>
    /// <remarks>
    ///     <para>
    ///         Only simple expressions are supported, such as those used to reference a member.
    ///     </para>
    ///     <para>
    ///         This method is typically used by database providers (and other extensions). It is generally
    ///         not used in application code.
    ///     </para>
    /// </remarks>
    /// <param name="memberAccessExpression">The expression.</param>
    /// <returns>The list of referenced members.</returns>
    public static IReadOnlyList<MemberInfo> GetMemberAccessList(this LambdaExpression memberAccessExpression)
    {
        var memberPaths = memberAccessExpression
            .MatchMemberAccessList((p, e) => e.MatchSimpleMemberAccess<MemberInfo>(p));

        if (memberPaths == null)
        {
            throw new ArgumentException(
                CoreStrings.InvalidMembersExpression(memberAccessExpression),
                nameof(memberAccessExpression));
        }

        return memberPaths;
    }

    /// <summary>
    ///     <para>
    ///         Creates an <see cref="Expression" /> tree representing reading a value from a <see cref="ValueBuffer" />
    ///     </para>
    ///     <para>
    ///         This method is typically used by database providers (and other extensions). It is generally
    ///         not used in application code.
    ///     </para>
    /// </summary>
    /// <param name="valueBuffer">The expression that exposes the <see cref="ValueBuffer" />.</param>
    /// <param name="type">The type to read.</param>
    /// <param name="index">The index in the buffer to read from.</param>
    /// <param name="property">The IPropertyBase being read if any.</param>
    /// <returns>An expression to read the value.</returns>
    public static Expression CreateValueBufferReadValueExpression(
        this Expression valueBuffer,
        Type type,
        int index,
        IPropertyBase? property)
        => Expression.Call(
<<<<<<< HEAD
            ValueBufferTryReadValueMethod.MakeGenericMethod(type),
=======
            MakeValueBufferTryReadValueMethod(type),
>>>>>>> 5d0d937a
            valueBuffer,
            Expression.Constant(index),
            Expression.Constant(property, typeof(IPropertyBase)));

    /// <summary>
    ///     <para>
    ///         MethodInfo which is used to generate an <see cref="Expression" /> tree representing reading a value from a
    ///         <see cref="ValueBuffer" />
    ///     </para>
    ///     <para>
    ///         This method is typically used by database providers (and other extensions). It is generally
    ///         not used in application code.
    ///     </para>
    /// </summary>
    public static readonly MethodInfo ValueBufferTryReadValueMethod
        = typeof(ExpressionExtensions).GetTypeInfo().GetDeclaredMethod(nameof(ValueBufferTryReadValue))!;
<<<<<<< HEAD
=======

    [UnconditionalSuppressMessage("ReflectionAnalysis", "IL2060",
        Justification = "ValueBufferTryReadValueMethod has no DynamicallyAccessedMembers annotations and is safe to construct.")]
    private static MethodInfo MakeValueBufferTryReadValueMethod(Type type)
        => ValueBufferTryReadValueMethod.MakeGenericMethod(type);
>>>>>>> 5d0d937a

    [MethodImpl(MethodImplOptions.AggressiveInlining)]
    private static TValue ValueBufferTryReadValue<TValue>(
#pragma warning disable IDE0060 // Remove unused parameter
        in ValueBuffer valueBuffer,
        int index,
        IPropertyBase property)
#pragma warning restore IDE0060 // Remove unused parameter
        => (TValue)valueBuffer[index]!;

    /// <summary>
    ///     <para>
    ///         Creates an <see cref="Expression" /> tree representing reading of a key values on given expression.
    ///     </para>
    ///     <para>
    ///         This method is typically used by database providers (and other extensions). It is generally
    ///         not used in application code.
    ///     </para>
    /// </summary>
    /// <param name="target">The expression that will be root for generated read operation.</param>
    /// <param name="properties">The list of properties to use to generate key values.</param>
    /// <param name="makeNullable">A value indicating if the key values should be read nullable.</param>
    /// <returns>An expression to read the key values.</returns>
    public static Expression CreateKeyValuesExpression(
        this Expression target,
        IReadOnlyList<IProperty> properties,
        bool makeNullable = false)
        => properties.Count == 1
            ? target.CreateEFPropertyExpression(properties[0], makeNullable)
            : Expression.NewArrayInit(
                typeof(object),
                properties
                    .Select(p => Expression.Convert(target.CreateEFPropertyExpression(p, makeNullable), typeof(object))));

    /// <summary>
    ///     <para>
    ///         Creates an <see cref="Expression" /> tree representing EF property access on given expression.
    ///     </para>
    ///     <para>
    ///         This method is typically used by database providers (and other extensions). It is generally
    ///         not used in application code.
    ///     </para>
    /// </summary>
    /// <param name="target">The expression that will be root for generated read operation.</param>
    /// <param name="property">The property to access.</param>
    /// <param name="makeNullable">A value indicating if the value can be nullable.</param>
    /// <returns>An expression to access EF property on given expression.</returns>
    public static Expression CreateEFPropertyExpression(
        this Expression target,
        IPropertyBase property,
        bool makeNullable = true) // No shadow entities in runtime
        => CreateEFPropertyExpression(target, property.DeclaringType.ClrType, property.ClrType, property.Name, makeNullable);

    private static Expression CreateEFPropertyExpression(
        Expression target,
        Type propertyDeclaringType,
        Type propertyType,
        string propertyName,
        bool makeNullable)
    {
        if (propertyDeclaringType != target.Type
            && target.Type.IsAssignableFrom(propertyDeclaringType))
        {
            target = Expression.Convert(target, propertyDeclaringType);
        }

        if (makeNullable)
        {
            propertyType = propertyType.MakeNullable();
        }

        return Expression.Call(
<<<<<<< HEAD
            EF.PropertyMethod.MakeGenericMethod(propertyType),
=======
            EF.MakePropertyMethod(propertyType),
>>>>>>> 5d0d937a
            target,
            Expression.Constant(propertyName));
    }

    private static readonly MethodInfo ObjectEqualsMethodInfo
        = typeof(object).GetRuntimeMethod(nameof(object.Equals), new[] { typeof(object), typeof(object) })!;

    /// <summary>
    ///     <para>
    ///         Creates an <see cref="Expression" /> tree representing equality comparison between 2 expressions using
    ///         <see cref="object.Equals(object?, object?)" /> method.
    ///     </para>
    ///     <para>
    ///         This method is typically used by database providers (and other extensions). It is generally
    ///         not used in application code.
    ///     </para>
    /// </summary>
    /// <param name="left">The left expression in equality comparison.</param>
    /// <param name="right">The right expression in equality comparison.</param>
    /// <param name="negated">If the comparison is non-equality.</param>
    /// <returns>An expression to compare left and right expressions.</returns>
    public static Expression CreateEqualsExpression(
        Expression left,
        Expression right,
        bool negated = false)
    {
        var result = Expression.Call(ObjectEqualsMethodInfo, AddConvertToObject(left), AddConvertToObject(right));

        return negated
            ? Expression.Not(result)
            : result;

        static Expression AddConvertToObject(Expression expression)
            => expression.Type.IsValueType
                ? Expression.Convert(expression, typeof(object))
                : expression;
    }
}<|MERGE_RESOLUTION|>--- conflicted
+++ resolved
@@ -58,29 +58,18 @@
     /// <param name="memberExpression">The member to which assignment will be made.</param>
     /// <param name="valueExpression">The value that will be assigned.</param>
     /// <returns>The <see cref="BinaryExpression" /> representing the assignment binding.</returns>
-<<<<<<< HEAD
-=======
     [UnconditionalSuppressMessage(
         "ReflectionAnalysis", "IL2077",
         Justification = "AssignBinaryExpression is preserved via DynamicDependency below")]
     [DynamicDependency(DynamicallyAccessedMemberTypes.All, "System.Linq.Expressions.AssignBinaryExpression", "System.Linq.Expressions")]
->>>>>>> 5d0d937a
     public static Expression Assign(
         this MemberExpression memberExpression,
         Expression valueExpression)
     {
-<<<<<<< HEAD
-        if (memberExpression.Member is FieldInfo fieldInfo
-            && fieldInfo.IsInitOnly)
-        {
-            return (BinaryExpression)Activator.CreateInstance(
-                AssignBinaryExpressionType,
-=======
         if (memberExpression.Member is FieldInfo { IsInitOnly: true })
         {
             return (BinaryExpression)Activator.CreateInstance(
                 GetAssignBinaryExpressionType(),
->>>>>>> 5d0d937a
                 BindingFlags.NonPublic | BindingFlags.Instance,
                 null,
                 new object[] { memberExpression, valueExpression },
@@ -88,13 +77,6 @@
         }
 
         return Expression.Assign(memberExpression, valueExpression);
-<<<<<<< HEAD
-    }
-
-    private static readonly Type AssignBinaryExpressionType
-        = typeof(Expression).Assembly.GetType("System.Linq.Expressions.AssignBinaryExpression", throwOnError: true)!;
-
-=======
 
         [UnconditionalSuppressMessage(
             "ReflectionAnalysis", "IL2026",
@@ -103,7 +85,6 @@
             => typeof(Expression).Assembly.GetType("System.Linq.Expressions.AssignBinaryExpression", throwOnError: true)!;
     }
 
->>>>>>> 5d0d937a
     /// <summary>
     ///     If the given a method-call expression represents a call to <see cref="EF.Property{TProperty}" />, then this
     ///     method extracts the entity expression and property name.
@@ -308,11 +289,7 @@
         int index,
         IPropertyBase? property)
         => Expression.Call(
-<<<<<<< HEAD
-            ValueBufferTryReadValueMethod.MakeGenericMethod(type),
-=======
             MakeValueBufferTryReadValueMethod(type),
->>>>>>> 5d0d937a
             valueBuffer,
             Expression.Constant(index),
             Expression.Constant(property, typeof(IPropertyBase)));
@@ -329,14 +306,11 @@
     /// </summary>
     public static readonly MethodInfo ValueBufferTryReadValueMethod
         = typeof(ExpressionExtensions).GetTypeInfo().GetDeclaredMethod(nameof(ValueBufferTryReadValue))!;
-<<<<<<< HEAD
-=======
 
     [UnconditionalSuppressMessage("ReflectionAnalysis", "IL2060",
         Justification = "ValueBufferTryReadValueMethod has no DynamicallyAccessedMembers annotations and is safe to construct.")]
     private static MethodInfo MakeValueBufferTryReadValueMethod(Type type)
         => ValueBufferTryReadValueMethod.MakeGenericMethod(type);
->>>>>>> 5d0d937a
 
     [MethodImpl(MethodImplOptions.AggressiveInlining)]
     private static TValue ValueBufferTryReadValue<TValue>(
@@ -409,11 +383,7 @@
         }
 
         return Expression.Call(
-<<<<<<< HEAD
-            EF.PropertyMethod.MakeGenericMethod(propertyType),
-=======
             EF.MakePropertyMethod(propertyType),
->>>>>>> 5d0d937a
             target,
             Expression.Constant(propertyName));
     }
