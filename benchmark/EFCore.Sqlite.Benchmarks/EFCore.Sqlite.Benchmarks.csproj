﻿<Project Sdk="Microsoft.NET.Sdk">

  <PropertyGroup>
    <TargetFramework>net7.0</TargetFramework>
    <RootNamespace>Microsoft.EntityFrameworkCore.Benchmarks</RootNamespace>
    <OutputType>Exe</OutputType>
  </PropertyGroup>

  <PropertyGroup Condition="'$(Configuration)' == 'Release'">
    <Optimize>true</Optimize>
  </PropertyGroup>

  <ItemGroup>
    <ProjectReference Include="..\EFCore.Benchmarks\EFCore.Benchmarks.csproj" />
    <ProjectReference Include="..\..\src\EFCore.Sqlite.Core\EFCore.Sqlite.Core.csproj" />
  </ItemGroup>

  <ItemGroup>
<<<<<<< HEAD
    <PackageReference Include="SQLitePCLRaw.bundle_e_sqlite3" Version="2.1.2" PrivateAssets="None" />
    <PackageReference Include="Microsoft.Win32.Primitives" Version="4.3.0" />
    <PackageReference Include="System.Net.Primitives" Version="4.3.0" />
=======
    <PackageReference Include="SQLitePCLRaw.bundle_e_sqlite3" Version="2.1.1" />
>>>>>>> 92ec02bb
  </ItemGroup>

  <ItemGroup>
    <None Update="AdventureWorks2014.db">
      <CopyToOutputDirectory>Always</CopyToOutputDirectory>
    </None>
    <None Update="config.json">
      <CopyToOutputDirectory>PreserveNewest</CopyToOutputDirectory>
    </None>
    <None Remove="BenchmarkDotNet.Artifacts\**" />
  </ItemGroup>

</Project><|MERGE_RESOLUTION|>--- conflicted
+++ resolved
@@ -16,13 +16,7 @@
   </ItemGroup>
 
   <ItemGroup>
-<<<<<<< HEAD
-    <PackageReference Include="SQLitePCLRaw.bundle_e_sqlite3" Version="2.1.2" PrivateAssets="None" />
-    <PackageReference Include="Microsoft.Win32.Primitives" Version="4.3.0" />
-    <PackageReference Include="System.Net.Primitives" Version="4.3.0" />
-=======
-    <PackageReference Include="SQLitePCLRaw.bundle_e_sqlite3" Version="2.1.1" />
->>>>>>> 92ec02bb
+    <PackageReference Include="SQLitePCLRaw.bundle_e_sqlite3" Version="2.1.2" />
   </ItemGroup>
 
   <ItemGroup>
