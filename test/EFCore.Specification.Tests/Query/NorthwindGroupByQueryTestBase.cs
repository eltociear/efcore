--- conflicted
+++ resolved
@@ -403,12 +403,9 @@
         => AssertQuery(
             async,
             ss => from o in ss.Set<Order>()
-                  group o.OrderID by o.EmployeeID into tg
-                  select new
-                  {
-                      tg.Key,
-                      Max = ss.Set<Order>().Where(e => e.EmployeeID == tg.Max() * 6).Max(t => (int?)t.OrderID)
-                  },
+                  group o.OrderID by o.EmployeeID
+                  into tg
+                  select new { tg.Key, Max = ss.Set<Order>().Where(e => e.EmployeeID == tg.Max() * 6).Max(t => (int?)t.OrderID) },
             elementSorter: e => e.Key);
 
     #endregion
@@ -1221,14 +1218,19 @@
         return AssertQuery(
             async,
             ss => ss.Set<Order>()
-                    .GroupBy(
-                        x => new
-                        {
-                            OrderMonth = groupByMonth ? (int?)x.OrderDate.Value.Month : null,
-                            Customer = groupByCustomer ? x.CustomerID : null
-                        },
-                        x => x,
-                        (key, items) => new { key.OrderMonth, key.Customer, Count = items.Count() }),
+                .GroupBy(
+                    x => new
+                    {
+                        OrderMonth = groupByMonth ? (int?)x.OrderDate.Value.Month : null,
+                        Customer = groupByCustomer ? x.CustomerID : null
+                    },
+                    x => x,
+                    (key, items) => new
+                    {
+                        key.OrderMonth,
+                        key.Customer,
+                        Count = items.Count()
+                    }),
             elementSorter: e => (e.OrderMonth, e.Customer),
             elementAsserter: (e, a) =>
             {
@@ -1575,11 +1577,7 @@
             ss => from s in (from o in ss.Set<Order>()
                              group o by o.OrderDate.Value.Month
                              into g
-                             select new
-                             {
-                                 Month = g.Key,
-                                 Total = g.Sum(e => e.OrderID)
-                             })
+                             select new { Month = g.Key, Total = g.Sum(e => e.OrderID) })
                   select new
                   {
                       s.Month,
@@ -1600,18 +1598,15 @@
         => AssertQuery(
             async,
             ss => ss.Set<Customer>()
-                .Select(c => new
-                {
-                    c.CustomerID,
-                    c.City,
-                    Orders = c.Orders.Select(e => e.OrderID)
-                })
+                .Select(
+                    c => new
+                    {
+                        c.CustomerID,
+                        c.City,
+                        Orders = c.Orders.Select(e => e.OrderID)
+                    })
                 .GroupBy(e => e.City)
-                .Select(g => new
-                {
-                    g.Key,
-                    Count = g.Count()
-                }),
+                .Select(g => new { g.Key, Count = g.Count() }),
             elementSorter: e => (e.Key, e.Count),
             elementAsserter: (e, a) =>
             {
@@ -1861,13 +1856,30 @@
             async,
             ss =>
                 from c in ss.Set<Customer>()
-                join a in ss.Set<Order>().GroupBy(o => new { o.CustomerID, o.OrderDate.Value.Year } )
+                join a in ss.Set<Order>().GroupBy(o => new { o.CustomerID, o.OrderDate.Value.Year })
                         .Where(g => g.Count() > 5)
                         .Select(g => new { CustomerID = g.Key.CustomerID, LastOrderID = g.Max(o => o.OrderID) })
                         .Distinct()
                     on c.CustomerID equals a.CustomerID
                 select new { c, a.LastOrderID },
             entryCount: 31);
+
+    [ConditionalTheory]
+    [MemberData(nameof(IsAsyncData))]
+    public virtual Task Join_GroupBy_Aggregate_distinct_single_join(bool async)
+    {
+        return AssertQuery(
+            async,
+            ss =>
+                from c in ss.Set<Customer>()
+                join a in ss.Set<Order>().GroupBy(o => new { o.CustomerID, o.OrderDate.Value.Year })
+                        .Where(g => g.Count() > 5)
+                        .Select(g => new { CustomerID = g.Key.CustomerID, LastOrderID = g.Max(o => o.OrderID) })
+                        .Distinct()
+                    on c.CustomerID equals a.CustomerID
+                select new { c, a.LastOrderID },
+            entryCount: 31);
+    }
 
     [ConditionalTheory]
     [MemberData(nameof(IsAsyncData))]
@@ -2360,14 +2372,12 @@
             ss => from c1 in ss.Set<Customer>()
                   from c2 in (from c in ss.Set<Customer>()
                               from oc1 in ss.Set<Order>()
-                                    .GroupBy(o => o.CustomerID, (o, g) => new { CustomerID = o, Count = (int?)g.Count() })
-                                    .Where(x => x.CustomerID == c.CustomerID).DefaultIfEmpty()
-                              group new { c.CustomerID, oc1.Count } by c.CustomerID into g
-                              select new
-                              {
-                                  CustomerID = g.Key,
-                                  Count = g.Sum(x => x.Count)
-                              }).Where(x => x.CustomerID == c1.CustomerID).DefaultIfEmpty()
+                                  .GroupBy(o => o.CustomerID, (o, g) => new { CustomerID = o, Count = (int?)g.Count() })
+                                  .Where(x => x.CustomerID == c.CustomerID).DefaultIfEmpty()
+                              group new { c.CustomerID, oc1.Count } by c.CustomerID
+                              into g
+                              select new { CustomerID = g.Key, Count = g.Sum(x => x.Count) }).Where(x => x.CustomerID == c1.CustomerID)
+                      .DefaultIfEmpty()
                   select new
                   {
                       c1.CustomerID,
@@ -2377,14 +2387,12 @@
             ss => from c1 in ss.Set<Customer>()
                   from c2 in (from c in ss.Set<Customer>()
                               from oc1 in ss.Set<Order>()
-                                    .GroupBy(o => o.CustomerID, (o, g) => new { CustomerID = o, Count = (int?)g.Count() })
-                                    .Where(x => x.CustomerID == c.CustomerID).DefaultIfEmpty()
-                              group new { c.CustomerID, Count = oc1.MaybeScalar(e => e.Count) } by c.CustomerID into g
-                              select new
-                              {
-                                  CustomerID = g.Key,
-                                  Count = g.Sum(x => x.Count)
-                              }).Where(x => x.CustomerID == c1.CustomerID).DefaultIfEmpty()
+                                  .GroupBy(o => o.CustomerID, (o, g) => new { CustomerID = o, Count = (int?)g.Count() })
+                                  .Where(x => x.CustomerID == c.CustomerID).DefaultIfEmpty()
+                              group new { c.CustomerID, Count = oc1.MaybeScalar(e => e.Count) } by c.CustomerID
+                              into g
+                              select new { CustomerID = g.Key, Count = g.Sum(x => x.Count) }).Where(x => x.CustomerID == c1.CustomerID)
+                      .DefaultIfEmpty()
                   select new
                   {
                       c1.CustomerID,
@@ -2569,8 +2577,7 @@
                     g =>
                         new
                         {
-                            g.Key,
-                            Max = g.Distinct().Select(e => e.OrderDate).Distinct().Max(),
+                            g.Key, Max = g.Distinct().Select(e => e.OrderDate).Distinct().Max(),
                         }),
             elementSorter: e => e.Key);
 
@@ -2585,8 +2592,7 @@
                     g =>
                         new
                         {
-                            g.Key,
-                            Max = g.Where(e => e.OrderDate.HasValue).Select(e => e.OrderDate).Distinct().Max(),
+                            g.Key, Max = g.Where(e => e.OrderDate.HasValue).Select(e => e.OrderDate).Distinct().Max(),
                         }),
             elementSorter: e => e.Key);
 
@@ -2610,2557 +2616,11 @@
                 async,
                 ss => ss.Set<Customer>().GroupBy(c => c.City).Where(e => e.Key.StartsWith("s"))));
 
-<<<<<<< HEAD
     [ConditionalTheory]
     [MemberData(nameof(IsAsyncData))]
     public virtual Task GroupBy_OrderBy_with_grouping_result(bool async)
         => AssertTranslationFailed(
             () => AssertQuery(
-=======
-        [ConditionalTheory]
-        [MemberData(nameof(IsAsyncData))]
-        public virtual Task GroupBy_with_group_key_access_thru_nested_navigation(bool async)
-        {
-            return AssertQuery(
-                async,
-                ss => ss.Set<OrderDetail>()
-                    .GroupBy(od => od.Order.Customer.Country)
-                    .Select(g => new { g.Key, Aggregate = g.Sum(od => od.OrderID) }),
-                elementSorter: e => e.Key);
-        }
-
-        [ConditionalTheory]
-        [MemberData(nameof(IsAsyncData))]
-        public virtual async Task GroupBy_with_grouping_key_using_Like(bool async)
-        {
-            using var context = CreateContext();
-
-            var query = context.Set<Order>()
-                .GroupBy(o => EF.Functions.Like(o.CustomerID, "A%"))
-                .Select(g => new { g.Key, Count = g.Count() });
-
-            var result = async
-                ? await query.ToListAsync()
-                : query.ToList();
-
-            Assert.Equal(2, result.Count);
-            Assert.Equal(800, result.Single(t => !t.Key).Count);
-            Assert.Equal(30, result.Single(t => t.Key).Count);
-        }
-
-        [ConditionalTheory]
-        [MemberData(nameof(IsAsyncData))]
-        public virtual Task GroupBy_with_grouping_key_DateTime_Day(bool async)
-        {
-            return AssertQuery(
-                async,
-                ss => ss.Set<Order>()
-                    .GroupBy(o => o.OrderDate.Value.Day)
-                    .Select(g => new { g.Key, Count = g.Count() }),
-                elementSorter: e => e.Key);
-        }
-
-        [ConditionalTheory]
-        [MemberData(nameof(IsAsyncData))]
-        public virtual Task GroupBy_with_cast_inside_grouping_aggregate(bool async)
-        {
-            return AssertQuery(
-                async,
-                ss => ss.Set<Order>()
-                    .GroupBy(o => o.CustomerID)
-                    .Select(
-                        g => new
-                        {
-                            g.Key,
-                            Count = g.Count(),
-                            Sum = g.Sum(o => (long)o.OrderID)
-                        }),
-                elementSorter: e => e.Key);
-        }
-
-        [ConditionalTheory]
-        [MemberData(nameof(IsAsyncData))]
-        public virtual Task Group_by_with_arithmetic_operation_inside_aggregate(bool async)
-        {
-            return AssertQuery(
-                async,
-                ss => ss.Set<Order>()
-                    .GroupBy(o => o.CustomerID)
-                    .Select(g => new { g.Key, Sum = g.Sum(o => o.OrderID + o.CustomerID.Length) }),
-                elementSorter: e => e.Key,
-                elementAsserter: (e, a) =>
-                {
-                    Assert.Equal(e.Key, a.Key);
-                    Assert.Equal(e.Sum, a.Sum);
-                });
-        }
-
-        [ConditionalTheory]
-        [MemberData(nameof(IsAsyncData))]
-        public virtual Task Group_by_with_projection_into_DTO(bool async)
-        {
-            return AssertQuery(
-                async,
-                ss => ss.Set<Order>().GroupBy(o => o.OrderID).Select(x => new LongIntDto { Id = x.Key, Count = x.Count() }),
-                elementSorter: e => e.Id,
-                elementAsserter: (e, a) =>
-                {
-                    Assert.Equal(e.Id, a.Id);
-                    Assert.Equal(e.Count, a.Count);
-                });
-        }
-
-        private class LongIntDto
-        {
-            public long Id { get; set; }
-            public int Count { get; set; }
-        }
-
-        [ConditionalTheory]
-        [MemberData(nameof(IsAsyncData))]
-        public virtual async Task Where_select_function_groupby_followed_by_another_select_with_aggregates(bool async)
-        {
-            await AssertQuery(
-                async,
-                ss => ss.Set<Order>()
-                    .Where(o => o.CustomerID.StartsWith("A"))
-                    .Select(
-                        o => new
-                        {
-                            o.CustomerID,
-                            Age = 2020 - o.OrderDate.Value.Year,
-                            o.OrderID
-                        })
-                    .GroupBy(x => x.CustomerID)
-                    .Select(
-                        x => new
-                        {
-                            x.Key,
-                            Sum1 = x.Sum(y => y.Age <= 30 ? y.OrderID : 0),
-                            Sum2 = x.Sum(y => y.Age > 30 && y.Age <= 60 ? y.OrderID : 0)
-                        }));
-        }
-
-        [ConditionalTheory]
-        [MemberData(nameof(IsAsyncData))]
-        public virtual Task Group_by_column_project_constant(bool async)
-        {
-            return AssertQueryScalar(
-                async,
-                ss => ss.Set<Order>().GroupBy(o => o.CustomerID).OrderBy(g => g.Key).Select(e => 42));
-        }
-
-        [ConditionalTheory]
-        [MemberData(nameof(IsAsyncData))]
-        public virtual Task Key_plus_key_in_projection(bool async)
-        {
-            return AssertQuery(
-                async,
-                ss => (from o in ss.Set<Order>()
-                       join c in ss.Set<Customer>() on o.CustomerID equals c.CustomerID into grouping
-                       from c in grouping.DefaultIfEmpty()
-                       select o)
-                    .GroupBy(o => o.OrderID)
-                    .Select(
-                        g => new { Value = g.Key + g.Key, Average = g.Average(o => o.OrderID) }));
-        }
-
-        [ConditionalTheory]
-        [MemberData(nameof(IsAsyncData))]
-        public virtual Task GroupBy_with_aggregate_through_navigation_property(bool async)
-        {
-            return AssertQuery(
-                async,
-                ss => ss.Set<Order>().GroupBy(c => c.EmployeeID).Select(
-                    g => new { max = g.Max(i => i.Customer.Region) }),
-                elementSorter: e => e.max);
-        }
-
-        [ConditionalTheory]
-        [MemberData(nameof(IsAsyncData))]
-        public virtual Task GroupBy_with_aggregate_containing_complex_where(bool async)
-        {
-            return AssertQuery(
-                async,
-                ss => from o in ss.Set<Order>()
-                      group o.OrderID by o.EmployeeID into tg
-                      select new
-                      {
-                          tg.Key,
-                          Max = ss.Set<Order>().Where(e => e.EmployeeID == tg.Max() * 6).Max(t => (int?)t.OrderID)
-                      },
-                elementSorter: e => e.Key);
-        }
-
-        #endregion
-
-        #region GroupByAnonymousAggregate
-
-        [ConditionalTheory]
-        [MemberData(nameof(IsAsyncData))]
-        public virtual Task GroupBy_anonymous_Select_Average(bool async)
-        {
-            return AssertQueryScalar(
-                async,
-                ss => ss.Set<Order>().GroupBy(
-                    o => new { o.CustomerID }).Select(g => g.Average(o => o.OrderID)));
-        }
-
-        [ConditionalTheory]
-        [MemberData(nameof(IsAsyncData))]
-        public virtual Task GroupBy_anonymous_Select_Count(bool async)
-        {
-            return AssertQueryScalar(
-                async,
-                ss => ss.Set<Order>().GroupBy(
-                    o => new { o.CustomerID }).Select(g => g.Count()));
-        }
-
-        [ConditionalTheory]
-        [MemberData(nameof(IsAsyncData))]
-        public virtual Task GroupBy_anonymous_Select_LongCount(bool async)
-        {
-            return AssertQueryScalar(
-                async,
-                ss => ss.Set<Order>().GroupBy(
-                    o => new { o.CustomerID }).Select(g => g.LongCount()));
-        }
-
-        [ConditionalTheory]
-        [MemberData(nameof(IsAsyncData))]
-        public virtual Task GroupBy_anonymous_Select_Max(bool async)
-        {
-            return AssertQueryScalar(
-                async,
-                ss => ss.Set<Order>().GroupBy(
-                    o => new { o.CustomerID }).Select(g => g.Max(o => o.OrderID)));
-        }
-
-        [ConditionalTheory]
-        [MemberData(nameof(IsAsyncData))]
-        public virtual Task GroupBy_anonymous_Select_Min(bool async)
-        {
-            return AssertQueryScalar(
-                async,
-                ss => ss.Set<Order>().GroupBy(
-                    o => new { o.CustomerID }).Select(g => g.Min(o => o.OrderID)));
-        }
-
-        [ConditionalTheory]
-        [MemberData(nameof(IsAsyncData))]
-        public virtual Task GroupBy_anonymous_Select_Sum(bool async)
-        {
-            return AssertQueryScalar(
-                async,
-                ss => ss.Set<Order>().GroupBy(
-                    o => new { o.CustomerID }).Select(g => g.Sum(o => o.OrderID)));
-        }
-
-        [ConditionalTheory]
-        [MemberData(nameof(IsAsyncData))]
-        public virtual Task GroupBy_anonymous_Select_Sum_Min_Max_Avg(bool async)
-        {
-            return AssertQuery(
-                async,
-                ss => ss.Set<Order>().GroupBy(
-                    o => new { o.CustomerID }).Select(
-                    g =>
-                        new
-                        {
-                            Sum = g.Sum(o => o.OrderID),
-                            Min = g.Min(o => o.OrderID),
-                            Max = g.Max(o => o.OrderID),
-                            Avg = g.Average(o => o.OrderID)
-                        }),
-                e => e.Min + " " + e.Max);
-        }
-
-        [ConditionalTheory]
-        [MemberData(nameof(IsAsyncData))]
-        public virtual Task GroupBy_anonymous_with_alias_Select_Key_Sum(bool async)
-        {
-            return AssertQuery(
-                async,
-                ss => ss.Set<Order>().GroupBy(
-                    o => new { Id = o.CustomerID }).Select(
-                    g =>
-                        new { Key = g.Key.Id, Sum = g.Sum(o => o.OrderID) }));
-        }
-
-        [ConditionalTheory]
-        [MemberData(nameof(IsAsyncData))]
-        public virtual Task GroupBy_Composite_Select_Average(bool async)
-        {
-            return AssertQueryScalar(
-                async,
-                ss => ss.Set<Order>().GroupBy(
-                    o => new { o.CustomerID, o.EmployeeID }).Select(g => g.Average(o => o.OrderID)));
-        }
-
-        [ConditionalTheory]
-        [MemberData(nameof(IsAsyncData))]
-        public virtual Task GroupBy_Composite_Select_Count(bool async)
-        {
-            return AssertQueryScalar(
-                async,
-                ss => ss.Set<Order>().GroupBy(
-                    o => new { o.CustomerID, o.EmployeeID }).Select(g => g.Count()));
-        }
-
-        [ConditionalTheory]
-        [MemberData(nameof(IsAsyncData))]
-        public virtual Task GroupBy_Composite_Select_LongCount(bool async)
-        {
-            return AssertQueryScalar(
-                async,
-                ss => ss.Set<Order>().GroupBy(
-                    o => new { o.CustomerID, o.EmployeeID }).Select(g => g.LongCount()));
-        }
-
-        [ConditionalTheory]
-        [MemberData(nameof(IsAsyncData))]
-        public virtual Task GroupBy_Composite_Select_Max(bool async)
-        {
-            return AssertQueryScalar(
-                async,
-                ss => ss.Set<Order>().GroupBy(
-                    o => new { o.CustomerID, o.EmployeeID }).Select(g => g.Max(o => o.OrderID)));
-        }
-
-        [ConditionalTheory]
-        [MemberData(nameof(IsAsyncData))]
-        public virtual Task GroupBy_Composite_Select_Min(bool async)
-        {
-            return AssertQueryScalar(
-                async,
-                ss => ss.Set<Order>().GroupBy(
-                    o => new { o.CustomerID, o.EmployeeID }).Select(g => g.Min(o => o.OrderID)));
-        }
-
-        [ConditionalTheory]
-        [MemberData(nameof(IsAsyncData))]
-        public virtual Task GroupBy_Composite_Select_Sum(bool async)
-        {
-            return AssertQueryScalar(
-                async,
-                ss => ss.Set<Order>().GroupBy(
-                    o => new { o.CustomerID, o.EmployeeID }).Select(g => g.Sum(o => o.OrderID)));
-        }
-
-        [ConditionalTheory]
-        [MemberData(nameof(IsAsyncData))]
-        public virtual Task GroupBy_Composite_Select_Sum_Min_Max_Avg(bool async)
-        {
-            return AssertQuery(
-                async,
-                ss => ss.Set<Order>().GroupBy(
-                    o => new { o.CustomerID, o.EmployeeID }).Select(
-                    g =>
-                        new
-                        {
-                            Sum = g.Sum(o => o.OrderID),
-                            Min = g.Min(o => o.OrderID),
-                            Max = g.Max(o => o.OrderID),
-                            Avg = g.Average(o => o.OrderID)
-                        }),
-                e => e.Min + " " + e.Max);
-        }
-
-        [ConditionalTheory]
-        [MemberData(nameof(IsAsyncData))]
-        public virtual Task GroupBy_Composite_Select_Key_Average(bool async)
-        {
-            return AssertQuery(
-                async,
-                ss => ss.Set<Order>().GroupBy(
-                    o => new { o.CustomerID, o.EmployeeID }).Select(
-                    g =>
-                        new { g.Key, Average = g.Average(o => o.OrderID) }),
-                e => e.Key.CustomerID + " " + e.Key.EmployeeID);
-        }
-
-        [ConditionalTheory]
-        [MemberData(nameof(IsAsyncData))]
-        public virtual Task GroupBy_Composite_Select_Key_Count(bool async)
-        {
-            return AssertQuery(
-                async,
-                ss => ss.Set<Order>().GroupBy(
-                    o => new { o.CustomerID, o.EmployeeID }).Select(
-                    g =>
-                        new { g.Key, Count = g.Count() }),
-                e => e.Key.CustomerID + " " + e.Key.EmployeeID);
-        }
-
-        [ConditionalTheory]
-        [MemberData(nameof(IsAsyncData))]
-        public virtual Task GroupBy_Composite_Select_Key_LongCount(bool async)
-        {
-            return AssertQuery(
-                async,
-                ss => ss.Set<Order>().GroupBy(
-                    o => new { o.CustomerID, o.EmployeeID }).Select(
-                    g =>
-                        new { g.Key, LongCount = g.LongCount() }),
-                e => e.Key.CustomerID + " " + e.Key.EmployeeID);
-        }
-
-        [ConditionalTheory]
-        [MemberData(nameof(IsAsyncData))]
-        public virtual Task GroupBy_Composite_Select_Key_Max(bool async)
-        {
-            return AssertQuery(
-                async,
-                ss => ss.Set<Order>().GroupBy(
-                    o => new { o.CustomerID, o.EmployeeID }).Select(
-                    g =>
-                        new { g.Key, Max = g.Max(o => o.OrderID) }),
-                e => e.Key.CustomerID + " " + e.Key.EmployeeID);
-        }
-
-        [ConditionalTheory]
-        [MemberData(nameof(IsAsyncData))]
-        public virtual Task GroupBy_Composite_Select_Key_Min(bool async)
-        {
-            return AssertQuery(
-                async,
-                ss => ss.Set<Order>().GroupBy(
-                    o => new { o.CustomerID, o.EmployeeID }).Select(
-                    g =>
-                        new { g.Key, Min = g.Min(o => o.OrderID) }),
-                e => e.Key.CustomerID + " " + e.Key.EmployeeID);
-        }
-
-        [ConditionalTheory]
-        [MemberData(nameof(IsAsyncData))]
-        public virtual Task GroupBy_Composite_Select_Key_Sum(bool async)
-        {
-            return AssertQuery(
-                async,
-                ss => ss.Set<Order>().GroupBy(
-                    o => new { o.CustomerID, o.EmployeeID }).Select(
-                    g =>
-                        new { g.Key, Sum = g.Sum(o => o.OrderID) }),
-                e => e.Key.CustomerID + " " + e.Key.EmployeeID);
-        }
-
-        [ConditionalTheory]
-        [MemberData(nameof(IsAsyncData))]
-        public virtual Task GroupBy_Composite_Select_Key_Sum_Min_Max_Avg(bool async)
-        {
-            return AssertQuery(
-                async,
-                ss => ss.Set<Order>().GroupBy(
-                    o => new { o.CustomerID, o.EmployeeID }).Select(
-                    g =>
-                        new
-                        {
-                            g.Key,
-                            Sum = g.Sum(o => o.OrderID),
-                            Min = g.Min(o => o.OrderID),
-                            Max = g.Max(o => o.OrderID),
-                            Avg = g.Average(o => o.OrderID)
-                        }),
-                e => e.Min + " " + e.Max);
-        }
-
-        [ConditionalTheory]
-        [MemberData(nameof(IsAsyncData))]
-        public virtual Task GroupBy_Composite_Select_Sum_Min_Key_Max_Avg(bool async)
-        {
-            return AssertQuery(
-                async,
-                ss => ss.Set<Order>().GroupBy(
-                    o => new { o.CustomerID, o.EmployeeID }).Select(
-                    g =>
-                        new
-                        {
-                            Sum = g.Sum(o => o.OrderID),
-                            Min = g.Min(o => o.OrderID),
-                            g.Key,
-                            Max = g.Max(o => o.OrderID),
-                            Avg = g.Average(o => o.OrderID)
-                        }),
-                e => e.Min + " " + e.Max);
-        }
-
-        [ConditionalTheory]
-        [MemberData(nameof(IsAsyncData))]
-        public virtual Task GroupBy_Composite_Select_Sum_Min_Key_flattened_Max_Avg(bool async)
-        {
-            return AssertQuery(
-                async,
-                ss => ss.Set<Order>().GroupBy(
-                    o => new { o.CustomerID, o.EmployeeID }).Select(
-                    g =>
-                        new
-                        {
-                            Sum = g.Sum(o => o.OrderID),
-                            Min = g.Min(o => o.OrderID),
-                            g.Key.CustomerID,
-                            g.Key.EmployeeID,
-                            Max = g.Max(o => o.OrderID),
-                            Avg = g.Average(o => o.OrderID)
-                        }),
-                e => e.Min + " " + e.Max);
-        }
-
-        [ConditionalTheory]
-        [MemberData(nameof(IsAsyncData))]
-        public virtual Task GroupBy_Dto_as_key_Select_Sum(bool async)
-        {
-            return AssertQuery(
-                async,
-                ss => ss.Set<Order>().GroupBy(
-                    o => new NominalType { CustomerID = o.CustomerID, EmployeeID = o.EmployeeID }).Select(
-                    g =>
-                        new { Sum = g.Sum(o => o.OrderID), g.Key }));
-        }
-
-        [ConditionalTheory]
-        [MemberData(nameof(IsAsyncData))]
-        public virtual Task GroupBy_Dto_as_element_selector_Select_Sum(bool async)
-        {
-            return AssertQuery(
-                async,
-                ss => ss.Set<Order>().GroupBy(
-                        o => o.CustomerID,
-                        o => new NominalType { CustomerID = o.CustomerID, EmployeeID = o.EmployeeID })
-                    .Select(
-                        g =>
-                            new { Sum = g.Sum(o => o.EmployeeID), g.Key }));
-        }
-
-        protected class NominalType
-        {
-            public string CustomerID { get; set; }
-            public uint? EmployeeID { get; set; }
-
-            public override bool Equals(object obj)
-                => obj is null
-                    ? false
-                    : ReferenceEquals(this, obj)
-                        ? true
-                        : obj.GetType() == GetType() && Equals((NominalType)obj);
-
-            public override int GetHashCode()
-                => 0;
-
-            private bool Equals(NominalType other)
-                => string.Equals(CustomerID, other.CustomerID)
-                    && EmployeeID == other.EmployeeID;
-        }
-
-        [ConditionalTheory]
-        [MemberData(nameof(IsAsyncData))]
-        public virtual Task GroupBy_Composite_Select_Dto_Sum_Min_Key_flattened_Max_Avg(bool async)
-        {
-            return AssertQuery(
-                async,
-                ss => ss.Set<Order>().GroupBy(
-                    o => new { o.CustomerID, o.EmployeeID }).Select(
-                    g =>
-                        new CompositeDto
-                        {
-                            Sum = g.Sum(o => o.OrderID),
-                            Min = g.Min(o => o.OrderID),
-                            CustomerId = g.Key.CustomerID,
-                            EmployeeId = g.Key.EmployeeID,
-                            Max = g.Max(o => o.OrderID),
-                            Avg = g.Average(o => o.OrderID)
-                        }),
-                e => e.CustomerId + " " + e.EmployeeId);
-        }
-
-        protected class CompositeDto
-        {
-            public int Sum { get; set; }
-            public int Min { get; set; }
-            public int Max { get; set; }
-            public double Avg { get; set; }
-            public string CustomerId { get; set; }
-            public uint? EmployeeId { get; set; }
-
-            public override bool Equals(object obj)
-                => obj != null && (ReferenceEquals(this, obj) || (obj is CompositeDto dto && Equals(dto)));
-
-            public override int GetHashCode()
-                => 0;
-
-            private bool Equals(CompositeDto other)
-                => Sum == other.Sum
-                    && Min == other.Min
-                    && Max == other.Max
-                    && Avg == other.Avg
-                    && EmployeeId == other.EmployeeId
-                    && string.Equals(CustomerId, other.CustomerId);
-        }
-
-        [ConditionalTheory]
-        [MemberData(nameof(IsAsyncData))]
-        public virtual Task GroupBy_Composite_Select_Sum_Min_part_Key_flattened_Max_Avg(bool async)
-        {
-            return AssertQuery(
-                async,
-                ss => ss.Set<Order>().GroupBy(
-                    o => new { o.CustomerID, o.EmployeeID }).Select(
-                    g =>
-                        new
-                        {
-                            Sum = g.Sum(o => o.OrderID),
-                            Min = g.Min(o => o.OrderID),
-                            g.Key.CustomerID,
-                            Max = g.Max(o => o.OrderID),
-                            Avg = g.Average(o => o.OrderID)
-                        }),
-                e => e.Min + " " + e.Max);
-        }
-
-        [ConditionalTheory]
-        [MemberData(nameof(IsAsyncData))]
-        public virtual Task GroupBy_Constant_Select_Sum_Min_Key_Max_Avg(bool async)
-        {
-            return AssertQuery(
-                async,
-                ss => ss.Set<Order>().GroupBy(o => 2).Select(
-                    g =>
-                        new
-                        {
-                            Sum = g.Sum(o => o.OrderID),
-                            Min = g.Min(o => o.OrderID),
-                            g.Key,
-                            Max = g.Max(o => o.OrderID),
-                            Avg = g.Average(o => o.OrderID)
-                        }),
-                e => e.Min + " " + e.Max);
-        }
-
-        [ConditionalTheory]
-        [MemberData(nameof(IsAsyncData))]
-        public virtual Task GroupBy_Constant_with_element_selector_Select_Sum(bool async)
-        {
-            return AssertQuery(
-                async,
-                ss => ss.Set<Order>().GroupBy(o => 2, o => new { o.OrderID, o.OrderDate }).Select(
-                    g =>
-                        new { Sum = g.Sum(o => o.OrderID) }),
-                e => e.Sum);
-        }
-
-        [ConditionalTheory]
-        [MemberData(nameof(IsAsyncData))]
-        public virtual Task GroupBy_Constant_with_element_selector_Select_Sum2(bool async)
-        {
-            return AssertQuery(
-                async,
-                ss => ss.Set<Order>().GroupBy(o => 2, o => new { o.OrderID }).Select(
-                    g =>
-                        new { Sum = g.Sum(o => o.OrderID) }),
-                e => e.Sum);
-        }
-
-        [ConditionalTheory]
-        [MemberData(nameof(IsAsyncData))]
-        public virtual Task GroupBy_Constant_with_element_selector_Select_Sum3(bool async)
-        {
-            return AssertQuery(
-                async,
-                ss => ss.Set<Order>().GroupBy(
-                    o => 2, o => new
-                    {
-                        o.OrderID,
-                        o.OrderDate,
-                        o.CustomerID
-                    }).Select(
-                    g =>
-                        new { Sum = g.Sum(o => o.OrderID) }),
-                e => e.Sum);
-        }
-
-        [ConditionalTheory]
-        [MemberData(nameof(IsAsyncData))]
-        public virtual Task GroupBy_after_predicate_Constant_Select_Sum_Min_Key_Max_Avg(bool async)
-        {
-            return AssertQuery(
-                async,
-                ss => ss.Set<Order>().Where(o => o.OrderID > 10500).GroupBy(o => 2).Select(
-                    g =>
-                        new
-                        {
-                            Sum = g.Sum(o => o.OrderID),
-                            Min = g.Min(o => o.OrderID),
-                            Random = g.Key,
-                            Max = g.Max(o => o.OrderID),
-                            Avg = g.Average(o => o.OrderID)
-                        }),
-                e => e.Min + " " + e.Max);
-        }
-
-        [ConditionalTheory]
-        [MemberData(nameof(IsAsyncData))]
-        public virtual Task GroupBy_Constant_with_element_selector_Select_Sum_Min_Key_Max_Avg(bool async)
-        {
-            return AssertQuery(
-                async,
-                ss => ss.Set<Order>().GroupBy(o => 2, o => o.OrderID).Select(
-                    g =>
-                        new { Sum = g.Sum(), g.Key }),
-                e => e.Sum);
-        }
-
-        [ConditionalTheory]
-        [MemberData(nameof(IsAsyncData))]
-        public virtual Task GroupBy_constant_with_where_on_grouping_with_aggregate_operators(bool async)
-        {
-            return AssertQuery(
-                async,
-                ss => ss.Set<Order>().GroupBy(o => 1)
-                    .OrderBy(g => g.Key)
-                    .Select(
-                        g => new
-                        {
-                            Min = g.Where(i => 1 == g.Key).Min(o => o.OrderDate),
-                            Max = g.Where(i => 1 == g.Key).Max(o => o.OrderDate),
-                            Sum = g.Where(i => 1 == g.Key).Sum(o => o.OrderID),
-                            Average = g.Where(i => 1 == g.Key).Average(o => o.OrderID),
-                        }));
-        }
-
-        [ConditionalTheory]
-        [MemberData(nameof(IsAsyncData))]
-        public virtual Task GroupBy_param_Select_Sum_Min_Key_Max_Avg(bool async)
-        {
-            var a = 2;
-
-            return AssertQuery(
-                async,
-                ss => ss.Set<Order>().GroupBy(o => a).Select(
-                    g =>
-                        new
-                        {
-                            Sum = g.Sum(o => o.OrderID),
-                            Min = g.Min(o => o.OrderID),
-                            g.Key,
-                            Max = g.Max(o => o.OrderID),
-                            Avg = g.Average(o => o.OrderID)
-                        }),
-                e => e.Min + " " + e.Max);
-        }
-
-        [ConditionalTheory]
-        [MemberData(nameof(IsAsyncData))]
-        public virtual Task GroupBy_param_with_element_selector_Select_Sum(bool async)
-        {
-            var a = 2;
-
-            return AssertQuery(
-                async,
-                ss => ss.Set<Order>().GroupBy(o => a, o => new { o.OrderID, o.OrderDate }).Select(
-                    g =>
-                        new { Sum = g.Sum(o => o.OrderID) }),
-                e => e.Sum);
-        }
-
-        [ConditionalTheory]
-        [MemberData(nameof(IsAsyncData))]
-        public virtual Task GroupBy_param_with_element_selector_Select_Sum2(bool async)
-        {
-            var a = 2;
-
-            return AssertQuery(
-                async,
-                ss => ss.Set<Order>().GroupBy(o => a, o => new { o.OrderID }).Select(
-                    g =>
-                        new { Sum = g.Sum(o => o.OrderID) }),
-                e => e.Sum);
-        }
-
-        [ConditionalTheory]
-        [MemberData(nameof(IsAsyncData))]
-        public virtual Task GroupBy_param_with_element_selector_Select_Sum3(bool async)
-        {
-            var a = 2;
-
-            return AssertQuery(
-                async,
-                ss => ss.Set<Order>().GroupBy(
-                    o => a, o => new
-                    {
-                        o.OrderID,
-                        o.OrderDate,
-                        o.CustomerID
-                    }).Select(
-                    g =>
-                        new { Sum = g.Sum(o => o.OrderID) }),
-                e => e.Sum);
-        }
-
-        [ConditionalTheory]
-        [MemberData(nameof(IsAsyncData))]
-        public virtual Task GroupBy_param_with_element_selector_Select_Sum_Min_Key_Max_Avg(bool async)
-        {
-            var a = 2;
-
-            return AssertQuery(
-                async,
-                ss => ss.Set<Order>().GroupBy(o => a, o => o.OrderID).Select(
-                    g =>
-                        new { Sum = g.Sum(), g.Key }),
-                e => e.Sum);
-        }
-
-        [ConditionalTheory]
-        [MemberData(nameof(IsAsyncData))]
-        public virtual Task GroupBy_anonymous_key_type_mismatch_with_aggregate(bool async)
-        {
-            return AssertQuery(
-                async,
-                ss => ss.Set<Order>().GroupBy(o => new { I0 = (int?)o.OrderDate.Value.Year })
-                    .OrderBy(g => g.Key.I0)
-                    .Select(g => new { I0 = g.Count(), I1 = g.Key.I0 }),
-                elementSorter: a => a.I1);
-        }
-
-        [ConditionalTheory]
-        [MemberData(nameof(IsAsyncData))]
-        public virtual Task GroupBy_based_on_renamed_property_simple(bool async)
-        {
-            return AssertQuery(
-                async,
-                ss => ss.Set<Customer>()
-                    .GroupBy(g => new { Renamed = g.City })
-                    .Select(x => new { x.Key, Count = x.Count() }),
-                elementSorter: e => e.Key.Renamed);
-        }
-
-        [ConditionalTheory]
-        [MemberData(nameof(IsAsyncData))]
-        public virtual Task GroupBy_based_on_renamed_property_complex(bool async)
-        {
-            return AssertQuery(
-                async,
-                ss => ss.Set<Customer>()
-                    .Select(x => new { Renamed = x.City, x.CustomerID })
-                    .Distinct()
-                    .GroupBy(g => g.Renamed)
-                    .Select(x => new { x.Key, Count = x.Count() }),
-                elementSorter: e => e.Key);
-        }
-
-        [ConditionalTheory]
-        [MemberData(nameof(IsAsyncData))]
-        public virtual Task Join_groupby_anonymous_orderby_anonymous_projection(bool async)
-        {
-            return AssertQuery(
-                async,
-                ss => from c in ss.Set<Customer>()
-                      join o in ss.Set<Order>() on c.CustomerID equals o.CustomerID
-                      group new { c, o } by new { c.CustomerID, o.OrderDate }
-                      into grouping
-                      orderby grouping.Key.OrderDate
-                      select new { grouping.Key.CustomerID, grouping.Key.OrderDate });
-        }
-
-        [ConditionalTheory]
-        [MemberData(nameof(IsAsyncData))]
-        public virtual Task Odata_groupby_empty_key(bool async)
-        {
-            return AssertQuery(
-                async,
-                ss => ss.Set<Order>().GroupBy(e => new NoGroupByWrapper())
-                    .Select(e => new NoGroupByAggregationWrapper
-                    {
-                        Container = new LastInChain
-                        {
-                            Name = "TotalAmount",
-                            Value = (object)((IEnumerable<Order>)e).Sum(e => (decimal)e.OrderID)
-                        }
-                    }),
-                assertOrder: true,
-                elementAsserter: (e, a) =>
-                {
-                    Assert.Equal(e.Container.Value, a.Container.Value);
-                });
-        }
-
-        private class NoGroupByWrapper
-        {
-            public override bool Equals(object obj)
-            {
-                return obj != null
-                    && (ReferenceEquals(this, obj)
-                    || obj is NoGroupByWrapper);
-            }
-
-            public override int GetHashCode()
-            {
-                return 0;
-            }
-        }
-
-        private class NoGroupByAggregationWrapper
-        {
-            public LastInChain Container { get; set; }
-        }
-
-        protected class LastInChain
-        {
-            public string Name { get; set; }
-            public object Value { get; set; }
-        }
-
-        #endregion
-
-        #region GroupByWithElementSelectorAggregate
-
-        [ConditionalTheory]
-        [MemberData(nameof(IsAsyncData))]
-        public virtual Task GroupBy_Property_scalar_element_selector_Average(bool async)
-        {
-            return AssertQueryScalar(
-                async,
-                ss => ss.Set<Order>().GroupBy(o => o.CustomerID, o => o.OrderID).Select(g => g.Average()));
-        }
-
-        [ConditionalTheory]
-        [MemberData(nameof(IsAsyncData))]
-        public virtual Task GroupBy_Property_scalar_element_selector_Count(bool async)
-        {
-            return AssertQueryScalar(
-                async,
-                ss => ss.Set<Order>().GroupBy(o => o.CustomerID, o => o.OrderID).Select(g => g.Count()));
-        }
-
-        [ConditionalTheory]
-        [MemberData(nameof(IsAsyncData))]
-        public virtual Task GroupBy_Property_scalar_element_selector_LongCount(bool async)
-        {
-            return AssertQueryScalar(
-                async,
-                ss => ss.Set<Order>().GroupBy(o => o.CustomerID, o => o.OrderID).Select(g => g.LongCount()));
-        }
-
-        [ConditionalTheory]
-        [MemberData(nameof(IsAsyncData))]
-        public virtual Task GroupBy_Property_scalar_element_selector_Max(bool async)
-        {
-            return AssertQueryScalar(
-                async,
-                ss => ss.Set<Order>().GroupBy(o => o.CustomerID, o => o.OrderID).Select(g => g.Max()));
-        }
-
-        [ConditionalTheory]
-        [MemberData(nameof(IsAsyncData))]
-        public virtual Task GroupBy_Property_scalar_element_selector_Min(bool async)
-        {
-            return AssertQueryScalar(
-                async,
-                ss => ss.Set<Order>().GroupBy(o => o.CustomerID, o => o.OrderID).Select(g => g.Min()));
-        }
-
-        [ConditionalTheory]
-        [MemberData(nameof(IsAsyncData))]
-        public virtual Task GroupBy_Property_scalar_element_selector_Sum(bool async)
-        {
-            return AssertQueryScalar(
-                async,
-                ss => ss.Set<Order>().GroupBy(o => o.CustomerID, o => o.OrderID).Select(g => g.Sum()));
-        }
-
-        [ConditionalTheory]
-        [MemberData(nameof(IsAsyncData))]
-        public virtual Task GroupBy_Property_scalar_element_selector_Sum_Min_Max_Avg(bool async)
-        {
-            return AssertQuery(
-                async,
-                ss => ss.Set<Order>().GroupBy(o => o.CustomerID, o => o.OrderID).Select(
-                    g =>
-                        new
-                        {
-                            Sum = g.Sum(),
-                            Min = g.Min(),
-                            Max = g.Max(),
-                            Avg = g.Average()
-                        }),
-                e => e.Min + " " + e.Max);
-        }
-
-        [ConditionalTheory]
-        [MemberData(nameof(IsAsyncData))]
-        public virtual Task GroupBy_Property_anonymous_element_selector_Average(bool async)
-        {
-            return AssertQueryScalar(
-                async,
-                ss => ss.Set<Order>().GroupBy(
-                    o => o.CustomerID, o => new { o.OrderID, o.EmployeeID }).Select(g => g.Average(o => o.OrderID)));
-        }
-
-        [ConditionalTheory]
-        [MemberData(nameof(IsAsyncData))]
-        public virtual Task GroupBy_Property_anonymous_element_selector_Count(bool async)
-        {
-            return AssertQueryScalar(
-                async,
-                ss => ss.Set<Order>().GroupBy(
-                    o => o.CustomerID, o => new { o.OrderID, o.EmployeeID }).Select(g => g.Count()));
-        }
-
-        [ConditionalTheory]
-        [MemberData(nameof(IsAsyncData))]
-        public virtual Task GroupBy_Property_anonymous_element_selector_LongCount(bool async)
-        {
-            return AssertQueryScalar(
-                async,
-                ss => ss.Set<Order>().GroupBy(
-                    o => o.CustomerID, o => new { o.OrderID, o.EmployeeID }).Select(g => g.LongCount()));
-        }
-
-        [ConditionalTheory]
-        [MemberData(nameof(IsAsyncData))]
-        public virtual Task GroupBy_Property_anonymous_element_selector_Max(bool async)
-        {
-            return AssertQueryScalar(
-                async,
-                ss => ss.Set<Order>().GroupBy(
-                    o => o.CustomerID, o => new { o.OrderID, o.EmployeeID }).Select(g => g.Max(o => o.OrderID)));
-        }
-
-        [ConditionalTheory]
-        [MemberData(nameof(IsAsyncData))]
-        public virtual Task GroupBy_Property_anonymous_element_selector_Min(bool async)
-        {
-            return AssertQueryScalar(
-                async,
-                ss => ss.Set<Order>().GroupBy(
-                    o => o.CustomerID, o => new { o.OrderID, o.EmployeeID }).Select(g => g.Min(o => o.OrderID)));
-        }
-
-        [ConditionalTheory]
-        [MemberData(nameof(IsAsyncData))]
-        public virtual Task GroupBy_Property_anonymous_element_selector_Sum(bool async)
-        {
-            return AssertQueryScalar(
-                async,
-                ss => ss.Set<Order>().GroupBy(
-                    o => o.CustomerID, o => new { o.OrderID, o.EmployeeID }).Select(g => g.Sum(o => o.OrderID)));
-        }
-
-        [ConditionalTheory]
-        [MemberData(nameof(IsAsyncData))]
-        public virtual Task GroupBy_Property_anonymous_element_selector_Sum_Min_Max_Avg(bool async)
-        {
-            return AssertQuery(
-                async,
-                ss => ss.Set<Order>().GroupBy(
-                    o => o.CustomerID, o => new { o.OrderID, o.EmployeeID }).Select(
-                    g =>
-                        new
-                        {
-                            Sum = g.Sum(o => o.OrderID),
-                            Min = g.Min(o => o.EmployeeID),
-                            Max = g.Max(o => o.EmployeeID),
-                            Avg = g.Average(o => o.OrderID)
-                        }),
-                e => e.Sum + " " + e.Avg);
-        }
-
-        [ConditionalTheory]
-        [MemberData(nameof(IsAsyncData))]
-        public virtual Task GroupBy_element_selector_complex_aggregate(bool async)
-        {
-            return AssertQueryScalar(
-                async,
-                ss => ss.Set<Order>().GroupBy(o => o.CustomerID, o => new { o.OrderID })
-                    .Select(g => g.Sum(e => e.OrderID + 1)));
-        }
-
-        [ConditionalTheory]
-        [MemberData(nameof(IsAsyncData))]
-        public virtual Task GroupBy_element_selector_complex_aggregate2(bool async)
-        {
-            return AssertQueryScalar(
-                async,
-                ss => ss.Set<Order>().GroupBy(o => o.CustomerID, o => new { o.OrderID, o.OrderDate })
-                    .Select(g => g.Sum(e => e.OrderID + 1)));
-        }
-
-        [ConditionalTheory]
-        [MemberData(nameof(IsAsyncData))]
-        public virtual Task GroupBy_element_selector_complex_aggregate3(bool async)
-        {
-            return AssertQueryScalar(
-                async,
-                ss => ss.Set<Order>().GroupBy(o => o.CustomerID, o => o.OrderID)
-                    .Select(g => g.Sum(e => e + 1)));
-        }
-
-        [ConditionalTheory]
-        [MemberData(nameof(IsAsyncData))]
-        public virtual Task GroupBy_element_selector_complex_aggregate4(bool async)
-        {
-            return AssertQueryScalar(
-                async,
-                ss => ss.Set<Order>().GroupBy(o => o.CustomerID, o => o.OrderID + 1)
-                    .Select(g => g.Sum(e => e)));
-        }
-
-        [ConditionalTheory]
-        [MemberData(nameof(IsAsyncData))]
-        public virtual Task Element_selector_with_case_block_repeated_inside_another_case_block_in_projection(bool async)
-        {
-            return AssertQuery(
-                async,
-                ss => from order in ss.Set<Order>()
-                      group new
-                      {
-                          IsAlfki = order.CustomerID == "ALFKI",
-                          OrderId = order.OrderID > 1000 ? order.OrderID : -order.OrderID
-                      } by
-                          new { order.OrderID }
-                      into g
-                      select new { g.Key.OrderID, Aggregate = g.Sum(s => s.IsAlfki ? s.OrderId : -s.OrderId) });
-        }
-
-        #endregion
-
-        #region GroupByAfterComposition
-
-        [ConditionalTheory]
-        [MemberData(nameof(IsAsyncData))]
-        public virtual Task GroupBy_empty_key_Aggregate(bool async)
-        {
-            return AssertQueryScalar(
-                async,
-                ss => ss.Set<Order>().GroupBy(o => new { })
-                    .Select(g => g.Sum(o => o.OrderID)));
-        }
-
-        [ConditionalTheory]
-        [MemberData(nameof(IsAsyncData))]
-        public virtual Task GroupBy_empty_key_Aggregate_Key(bool async)
-        {
-            return AssertQuery(
-                async,
-                ss => ss.Set<Order>().GroupBy(o => new { })
-                    .Select(g => new { g.Key, Sum = g.Sum(o => o.OrderID) }));
-        }
-
-        [ConditionalTheory]
-        [MemberData(nameof(IsAsyncData))]
-        public virtual Task OrderBy_GroupBy_Aggregate(bool async)
-        {
-            return AssertQueryScalar(
-                async,
-                ss => ss.Set<Order>().OrderBy(o => o.OrderID)
-                    .GroupBy(o => o.CustomerID)
-                    .Select(g => g.Sum(o => o.OrderID)));
-        }
-
-        [ConditionalTheory]
-        [MemberData(nameof(IsAsyncData))]
-        public virtual Task OrderBy_Skip_GroupBy_Aggregate(bool async)
-        {
-            return AssertQueryScalar(
-                async,
-                ss => ss.Set<Order>().OrderBy(o => o.OrderID)
-                    .Skip(80)
-                    .GroupBy(o => o.CustomerID)
-                    .Select(g => g.Average(o => o.OrderID)));
-        }
-
-        [ConditionalTheory]
-        [MemberData(nameof(IsAsyncData))]
-        public virtual Task OrderBy_Take_GroupBy_Aggregate(bool async)
-        {
-            return AssertQueryScalar(
-                async,
-                ss => ss.Set<Order>().OrderBy(o => o.OrderID)
-                    .Take(500)
-                    .GroupBy(o => o.CustomerID)
-                    .Select(g => g.Min(o => o.OrderID)));
-        }
-
-        [ConditionalTheory]
-        [MemberData(nameof(IsAsyncData))]
-        public virtual Task OrderBy_Skip_Take_GroupBy_Aggregate(bool async)
-        {
-            return AssertQueryScalar(
-                async,
-                ss => ss.Set<Order>().OrderBy(o => o.OrderID)
-                    .Skip(80)
-                    .Take(500)
-                    .GroupBy(o => o.CustomerID)
-                    .Select(g => g.Max(o => o.OrderID)));
-        }
-
-        [ConditionalTheory]
-        [MemberData(nameof(IsAsyncData))]
-        public virtual Task Distinct_GroupBy_Aggregate(bool async)
-        {
-            return AssertQuery(
-                async,
-                ss => ss.Set<Order>().Distinct()
-                    .GroupBy(o => o.CustomerID)
-                    .Select(g => new { g.Key, c = g.Count() }),
-                e => e.Key);
-        }
-
-        [ConditionalTheory]
-        [MemberData(nameof(IsAsyncData))]
-        public virtual Task Anonymous_projection_Distinct_GroupBy_Aggregate(bool async)
-        {
-            return AssertQuery(
-                async,
-                ss => ss.Set<Order>().Select(o => new { o.OrderID, o.EmployeeID })
-                    .Distinct()
-                    .GroupBy(o => o.EmployeeID)
-                    .Select(g => new { g.Key, c = g.Count() }),
-                e => e.Key);
-        }
-
-        [ConditionalTheory]
-        [MemberData(nameof(IsAsyncData))]
-        public virtual Task SelectMany_GroupBy_Aggregate(bool async)
-        {
-            return AssertQuery(
-                async,
-                ss => ss.Set<Customer>().SelectMany(c => c.Orders)
-                    .GroupBy(o => o.EmployeeID)
-                    .Select(g => new { g.Key, c = g.Count() }),
-                e => e.Key);
-        }
-
-        [ConditionalTheory]
-        [MemberData(nameof(IsAsyncData))]
-        public virtual Task Join_GroupBy_Aggregate(bool async)
-        {
-            return AssertQuery(
-                async,
-                ss =>
-                    (from o in ss.Set<Order>()
-                     join c in ss.Set<Customer>() on o.CustomerID equals c.CustomerID
-                     group o by c.CustomerID)
-                    .Select(g => new { g.Key, Count = g.Average(o => o.OrderID) }),
-                e => e.Key);
-        }
-
-        [ConditionalTheory]
-        [MemberData(nameof(IsAsyncData))]
-        public virtual Task GroupBy_required_navigation_member_Aggregate(bool async)
-        {
-            return AssertQuery(
-                async,
-                ss => ss.Set<OrderDetail>().GroupBy(od => od.Order.CustomerID)
-                    .Select(g => new { CustomerId = g.Key, Count = g.Count() }),
-                e => e.CustomerId);
-        }
-
-        [ConditionalTheory]
-        [MemberData(nameof(IsAsyncData))]
-        public virtual Task Join_complex_GroupBy_Aggregate(bool async)
-        {
-            return AssertQuery(
-                async,
-                ss =>
-                    (from o in ss.Set<Order>().Where(o => o.OrderID < 10400).OrderBy(o => o.OrderDate).Take(100)
-                     join c in ss.Set<Customer>().Where(c => c.CustomerID != "DRACD" && c.CustomerID != "FOLKO")
-                             .OrderBy(c => c.City).Skip(10).Take(50)
-                         on o.CustomerID equals c.CustomerID
-                     group o by c.CustomerID)
-                    .Select(
-                        g => new { g.Key, Count = g.Average(o => o.OrderID) }),
-                e => e.Key);
-        }
-
-        [ConditionalTheory]
-        [MemberData(nameof(IsAsyncData))]
-        public virtual Task GroupJoin_GroupBy_Aggregate(bool async)
-        {
-            return AssertQuery(
-                async,
-                ss =>
-                    (from c in ss.Set<Customer>()
-                     join o in ss.Set<Order>()
-                         on c.CustomerID equals o.CustomerID into grouping
-                     from o in grouping.DefaultIfEmpty()
-                     where o != null
-                     select o)
-                    .GroupBy(o => o.CustomerID)
-                    .Select(
-                        g => new { g.Key, Average = g.Average(o => o.OrderID) }),
-                e => e.Key);
-        }
-
-        [ConditionalTheory]
-        [MemberData(nameof(IsAsyncData))]
-        public virtual Task GroupJoin_GroupBy_Aggregate_2(bool async)
-        {
-            return AssertQuery(
-                async,
-                ss =>
-                    (from c in ss.Set<Customer>()
-                     join o in ss.Set<Order>()
-                         on c.CustomerID equals o.CustomerID into grouping
-                     from o in grouping.DefaultIfEmpty()
-                     select c)
-                    .GroupBy(c => c.CustomerID)
-                    .Select(
-                        g => new { g.Key, Max = g.Max(c => c.City) }),
-                e => e.Key);
-        }
-
-        [ConditionalTheory]
-        [MemberData(nameof(IsAsyncData))]
-        public virtual Task GroupJoin_GroupBy_Aggregate_3(bool async)
-        {
-            return AssertQuery(
-                async,
-                ss =>
-                    (from o in ss.Set<Order>()
-                     join c in ss.Set<Customer>()
-                         on o.CustomerID equals c.CustomerID into grouping
-                     from c in grouping.DefaultIfEmpty()
-                     select o)
-                    .GroupBy(o => o.CustomerID)
-                    .Select(
-                        g => new { g.Key, Average = g.Average(o => o.OrderID) }),
-                e => e.Key);
-        }
-
-        [ConditionalTheory]
-        [MemberData(nameof(IsAsyncData))]
-        public virtual Task GroupJoin_GroupBy_Aggregate_4(bool async)
-        {
-            return AssertQuery(
-                async,
-                ss =>
-                    (from c in ss.Set<Customer>()
-                     join o in ss.Set<Order>()
-                         on c.CustomerID equals o.CustomerID into grouping
-                     from o in grouping.DefaultIfEmpty()
-                     select c)
-                    .GroupBy(c => c.CustomerID)
-                    .Select(
-                        g => new { Value = g.Key, Max = g.Max(c => c.City) }),
-                e => e.Value);
-        }
-
-        [ConditionalTheory]
-        [MemberData(nameof(IsAsyncData))]
-        public virtual Task GroupJoin_GroupBy_Aggregate_5(bool async)
-        {
-            return AssertQuery(
-                async,
-                ss =>
-                    (from o in ss.Set<Order>()
-                     join c in ss.Set<Customer>()
-                         on o.CustomerID equals c.CustomerID into grouping
-                     from c in grouping.DefaultIfEmpty()
-                     select o)
-                    .GroupBy(o => o.OrderID)
-                    .Select(
-                        g => new { Value = g.Key, Average = g.Average(o => o.OrderID) }),
-                e => e.Value);
-        }
-
-        [ConditionalTheory]
-        [MemberData(nameof(IsAsyncData))]
-        public virtual Task GroupBy_optional_navigation_member_Aggregate(bool async)
-        {
-            return AssertQuery(
-                async,
-                ss => ss.Set<Order>().GroupBy(o => o.Customer.Country)
-                    .Select(g => new { Country = g.Key, Count = g.Count() }),
-                e => e.Country);
-        }
-
-        [ConditionalTheory]
-        [MemberData(nameof(IsAsyncData))]
-        public virtual Task GroupJoin_complex_GroupBy_Aggregate(bool async)
-        {
-            return AssertQuery(
-                async,
-                ss =>
-                    (from c in ss.Set<Customer>().Where(c => c.CustomerID != "DRACD" && c.CustomerID != "FOLKO")
-                         .OrderBy(c => c.City).Skip(10).Take(50)
-                     join o in ss.Set<Order>().Where(o => o.OrderID < 10400).OrderBy(o => o.OrderDate).Take(100)
-                         on c.CustomerID equals o.CustomerID into grouping
-                     from o in grouping
-                     where o.OrderID > 10300
-                     select o)
-                    .GroupBy(o => o.CustomerID)
-                    .Select(
-                        g => new { g.Key, Count = g.Average(o => o.OrderID) }),
-                e => e.Key);
-        }
-
-        [ConditionalTheory]
-        [MemberData(nameof(IsAsyncData))]
-        public virtual Task Self_join_GroupBy_Aggregate(bool async)
-        {
-            return AssertQuery(
-                async,
-                ss => (from o1 in ss.Set<Order>().Where(o => o.OrderID < 10400)
-                       join o2 in ss.Set<Order>() on o1.OrderID equals o2.OrderID
-                       group o2 by o1.CustomerID)
-                    .Select(g => new { g.Key, Count = g.Average(o => o.OrderID) }),
-                e => e.Key);
-        }
-
-        [ConditionalTheory]
-        [MemberData(nameof(IsAsyncData))]
-        public virtual Task GroupBy_multi_navigation_members_Aggregate(bool async)
-        {
-            return AssertQuery(
-                async,
-                ss => ss.Set<OrderDetail>().GroupBy(od => new { od.Order.CustomerID, od.Product.ProductName })
-                    .Select(g => new { CompositeKey = g.Key, Count = g.Count() }),
-                e => e.CompositeKey.CustomerID + " " + e.CompositeKey.ProductName);
-        }
-
-        [ConditionalTheory]
-        [MemberData(nameof(IsAsyncData))]
-        public virtual Task Union_simple_groupby(bool async)
-        {
-            return AssertQuery(
-                async,
-                ss => ss.Set<Customer>().Where(s => s.ContactTitle == "Owner")
-                    .Union(ss.Set<Customer>().Where(c => c.City == "México D.F."))
-                    .GroupBy(c => c.City)
-                    .Select(g => new { g.Key, Total = g.Count() }));
-        }
-
-        [ConditionalTheory]
-        [MemberData(nameof(IsAsyncData))]
-        public virtual Task Select_anonymous_GroupBy_Aggregate(bool async)
-        {
-            return AssertQuery(
-                async,
-                ss => ss.Set<Order>().Where(o => o.OrderID < 10300)
-                    .Select(
-                        o => new
-                        {
-                            A = o.CustomerID,
-                            B = o.OrderDate,
-                            C = o.OrderID
-                        })
-                    .GroupBy(e => e.A)
-                    .Select(
-                        g => new
-                        {
-                            Min = g.Min(o => o.B),
-                            Max = g.Max(o => o.B),
-                            Sum = g.Sum(o => o.C),
-                            Avg = g.Average(o => o.C)
-                        }));
-        }
-
-        [ConditionalTheory]
-        [MemberData(nameof(IsAsyncData))]
-        public virtual Task GroupBy_principal_key_property_optimization(bool async)
-        {
-            return AssertQuery(
-                async,
-                ss => ss.Set<Order>().GroupBy(o => o.Customer.CustomerID)
-                    .Select(
-                        g => new { g.Key, Count = g.Count() }));
-        }
-
-        [ConditionalTheory]
-        [MemberData(nameof(IsAsyncData))]
-        public virtual Task GroupBy_after_anonymous_projection_and_distinct_followed_by_another_anonymous_projection(bool async)
-        {
-            return AssertQuery(
-                async,
-                ss => ss.Set<Order>()
-                    .Select(o => new { o.CustomerID, o.OrderID })
-                    .Distinct()
-                    .GroupBy(x => new { x.CustomerID })
-                    .Select(g => new { Key = g.Key.CustomerID, Count = g.Count() }),
-                elementSorter: e => (e.Key, e.Count),
-                elementAsserter: (e, a) =>
-                {
-                    Assert.Equal(e.Key, a.Key);
-                    Assert.Equal(e.Count, a.Count);
-                });
-        }
-
-        #endregion
-
-        #region GroupByAggregateComposition
-
-        [ConditionalTheory]
-        [MemberData(nameof(IsAsyncData))]
-        public virtual Task GroupBy_OrderBy_key(bool async)
-        {
-            return AssertQuery(
-                async,
-                ss => ss.Set<Order>().GroupBy(o => o.CustomerID)
-                    .OrderBy(o => o.Key)
-                    .Select(g => new { g.Key, c = g.Count() }),
-                assertOrder: true);
-        }
-
-        [ConditionalTheory]
-        [MemberData(nameof(IsAsyncData))]
-        public virtual Task GroupBy_OrderBy_count(bool async)
-        {
-            return AssertQuery(
-                async,
-                ss => ss.Set<Order>().GroupBy(o => o.CustomerID)
-                    .OrderBy(o => o.Count())
-                    .ThenBy(o => o.Key)
-                    .Select(g => new { g.Key, Count = g.Count() }),
-                assertOrder: true);
-        }
-
-        [ConditionalTheory]
-        [MemberData(nameof(IsAsyncData))]
-        public virtual Task GroupBy_OrderBy_count_Select_sum(bool async)
-        {
-            return AssertQuery(
-                async,
-                ss => ss.Set<Order>().GroupBy(o => o.CustomerID)
-                    .OrderBy(o => o.Count())
-                    .ThenBy(o => o.Key)
-                    .Select(g => new { g.Key, Sum = g.Sum(o => o.OrderID) }),
-                assertOrder: true);
-        }
-
-        [ConditionalTheory]
-        [MemberData(nameof(IsAsyncData))]
-        public virtual Task GroupBy_aggregate_Contains(bool async)
-        {
-            return AssertQuery(
-                async,
-                ss => ss.Set<Order>().Where(
-                    o => ss.Set<Order>().GroupBy(e => e.CustomerID)
-                        .Where(g => g.Count() > 30)
-                        .Select(g => g.Key)
-                        .Contains(o.CustomerID)),
-                entryCount: 31);
-        }
-
-        [ConditionalTheory]
-        [MemberData(nameof(IsAsyncData))]
-        public virtual Task GroupBy_aggregate_Pushdown(bool async)
-        {
-            return AssertQuery(
-                async,
-                ss => ss.Set<Order>().GroupBy(e => e.CustomerID)
-                    .Where(g => g.Count() > 10)
-                    .Select(g => g.Key)
-                    .OrderBy(t => t)
-                    .Take(20)
-                    .Skip(4));
-        }
-
-        [ConditionalTheory]
-        [MemberData(nameof(IsAsyncData))]
-        public virtual Task GroupBy_aggregate_using_grouping_key_Pushdown(bool async)
-        {
-            return AssertQuery(
-                async,
-                ss => ss.Set<Order>().GroupBy(e => e.CustomerID)
-                    .Where(g => g.Count() > 10)
-                    .Select(g => new { g.Key, Max = g.Max(e => g.Key) })
-                    .OrderBy(t => t.Key)
-                    .Take(20)
-                    .Skip(4));
-        }
-
-        [ConditionalTheory]
-        [MemberData(nameof(IsAsyncData))]
-        public virtual Task GroupBy_aggregate_Pushdown_followed_by_projecting_Length(bool async)
-        {
-            return AssertQueryScalar(
-                async,
-                ss => ss.Set<Order>().GroupBy(e => e.CustomerID)
-                    .Where(g => g.Count() > 10)
-                    .Select(g => g.Key)
-                    .OrderBy(t => t)
-                    .Take(20)
-                    .Skip(4)
-                    .Select(e => e.Length));
-        }
-
-        [ConditionalTheory]
-        [MemberData(nameof(IsAsyncData))]
-        public virtual Task GroupBy_aggregate_Pushdown_followed_by_projecting_constant(bool async)
-        {
-            return AssertQueryScalar(
-                async,
-                ss => ss.Set<Order>().GroupBy(e => e.CustomerID)
-                    .Where(g => g.Count() > 10)
-                    .Select(g => g.Key)
-                    .OrderBy(t => t)
-                    .Take(20)
-                    .Skip(4)
-                    .Select(e => 5));
-        }
-
-        [ConditionalTheory]
-        [MemberData(nameof(IsAsyncData))]
-        public virtual Task GroupBy_filter_key(bool async)
-        {
-            return AssertQuery(
-                async,
-                ss => ss.Set<Order>().GroupBy(o => o.CustomerID)
-                    .Where(o => o.Key == "ALFKI")
-                    .Select(g => new { g.Key, c = g.Count() }));
-        }
-
-        [ConditionalTheory]
-        [MemberData(nameof(IsAsyncData))]
-        public virtual Task GroupBy_filter_count(bool async)
-        {
-            return AssertQuery(
-                async,
-                ss => ss.Set<Order>().GroupBy(o => o.CustomerID)
-                    .Where(o => o.Count() > 4)
-                    .Select(g => new { g.Key, Count = g.Count() }));
-        }
-
-        [ConditionalTheory]
-        [MemberData(nameof(IsAsyncData))]
-        public virtual Task GroupBy_count_filter(bool async)
-        {
-            return AssertQuery(
-                async,
-                ss => ss.Set<Order>().Select(e => new { e.OrderID, Name = "Order" })
-                    .GroupBy(o => o.Name)
-                    .Select(g => new { Name = g.Key, Count = g.Count() })
-                    .Where(o => o.Count > 0));
-        }
-
-        [ConditionalTheory]
-        [MemberData(nameof(IsAsyncData))]
-        public virtual Task GroupBy_filter_count_OrderBy_count_Select_sum(bool async)
-        {
-            return AssertQuery(
-                async,
-                ss => ss.Set<Order>().GroupBy(o => o.CustomerID)
-                    .Where(o => o.Count() > 4)
-                    .OrderBy(o => o.Count())
-                    .ThenBy(o => o.Key)
-                    .Select(
-                        g => new
-                        {
-                            g.Key,
-                            Count = g.Count(),
-                            Sum = g.Sum(o => o.OrderID)
-                        }));
-        }
-
-        [ConditionalTheory]
-        [MemberData(nameof(IsAsyncData))]
-        public virtual Task GroupBy_Aggregate_Join(bool async)
-        {
-            return AssertQuery(
-                async,
-                ss =>
-                    from a in ss.Set<Order>().GroupBy(o => o.CustomerID)
-                        .Where(g => g.Count() > 5)
-                        .Select(g => new { CustomerID = g.Key, LastOrderID = g.Max(o => o.OrderID) })
-                    join c in ss.Set<Customer>() on a.CustomerID equals c.CustomerID
-                    join o in ss.Set<Order>() on a.LastOrderID equals o.OrderID
-                    select new { c, o },
-                entryCount: 126);
-        }
-
-        [ConditionalTheory]
-        [MemberData(nameof(IsAsyncData))]
-        public virtual Task GroupBy_Aggregate_Join_converted_from_SelectMany(bool async)
-        {
-            return AssertQuery(
-                async,
-                ss => from c in ss.Set<Customer>()
-                      from o in ss.Set<Order>().GroupBy(o => o.CustomerID)
-                        .Where(g => g.Count() > 5)
-                        .Select(g => new { CustomerID = g.Key, LastOrderID = g.Max(o => o.OrderID) })
-                        .Where(c1 => c.CustomerID == c1.CustomerID)
-                      select c,
-                entryCount: 63);
-        }
-
-        [ConditionalTheory]
-        [MemberData(nameof(IsAsyncData))]
-        public virtual Task GroupBy_Aggregate_LeftJoin_converted_from_SelectMany(bool async)
-        {
-            return AssertQuery(
-                async,
-                ss => from c in ss.Set<Customer>()
-                      from o in ss.Set<Order>().GroupBy(o => o.CustomerID)
-                        .Where(g => g.Count() > 5)
-                        .Select(g => new { CustomerID = g.Key, LastOrderID = g.Max(o => o.OrderID) })
-                        .Where(c1 => c.CustomerID == c1.CustomerID)
-                        .DefaultIfEmpty()
-                      select c,
-                entryCount: 91);
-        }
-
-        [ConditionalTheory]
-        [MemberData(nameof(IsAsyncData))]
-        public virtual Task Join_GroupBy_Aggregate_multijoins(bool async)
-        {
-            return AssertQuery(
-                async,
-                ss =>
-                    from c in ss.Set<Customer>()
-                    join a in ss.Set<Order>().GroupBy(o => o.CustomerID)
-                            .Where(g => g.Count() > 5)
-                            .Select(g => new { CustomerID = g.Key, LastOrderID = g.Max(o => o.OrderID) })
-                        on c.CustomerID equals a.CustomerID
-                    join o in ss.Set<Order>() on a.LastOrderID equals o.OrderID
-                    select new { c, o },
-                entryCount: 126);
-        }
-
-        [ConditionalTheory]
-        [MemberData(nameof(IsAsyncData))]
-        public virtual Task Join_GroupBy_Aggregate_single_join(bool async)
-        {
-            return AssertQuery(
-                async,
-                ss =>
-                    from c in ss.Set<Customer>()
-                    join a in ss.Set<Order>().GroupBy(o => o.CustomerID)
-                            .Where(g => g.Count() > 5)
-                            .Select(g => new { CustomerID = g.Key, LastOrderID = g.Max(o => o.OrderID) })
-                        on c.CustomerID equals a.CustomerID
-                    select new { c, a.LastOrderID },
-                entryCount: 63);
-        }
-
-        [ConditionalTheory]
-        [MemberData(nameof(IsAsyncData))]
-        public virtual Task Join_GroupBy_Aggregate_with_another_join(bool async)
-        {
-            return AssertQuery(
-                async,
-                ss =>
-                    from c in ss.Set<Customer>()
-                    join a in ss.Set<Order>().GroupBy(o => o.CustomerID)
-                            .Where(g => g.Count() > 5)
-                            .Select(
-                                g => new { CustomerID = g.Key, LastOrderID = g.Max(o => o.OrderID) })
-                        on c.CustomerID equals a.CustomerID
-                    join o in ss.Set<Order>() on c.CustomerID equals o.CustomerID into grouping
-                    from g in grouping
-                    select new
-                    {
-                        c,
-                        a.LastOrderID,
-                        g.OrderID
-                    },
-                entryCount: 63);
-        }
-
-        [ConditionalTheory]
-        [MemberData(nameof(IsAsyncData))]
-        public virtual Task Join_GroupBy_Aggregate_distinct_single_join(bool async)
-        {
-            return AssertQuery(
-                async,
-                ss =>
-                    from c in ss.Set<Customer>()
-                    join a in ss.Set<Order>().GroupBy(o => new { o.CustomerID, o.OrderDate.Value.Year })
-                            .Where(g => g.Count() > 5)
-                            .Select(g => new { CustomerID = g.Key.CustomerID, LastOrderID = g.Max(o => o.OrderID) })
-                            .Distinct()
-                        on c.CustomerID equals a.CustomerID
-                    select new { c, a.LastOrderID },
-                entryCount: 31);
-        }
-
-        [ConditionalTheory]
-        [MemberData(nameof(IsAsyncData))]
-        public virtual Task Join_GroupBy_Aggregate_with_left_join(bool async)
-        {
-            return AssertQuery(
-                async,
-                ss =>
-                    from c in ss.Set<Customer>().Where(c => c.CustomerID.StartsWith("A"))
-                    join a in ss.Set<Order>().GroupBy(o => o.CustomerID)
-                            .Where(g => g.Count() > 5)
-                            .Select(
-                                g => new { CustomerID = g.Key, LastOrderID = g.Max(o => o.OrderID) })
-                        on c.CustomerID equals a.CustomerID into grouping
-                    from g in grouping.DefaultIfEmpty()
-                    select new { c, LastOrderID = (int?)g.LastOrderID },
-                ss =>
-                    from c in ss.Set<Customer>().Where(c => c.CustomerID.StartsWith("A"))
-                    join a in ss.Set<Order>().GroupBy(o => o.CustomerID)
-                            .Where(g => g.Count() > 5)
-                            .Select(
-                                g => new { CustomerID = g.Key, LastOrderID = g.Max(o => o.OrderID) })
-                        on c.CustomerID equals a.CustomerID into grouping
-                    from g in grouping.DefaultIfEmpty()
-                    select new { c, LastOrderID = g != null ? g.LastOrderID : (int?)null },
-                elementSorter: r => r.c.CustomerID,
-                entryCount: 4);
-        }
-
-        [ConditionalTheory]
-        [MemberData(nameof(IsAsyncData))]
-        public virtual Task Join_GroupBy_Aggregate_in_subquery(bool async)
-        {
-            return AssertQuery(
-                async,
-                ss =>
-                    from o in ss.Set<Order>().Where(o => o.OrderID < 10400)
-                    join i in (from c in ss.Set<Customer>()
-                               join a in ss.Set<Order>().GroupBy(o => o.CustomerID)
-                                       .Where(g => g.Count() > 5)
-                                       .Select(
-                                           g => new { CustomerID = g.Key, LastOrderID = g.Max(o => o.OrderID) })
-                                   on c.CustomerID equals a.CustomerID
-                               select new { c, a.LastOrderID })
-                        on o.CustomerID equals i.c.CustomerID
-                    select new
-                    {
-                        o,
-                        i.c,
-                        i.c.CustomerID
-                    },
-                entryCount: 187);
-        }
-
-        [ConditionalTheory]
-        [MemberData(nameof(IsAsyncData))]
-        public virtual Task Join_GroupBy_Aggregate_on_key(bool async)
-        {
-            return AssertQuery(
-                async,
-                ss =>
-                    (from c in ss.Set<Customer>()
-                     join a in ss.Set<Order>().GroupBy(o => o.CustomerID)
-                             .Where(g => g.Count() > 5)
-                             .Select(
-                                 g => new { g.Key, LastOrderID = g.Max(o => o.OrderID) })
-                         on c.CustomerID equals a.Key
-                     select new { c, a.LastOrderID }),
-                e => e.c.CustomerID,
-                entryCount: 63);
-        }
-
-        [ConditionalTheory]
-        [MemberData(nameof(IsAsyncData))]
-        public virtual Task GroupBy_with_result_selector(bool async)
-        {
-            return AssertQuery(
-                async,
-                ss => ss.Set<Order>().GroupBy(
-                    o => o.CustomerID, (k, g) =>
-                        new
-                        {
-                            // ReSharper disable once PossibleMultipleEnumeration
-                            Sum = g.Sum(o => o.OrderID),
-                            // ReSharper disable once PossibleMultipleEnumeration
-                            Min = g.Min(o => o.OrderID),
-                            // ReSharper disable once PossibleMultipleEnumeration
-                            Max = g.Max(o => o.OrderID),
-                            // ReSharper disable once PossibleMultipleEnumeration
-                            Avg = g.Average(o => o.OrderID)
-                        }),
-                e => e.Min + " " + e.Max);
-        }
-
-        [ConditionalTheory]
-        [MemberData(nameof(IsAsyncData))]
-        public virtual Task GroupBy_Sum_constant(bool async)
-        {
-            return AssertQueryScalar(
-                async,
-                ss => ss.Set<Order>().GroupBy(o => o.CustomerID).Select(g => g.Sum(e => 1)));
-        }
-
-        [ConditionalTheory]
-        [MemberData(nameof(IsAsyncData))]
-        public virtual Task GroupBy_Sum_constant_cast(bool async)
-        {
-            return AssertQueryScalar(
-                async,
-                ss => ss.Set<Order>().GroupBy(o => o.CustomerID).Select(g => g.Sum(e => 1L)));
-        }
-
-        [ConditionalTheory]
-        [MemberData(nameof(IsAsyncData))]
-        public virtual Task Distinct_GroupBy_OrderBy_key(bool async)
-        {
-            return AssertQuery(
-                async,
-                ss => ss.Set<Order>().Distinct()
-                    .GroupBy(o => o.CustomerID)
-                    .OrderBy(o => o.Key)
-                    .Select(g => new { g.Key, c = g.Count() }),
-                assertOrder: true);
-        }
-
-        [ConditionalTheory]
-        [MemberData(nameof(IsAsyncData))]
-        public virtual Task Select_nested_collection_with_groupby(bool async)
-        {
-            return AssertQuery(
-                async,
-                ss => ss.Set<Customer>().Where(c => c.CustomerID.StartsWith("F"))
-                    .OrderBy(c => c.CustomerID)
-                    .Select(
-                        c => c.Orders.Any()
-                            ? c.Orders.GroupBy(o => o.OrderID).Select(g => g.Key).ToArray()
-                            : Array.Empty<int>()),
-                assertOrder: true,
-                elementAsserter: (e, a) => Assert.True(e.SequenceEqual(a)));
-        }
-
-        [ConditionalTheory]
-        [MemberData(nameof(IsAsyncData))]
-        public virtual Task Select_uncorrelated_collection_with_groupby_works(bool async)
-        {
-            return AssertQuery(
-                async,
-                ss => ss.Set<Customer>()
-                    .OrderBy(c => c.CustomerID)
-                    .Where(c => c.CustomerID.StartsWith("A"))
-                    .Select(c => ss.Set<Order>().GroupBy(o => o.OrderID).Select(g => g.Key).ToArray()),
-                assertOrder: true,
-                elementAsserter: (e, a) => AssertCollection(e, a));
-        }
-
-        [ConditionalTheory]
-        [MemberData(nameof(IsAsyncData))]
-        public virtual Task Select_uncorrelated_collection_with_groupby_multiple_collections_work(bool async)
-        {
-            return AssertQuery(
-                async,
-                ss => ss.Set<Order>()
-                    .Where(c => c.CustomerID.StartsWith("A"))
-                    .Select(c => c.Customer.City)
-                    .Select(c => new
-                    {
-                        c1 = ss.Set<Product>().GroupBy(p => p.ProductID).Select(g => g.Key).ToArray(),
-                        c2 = ss.Set<Product>().GroupBy(p => p.ProductID).Select(g => g.Count()).ToArray()
-                    }),
-                assertOrder: true,
-                elementAsserter: (e, a) =>
-                {
-                    AssertCollection(e.c1, a.c1);
-                    AssertCollection(e.c2, a.c2);
-                });
-        }
-
-        [ConditionalTheory]
-        [MemberData(nameof(IsAsyncData))]
-        public virtual Task Select_GroupBy_All(bool async)
-        {
-            return AssertAll(
-                async,
-                ss => ss.Set<Order>().Select(o => new ProjectedType { Order = o.OrderID, Customer = o.CustomerID })
-                    .GroupBy(a => a.Customer),
-                a => a.Key == "ALFKI");
-        }
-
-        private class ProjectedType
-        {
-            public int Order { get; set; }
-            public string Customer { get; set; }
-
-            private bool Equals(ProjectedType other)
-                => Equals(Order, other.Order);
-
-            public override bool Equals(object obj)
-                => obj is null
-                    ? false
-                    : ReferenceEquals(this, obj)
-                        ? true
-                        : obj.GetType() == GetType()
-                        && Equals((ProjectedType)obj);
-
-            // ReSharper disable once NonReadonlyMemberInGetHashCode
-            public override int GetHashCode()
-                => Order.GetHashCode();
-        }
-
-        [ConditionalTheory]
-        [MemberData(nameof(IsAsyncData))]
-        public virtual Task GroupBy_multiple_Count_with_predicate(bool async)
-        {
-            return AssertQuery(
-                async,
-                ss => from o in ss.Set<Order>()
-                      group o by new { o.CustomerID }
-                      into g
-                      select new
-                      {
-                          g.Key,
-                          All = g.Count(),
-                          TenK = g.Count(e => e.OrderID < 11000),
-                          EleventK = g.Count(e => e.OrderID < 12000)
-                      },
-                elementSorter: e => e.Key.CustomerID);
-        }
-
-        [ConditionalTheory]
-        [MemberData(nameof(IsAsyncData))]
-        public virtual Task GroupBy_multiple_Sum_with_conditional_projection(bool async)
-        {
-            return AssertQuery(
-                async,
-                ss => from o in ss.Set<Order>()
-                      group o by new { o.CustomerID }
-                      into g
-                      select new
-                      {
-                          g.Key,
-                          TenK = g.Sum(e => e.OrderID < 11000 ? e.OrderID : 0),
-                          EleventK = g.Sum(e => e.OrderID >= 11000 ? e.OrderID : 0)
-                      },
-                elementSorter: e => e.Key.CustomerID);
-        }
-
-        [ConditionalTheory]
-        [MemberData(nameof(IsAsyncData))]
-        public virtual Task GroupBy_Key_as_part_of_element_selector(bool async)
-        {
-            return AssertQuery(
-                async,
-                ss => ss.Set<Order>().GroupBy(
-                        o => o.OrderID, o => new { o.OrderID, o.OrderDate })
-                    .Select(
-                        g => new
-                        {
-                            g.Key,
-                            Avg = g.Average(e => e.OrderID),
-                            Max = g.Max(o => o.OrderDate)
-                        }));
-        }
-
-        [ConditionalTheory]
-        [MemberData(nameof(IsAsyncData))]
-        public virtual Task GroupBy_composite_Key_as_part_of_element_selector(bool async)
-        {
-            return AssertQuery(
-                async,
-                ss => ss.Set<Order>().GroupBy(
-                        o => new { o.OrderID, o.CustomerID }, o => new { o.OrderID, o.OrderDate })
-                    .Select(
-                        g => new
-                        {
-                            g.Key,
-                            Avg = g.Average(e => e.OrderID),
-                            Max = g.Max(o => o.OrderDate)
-                        }));
-        }
-
-        [ConditionalTheory]
-        [MemberData(nameof(IsAsyncData))]
-        public virtual Task GroupBy_with_order_by_skip_and_another_order_by(bool async)
-        {
-            return AssertQueryScalar(
-                async,
-                ss => ss.Set<Order>()
-                    .OrderBy(o => o.CustomerID)
-                    .ThenBy(o => o.OrderID)
-                    .Skip(80)
-                    .OrderBy(o => o.CustomerID)
-                    .ThenBy(o => o.OrderID)
-                    .GroupBy(o => o.CustomerID)
-                    .Select(g => g.Sum(o => o.OrderID))
-            );
-        }
-
-        [ConditionalTheory]
-        [MemberData(nameof(IsAsyncData))]
-        public virtual Task GroupBy_Property_Select_Count_with_predicate(bool async)
-        {
-            return AssertQueryScalar(
-                async,
-                ss => ss.Set<Order>().GroupBy(o => o.CustomerID).Select(g => g.Count(o => o.OrderID < 10300)));
-        }
-
-        [ConditionalTheory]
-        [MemberData(nameof(IsAsyncData))]
-        public virtual Task GroupBy_Property_Select_LongCount_with_predicate(bool async)
-        {
-            return AssertQueryScalar(
-                async,
-                ss => ss.Set<Order>().GroupBy(o => o.CustomerID).Select(g => g.LongCount(o => o.OrderID < 10300)));
-        }
-
-        [ConditionalTheory]
-        [MemberData(nameof(IsAsyncData))]
-        public virtual Task GroupBy_orderby_projection_with_coalesce_operation(bool async)
-        {
-            return AssertQuery(
-                async,
-                ss => ss.Set<Customer>()
-                    .GroupBy(c => c.City)
-                    .OrderByDescending(x => x.Count())
-                    .ThenBy(x => x.Key)
-                    .Select(x => new { Locality = x.Key ?? "Unknown", Count = x.Count() }));
-        }
-
-        [ConditionalTheory(Skip = "issue #18923")]
-        [MemberData(nameof(IsAsyncData))]
-        public virtual Task GroupBy_let_orderby_projection_with_coalesce_operation(bool async)
-        {
-            return AssertQuery(
-                async,
-                ss => ss.Set<Customer>()
-                    .GroupBy(c => c.City)
-                    .Select(g => new { citiesCount = g.Count(), g })
-                    .OrderByDescending(x => x.citiesCount)
-                    .ThenBy(x => x.g.Key)
-                    .Select(x => new { Locality = x.g.Key ?? "Unknown", Count = x.citiesCount }));
-        }
-
-        [ConditionalTheory]
-        [MemberData(nameof(IsAsyncData))]
-        public virtual Task GroupBy_Min_Where_optional_relationship(bool async)
-        {
-            return AssertQuery(
-                async,
-                ss => ss.Set<Order>()
-                    .GroupBy(o => o.Customer.CustomerID)
-                    .Select(g => new { g.Key, Count = g.Count() })
-                    .Where(x => x.Count != 2));
-        }
-
-        [ConditionalTheory]
-        [MemberData(nameof(IsAsyncData))]
-        public virtual Task GroupBy_Min_Where_optional_relationship_2(bool async)
-        {
-            return AssertQuery(
-                async,
-                ss => ss.Set<Order>()
-                    .GroupBy(o => o.Customer.CustomerID)
-                    .Select(g => new { g.Key, Count = g.Count() })
-                    .Where(x => x.Count < 2 || x.Count > 2));
-        }
-
-        [ConditionalTheory]
-        [MemberData(nameof(IsAsyncData))]
-        public virtual Task GroupBy_aggregate_over_a_subquery(bool async)
-        {
-            return AssertQuery(
-                async,
-                ss => ss.Set<Order>()
-                    .GroupBy(o => o.CustomerID)
-                    .Select(g => new { g.Key, Count = (from c in ss.Set<Customer>() where c.CustomerID == g.Key select c).Count() }),
-                elementSorter: e => e.Key,
-                elementAsserter: (e, a) =>
-                {
-                    AssertEqual(e.Key, a.Key);
-                    AssertEqual(e.Count, a.Count);
-                });
-        }
-
-        [ConditionalTheory]
-        [MemberData(nameof(IsAsyncData))]
-        public virtual Task GroupBy_aggregate_join_with_grouping_key(bool async)
-        {
-            return AssertQuery(
-                async,
-                ss => ss.Set<Order>()
-                    .GroupBy(o => o.CustomerID)
-                    .Select(g => new { g.Key, Count = g.Count() })
-                    .Join(ss.Set<Customer>(), o => o.Key, c => c.CustomerID, (o, c) => new { c, o.Count }),
-                elementSorter: a => a.c.CustomerID,
-                elementAsserter: (e, a) =>
-                {
-                    AssertEqual(e.c, a.c);
-                    AssertEqual(e.Count, a.Count);
-                },
-                entryCount: 89);
-        }
-
-        [ConditionalTheory]
-        [MemberData(nameof(IsAsyncData))]
-        public virtual Task GroupBy_aggregate_join_with_group_result(bool async)
-        {
-            return AssertQuery(
-                async,
-                ss => ss.Set<Order>()
-                    .GroupBy(o => o.CustomerID, e => e.OrderDate)
-                    .Select(g => new { g.Key, LastOrderDate = g.Max() })
-                    .Join(ss.Set<Order>(), o => o, i => new { Key = i.CustomerID, LastOrderDate = i.OrderDate }, (_, x) => x),
-                entryCount: 90);
-        }
-
-        [ConditionalTheory]
-        [MemberData(nameof(IsAsyncData))]
-        public virtual Task GroupBy_aggregate_from_right_side_of_join(bool async)
-        {
-            return AssertQuery(
-                async,
-                ss => (from c in ss.Set<Customer>()
-                       join o in ss.Set<Order>().GroupBy(i => i.CustomerID).Select(e => new { e.Key, Max = e.Max(i => i.OrderDate) })
-                           on c.CustomerID equals o.Key
-                       select new { c, o.Max })
-                    .OrderBy(e => e.Max)
-                    .ThenBy(c => c.c.CustomerID)
-                    .Skip(10)
-                    .Take(10),
-                assertOrder: true,
-                elementAsserter: (e, a) =>
-                {
-                    AssertEqual(e.c, a.c);
-                    AssertEqual(e.Max, a.Max);
-                },
-                entryCount: 10);
-        }
-
-        [ConditionalTheory]
-        [MemberData(nameof(IsAsyncData))]
-        public virtual Task GroupBy_aggregate_join_another_GroupBy_aggregate(bool async)
-        {
-            return AssertQuery(
-                async,
-                ss => ss.Set<Order>()
-                    .GroupBy(o => o.CustomerID)
-                    .Select(g => new { g.Key, Total = g.Count() })
-                    .Join(
-                        ss.Set<Order>().Where(o => o.OrderDate.Value.Year == 1997)
-                            .GroupBy(o => o.CustomerID)
-                            .Select(g => new { g.Key, ThatYear = g.Count() }),
-                        o => o.Key,
-                        i => i.Key,
-                        (o, i) => new
-                        {
-                            o.Key,
-                            o.Total,
-                            i.ThatYear
-                        }),
-                elementSorter: o => o.Key);
-        }
-
-        [ConditionalTheory]
-        [MemberData(nameof(IsAsyncData))]
-        public virtual Task GroupBy_aggregate_after_skip_0_take_0(bool async)
-        {
-            return AssertQuery(
-                async,
-                ss => ss.Set<Order>()
-                    .Skip(0)
-                    .Take(0)
-                    .GroupBy(o => o.CustomerID)
-                    .Select(g => new { g.Key, Total = g.Count() }),
-                elementSorter: o => o.Key);
-        }
-
-        [ConditionalTheory]
-        [MemberData(nameof(IsAsyncData))]
-        public virtual Task GroupBy_skip_0_take_0_aggregate(bool async)
-        {
-            return AssertQuery(
-                async,
-                ss => ss.Set<Order>()
-                    .Where(e => e.OrderID > 10500)
-                    .GroupBy(o => o.CustomerID)
-                    .Skip(0)
-                    .Take(0)
-                    .Select(g => new { g.Key, Total = g.Count() }),
-                elementSorter: o => o.Key);
-        }
-
-        [ConditionalTheory]
-        [MemberData(nameof(IsAsyncData))]
-        public virtual Task GroupBy_aggregate_followed_another_GroupBy_aggregate(bool async)
-        {
-            return AssertQuery(
-                async,
-                ss => ss.Set<Order>()
-                    .GroupBy(o => new { o.CustomerID, o.OrderDate.Value.Year })
-                    .Select(g => new { g.Key.CustomerID, g.Key.Year })
-                    .GroupBy(e => e.CustomerID)
-                    .Select(g => new { g.Key, Count = g.Count() }),
-                elementSorter: o => o.Key);
-        }
-
-        [ConditionalTheory]
-        [MemberData(nameof(IsAsyncData))]
-        public virtual async Task GroupBy_aggregate_SelectMany(bool async)
-        {
-            var message = (await Assert.ThrowsAsync<InvalidOperationException>(
-                () => AssertQuery(
-                    async,
-                    ss => from o in ss.Set<Order>()
-                          group o by o.CustomerID into g
-                          let id = g.Min(x => x.OrderID)
-                          from o in ss.Set<Order>()
-                          where o.OrderID == id
-                          select o))).Message;
-
-            Assert.Contains(
-                CoreStrings.TranslationFailedWithDetails("", CoreStrings.QuerySelectContainsGrouping)[21..],
-                message);
-        }
-
-        [ConditionalTheory]
-        [MemberData(nameof(IsAsyncData))]
-        public virtual Task GroupBy_aggregate_without_selectMany_selecting_first(bool async)
-        {
-            return AssertQuery(
-                async,
-                ss => from id in
-                          (from o in ss.Set<Order>()
-                           group o by o.CustomerID into g
-                           select g.Min(x => x.OrderID))
-                      from o in ss.Set<Order>()
-                      where o.OrderID == id
-                      select o,
-                entryCount: 89);
-        }
-
-        #endregion
-
-        #region GroupByAggregateChainComposition
-
-        [ConditionalTheory]
-        [MemberData(nameof(IsAsyncData))]
-        public virtual Task GroupBy_Where_Average(bool async)
-        {
-            return AssertQueryScalar(
-                async,
-                ss => from o in ss.Set<Order>()
-                      group o by new { o.CustomerID }
-                      into g
-                      select g.Where(e => e.OrderID < 10300).Select(e => (int?)e.OrderID).Average());
-        }
-
-        [ConditionalTheory]
-        [MemberData(nameof(IsAsyncData))]
-        public virtual Task GroupBy_Where_Count(bool async)
-        {
-            return AssertQueryScalar(
-                async,
-                ss => from o in ss.Set<Order>()
-                      group o by new { o.CustomerID }
-                      into g
-                      select g.Where(e => e.OrderID < 10300).Count());
-        }
-
-        [ConditionalTheory]
-        [MemberData(nameof(IsAsyncData))]
-        public virtual Task GroupBy_Where_LongCount(bool async)
-        {
-            return AssertQueryScalar(
-                async,
-                ss => from o in ss.Set<Order>()
-                      group o by new { o.CustomerID }
-                      into g
-                      select g.Where(e => e.OrderID < 10300).LongCount());
-        }
-
-        [ConditionalTheory]
-        [MemberData(nameof(IsAsyncData))]
-        public virtual Task GroupBy_Where_Max(bool async)
-        {
-            return AssertQueryScalar(
-                async,
-                ss => from o in ss.Set<Order>()
-                      group o by new { o.CustomerID }
-                      into g
-                      select g.Where(e => e.OrderID < 10300).Select(e => (int?)e.OrderID).Max());
-        }
-
-        [ConditionalTheory]
-        [MemberData(nameof(IsAsyncData))]
-        public virtual Task GroupBy_Where_Min(bool async)
-        {
-            return AssertQueryScalar(
-                async,
-                ss => from o in ss.Set<Order>()
-                      group o by new { o.CustomerID }
-                      into g
-                      select g.Where(e => e.OrderID < 10300).Select(e => (int?)e.OrderID).Min());
-        }
-
-        [ConditionalTheory]
-        [MemberData(nameof(IsAsyncData))]
-        public virtual Task GroupBy_Where_Sum(bool async)
-        {
-            return AssertQueryScalar(
-                async,
-                ss => from o in ss.Set<Order>()
-                      group o by new { o.CustomerID }
-                      into g
-                      select g.Where(e => e.OrderID < 10300).Select(e => e.OrderID).Sum());
-        }
-
-        [ConditionalTheory]
-        [MemberData(nameof(IsAsyncData))]
-        public virtual Task GroupBy_Where_Count_with_predicate(bool async)
-        {
-            return AssertQueryScalar(
-                async,
-                ss => from o in ss.Set<Order>()
-                      group o by new { o.CustomerID }
-                      into g
-                      select g.Where(e => e.OrderID < 10300).Count(e => e.OrderDate.HasValue && e.OrderDate.Value.Year == 1997));
-        }
-
-        [ConditionalTheory]
-        [MemberData(nameof(IsAsyncData))]
-        public virtual Task GroupBy_Where_Where_Count(bool async)
-        {
-            return AssertQueryScalar(
-                async,
-                ss => from o in ss.Set<Order>()
-                      group o by new { o.CustomerID }
-                      into g
-                      select g.Where(e => e.OrderID < 10300).Where(e => e.OrderDate.HasValue && e.OrderDate.Value.Year == 1997).Count());
-        }
-
-        [ConditionalTheory]
-        [MemberData(nameof(IsAsyncData))]
-        public virtual Task GroupBy_Where_Select_Where_Count(bool async)
-        {
-            return AssertQueryScalar(
-                async,
-                ss => from o in ss.Set<Order>()
-                      group o by new { o.CustomerID }
-                      into g
-                      select g.Where(e => e.OrderID < 10300).Select(e => e.OrderDate).Where(e => e.HasValue && e.Value.Year == 1997)
-                          .Count());
-        }
-
-        [ConditionalTheory]
-        [MemberData(nameof(IsAsyncData))]
-        public virtual Task GroupBy_Where_Select_Where_Select_Min(bool async)
-        {
-            return AssertQueryScalar(
-                async,
-                ss => from o in ss.Set<Order>()
-                      group o by new { o.CustomerID }
-                      into g
-                      select g.Where(e => e.OrderID < 10300)
-                          .Select(e => new { e.OrderID, e.OrderDate })
-                          .Where(e => e.OrderDate.HasValue && e.OrderDate.Value.Year == 1997)
-                          .Select(e => (int?)e.OrderID).Min());
-        }
-
-        [ConditionalTheory]
-        [MemberData(nameof(IsAsyncData))]
-        public virtual Task GroupBy_multiple_Sum_with_Select_conditional_projection(bool async)
-        {
-            return AssertQuery(
-                async,
-                ss => from o in ss.Set<Order>()
-                      group o by new { o.CustomerID }
-                      into g
-                      select new
-                      {
-                          g.Key,
-                          TenK = g.Select(e => e.OrderID < 11000 ? e.OrderID : 0).Sum(),
-                          EleventK = g.Select(e => e.OrderID >= 11000 ? e.OrderID : 0).Sum()
-                      },
-                elementSorter: e => e.Key.CustomerID);
-        }
-
-        [ConditionalTheory]
-        [MemberData(nameof(IsAsyncData))]
-        public virtual Task LongCount_after_GroupBy_aggregate(bool async)
-        {
-            return AssertSingleResult(
-                async,
-                ss => (from o in ss.Set<Order>()
-                       group o by new { o.CustomerID }
-                       into g
-                       select g.Where(e => e.OrderID < 10300).Count()).LongCount(),
-                ss => (from o in ss.Set<Order>()
-                       group o by new { o.CustomerID }
-                       into g
-                       select g.Where(e => e.OrderID < 10300).Count()).LongCountAsync(default));
-        }
-
-        [ConditionalTheory]
-        [MemberData(nameof(IsAsyncData))]
-        public virtual Task GroupBy_Select_Distinct_aggregate(bool async)
-        {
-            return AssertQuery(
-                async,
-                ss => ss.Set<Order>()
-                    .GroupBy(o => o.CustomerID)
-                    .Select(
-                        g =>
-                            new
-                            {
-                                g.Key,
-                                Average = g.Select(e => e.OrderID).Distinct().Average(),
-                                Count = g.Select(e => e.EmployeeID).Distinct().Count(),
-                                LongCount = g.Select(e => e.EmployeeID).Distinct().LongCount(),
-                                Max = g.Select(e => e.OrderDate).Distinct().Max(),
-                                Min = g.Select(e => e.OrderDate).Distinct().Min(),
-                                Sum = g.Select(e => e.OrderID).Distinct().Sum(),
-                            }),
-                elementSorter: e => e.Key);
-        }
-
-        [ConditionalTheory]
-        [MemberData(nameof(IsAsyncData))]
-        public virtual Task GroupBy_group_Distinct_Select_Distinct_aggregate(bool async)
-        {
-            return AssertQuery(
-                async,
-                ss => ss.Set<Order>()
-                    .GroupBy(o => o.CustomerID)
-                    .Select(
-                        g =>
-                            new
-                            {
-                                g.Key,
-                                Max = g.Distinct().Select(e => e.OrderDate).Distinct().Max(),
-                            }),
-                elementSorter: e => e.Key);
-        }
-
-        [ConditionalTheory]
-        [MemberData(nameof(IsAsyncData))]
-        public virtual Task GroupBy_group_Where_Select_Distinct_aggregate(bool async)
-        {
-            return AssertQuery(
-                async,
-                ss => ss.Set<Order>()
-                    .GroupBy(o => o.CustomerID)
-                    .Select(
-                        g =>
-                            new
-                            {
-                                g.Key,
-                                Max = g.Where(e => e.OrderDate.HasValue).Select(e => e.OrderDate).Distinct().Max(),
-                            }),
-                elementSorter: e => e.Key);
-        }
-
-        #endregion
-
-        #region GroupByWithoutAggregate
-
-        [ConditionalTheory]
-        [MemberData(nameof(IsAsyncData))]
-        public virtual Task GroupBy_as_final_operator(bool async)
-        {
-            return AssertTranslationFailed(() => AssertQuery(
-                async,
-                ss => ss.Set<Customer>().GroupBy(c => c.City)));
-        }
-
-        [ConditionalTheory]
-        [MemberData(nameof(IsAsyncData))]
-        public virtual Task GroupBy_Where_with_grouping_result(bool async)
-        {
-            return AssertTranslationFailed(() => AssertQuery(
-                async,
-                ss => ss.Set<Customer>().GroupBy(c => c.City).Where(e => e.Key.StartsWith("s"))));
-        }
-
-        [ConditionalTheory]
-        [MemberData(nameof(IsAsyncData))]
-        public virtual Task GroupBy_OrderBy_with_grouping_result(bool async)
-        {
-            return AssertTranslationFailed(() => AssertQuery(
->>>>>>> 7d675033
                 async,
                 ss => ss.Set<Customer>().GroupBy(c => c.City).OrderBy(e => e.Key),
                 assertOrder: true));
@@ -5559,8 +3019,8 @@
         => AssertCount(
             async,
             ss => ss.Set<Order>()
-                    .GroupBy(o => o.CustomerID)
-                    .Select(e => new Result(e.Key)));
+                .GroupBy(o => o.CustomerID)
+                .Select(e => new Result(e.Key)));
 
     private class Result
     {
@@ -5749,13 +3209,14 @@
         => AssertQuery(
             async,
             ss => ss.Set<Order>().GroupBy(e => e.CustomerID)
-                    .Select(g => new
+                .Select(
+                    g => new
                     {
                         g.Key,
                         A = ss.Set<Employee>().Where(e => e.City == "Seattle").GroupBy(e => e.City)
-                                .Select(g2 => new { g2.Key, C = g2.Count() + g.Count() })
-                                .OrderBy(e => 1)
-                                .FirstOrDefault()
+                            .Select(g2 => new { g2.Key, C = g2.Count() + g.Count() })
+                            .OrderBy(e => 1)
+                            .FirstOrDefault()
                     }),
             elementSorter: e => e.Key);
 
@@ -5765,13 +3226,14 @@
         => AssertQuery(
             async,
             ss => ss.Set<Order>().GroupBy(e => e.CustomerID)
-                    .Select(g => new
+                .Select(
+                    g => new
                     {
                         g.Key,
                         A = ss.Set<Employee>().Where(e => e.City == "Seattle").GroupBy(e => e.City)
-                                .Select(g2 => g2.Count() + g.Min(e => e.OrderID))
-                                .OrderBy(e => 1)
-                                .FirstOrDefault()
+                            .Select(g2 => g2.Count() + g.Min(e => e.OrderID))
+                            .OrderBy(e => 1)
+                            .FirstOrDefault()
                     }),
             elementSorter: e => e.Key);
 
@@ -5781,13 +3243,14 @@
         => AssertQuery(
             async,
             ss => ss.Set<Order>().GroupBy(e => e.CustomerID)
-                    .Select(g => new
+                .Select(
+                    g => new
                     {
                         g.Key,
                         A = ss.Set<Employee>().Where(e => e.City == "Seattle").GroupBy(e => e.City)
-                                .Select(g2 => g2.Count() + g.Count())
-                                .OrderBy(e => e)
-                                .FirstOrDefault()
+                            .Select(g2 => g2.Count() + g.Count())
+                            .OrderBy(e => e)
+                            .FirstOrDefault()
                     }),
             elementSorter: e => e.Key);
 
