--- conflicted
+++ resolved
@@ -1826,39 +1826,9 @@
             CoreStrings.KeylessTypeTracked("WhoAmI"),
             Assert.Throws<InvalidOperationException>(() => context.Update(whoAmI)).Message);
 
-<<<<<<< HEAD
         Assert.Equal(
             CoreStrings.InvalidSetKeylessOperation("WhoAmI"),
             Assert.Throws<InvalidOperationException>(() => context.Find<WhoAmI>(1)).Message);
-=======
-        [ConditionalTheory] // Issues #16546 #25360; Change reverted in #27174.
-        [InlineData(false, false, false, true, false)]
-        [InlineData(true, false, false, true, false)]
-        [InlineData(false, true, false, true, false)]
-        [InlineData(true, true, false, true, false)]
-        [InlineData(false, false, true, true, false)]
-        [InlineData(true, false, true, true, false)]
-        [InlineData(false, true, false, false, true)]
-        [InlineData(true, true, false, false, true)]
-        [InlineData(false, false, true, false, true)]
-        [InlineData(true, false, true, false, true)]
-        [InlineData(false, true, false, true, true)]
-        [InlineData(true, true, false, true, true)]
-        [InlineData(false, false, true, true, true)]
-        [InlineData(true, false, true, true, true)]
-        public void Optional_relationship_with_cascade_still_cascades(
-            bool delayCascade,
-            bool setProperty,
-            bool setCurrentValue,
-            bool useForeignKey,
-            bool useNavigation)
-        {
-            Kontainer detachedContainer;
-            using (var context = new KontainerContext())
-            {
-                context.Database.EnsureDeleted();
-                context.Database.EnsureCreated();
->>>>>>> 9593a822
 
         Assert.Equal(
             CoreStrings.InvalidSetKeylessOperation("WhoAmI"),
@@ -1908,7 +1878,6 @@
         Assert.Same(context, context.ChangeTracker.Context);
     }
 
-<<<<<<< HEAD
     [ConditionalTheory] // Issue #17828
     [InlineData(false, false)]
     [InlineData(true, false)]
@@ -1917,37 +1886,14 @@
     public void DetectChanges_reparents_even_when_immediate_cascade_enabled(bool delayCascade, bool callDetectChangesTwice)
     {
         using var context = new EarlyLearningCenter();
-=======
-                if (delayCascade
-                    || (useForeignKey && setProperty))
-                {
-                    Assert.Equal(EntityState.Modified, context.Entry(attachedRoom).State);
-                }
-                else
-                {
-                    // Deleted because FK with cascade has been set to null
-                    Assert.Equal(EntityState.Deleted, context.Entry(attachedRoom).State);
-                }
->>>>>>> 9593a822
 
         // Construct initial state
         var parent1 = new Category { Id = 1 };
         var parent2 = new Category { Id = 2 };
         var child = new Product { Id = 3, Category = parent1 };
 
-<<<<<<< HEAD
         context.AddRange(parent1, parent2, child);
         context.ChangeTracker.AcceptAllChanges();
-=======
-                Assert.Equal(3, context.ChangeTracker.Entries().Count());
-                Assert.Equal(EntityState.Unchanged, context.Entry(attachedContainer).State);
-                Assert.Equal(EntityState.Unchanged, context.Entry(attachedTroduct).State);
-
-
-                Assert.Equal(
-                    useForeignKey && setProperty ? EntityState.Modified : EntityState.Deleted,
-                    context.Entry(attachedRoom).State);
->>>>>>> 9593a822
 
         Assert.Equal(3, context.ChangeTracker.Entries().Count());
         Assert.Equal(EntityState.Unchanged, context.Entry(parent1).State);
@@ -2070,7 +2016,7 @@
         }
     }
 
-    [ConditionalTheory] // Issues #16546 #25360
+        [ConditionalTheory] // Issues #16546 #25360; Change reverted in #27174.
     [InlineData(false, false, false, true, false)]
     [InlineData(true, false, false, true, false)]
     [InlineData(false, true, false, true, false)]
@@ -2170,7 +2116,8 @@
             Assert.Equal(EntityState.Unchanged, context.Entry(attachedContainer).State);
             Assert.Equal(EntityState.Unchanged, context.Entry(attachedTroduct).State);
 
-            if (delayCascade)
+                if (delayCascade
+                    || (useForeignKey && setProperty))
             {
                 Assert.Equal(EntityState.Modified, context.Entry(attachedRoom).State);
             }
@@ -2185,7 +2132,11 @@
             Assert.Equal(3, context.ChangeTracker.Entries().Count());
             Assert.Equal(EntityState.Unchanged, context.Entry(attachedContainer).State);
             Assert.Equal(EntityState.Unchanged, context.Entry(attachedTroduct).State);
-            Assert.Equal(EntityState.Deleted, context.Entry(attachedRoom).State);
+
+
+                Assert.Equal(
+                    useForeignKey && setProperty ? EntityState.Modified : EntityState.Deleted,
+                    context.Entry(attachedRoom).State);
 
             context.SaveChanges();
         }
