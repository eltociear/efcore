--- conflicted
+++ resolved
@@ -2114,9 +2114,6 @@
     {
         await base.GroupJoin_with_subquery_on_inner(async);
 
-<<<<<<< HEAD
-        AssertSql();
-=======
         AssertSql(
             @"SELECT [l].[Id]
 FROM [LevelOne] AS [l]
@@ -2126,16 +2123,12 @@
     WHERE [l].[Id] = [l0].[Level1_Optional_Id] AND [l0].[Id] > 0
     ORDER BY [l0].[Id]
 ) AS [t]");
->>>>>>> 5d0d937a
     }
 
     public override async Task GroupJoin_with_subquery_on_inner_and_no_DefaultIfEmpty(bool async)
     {
         await base.GroupJoin_with_subquery_on_inner_and_no_DefaultIfEmpty(async);
 
-<<<<<<< HEAD
-        AssertSql();
-=======
         AssertSql(
             @"SELECT [l].[Id]
 FROM [LevelOne] AS [l]
@@ -2145,7 +2138,6 @@
     WHERE [l].[Id] = [l0].[Level1_Optional_Id] AND [l0].[Id] > 0
     ORDER BY [l0].[Id]
 ) AS [t]");
->>>>>>> 5d0d937a
     }
 
     public override async Task Optional_navigation_in_subquery_with_unrelated_projection(bool async)
@@ -2401,7 +2393,6 @@
     FROM [LevelFour] AS [l2]
     WHERE [l0].[Id] IS NOT NULL AND [l0].[Id] = [l2].[OneToMany_Optional_Inverse4Id])");
     }
-<<<<<<< HEAD
 
     public override async Task Level4_Include(bool async)
     {
@@ -2410,16 +2401,6 @@
         AssertSql();
     }
 
-=======
-
-    public override async Task Level4_Include(bool async)
-    {
-        await base.Level4_Include(async);
-
-        AssertSql();
-    }
-
->>>>>>> 5d0d937a
     public override async Task Comparing_collection_navigation_on_optional_reference_to_null(bool async)
     {
         await base.Comparing_collection_navigation_on_optional_reference_to_null(async);
@@ -3765,7 +3746,6 @@
 
         AssertSql();
     }
-<<<<<<< HEAD
 
     public override async Task Join_with_result_selector_returning_queryable_throws_validation_error(bool async)
     {
@@ -3807,49 +3787,6 @@
 ORDER BY [l].[Id]");
     }
 
-=======
-
-    public override async Task Join_with_result_selector_returning_queryable_throws_validation_error(bool async)
-    {
-        // Expression cannot be used for return type. Issue #23302.
-        await Assert.ThrowsAsync<ArgumentException>(
-            () => base.Join_with_result_selector_returning_queryable_throws_validation_error(async));
-
-        AssertSql();
-    }
-
-    public override async Task Prune_does_not_throw_null_ref(bool async)
-    {
-        await base.Prune_does_not_throw_null_ref(async);
-
-        AssertSql(
-            @"SELECT [t0].[Id], [t0].[Date], [t0].[Name], [t0].[OneToMany_Optional_Self_Inverse1Id], [t0].[OneToMany_Required_Self_Inverse1Id], [t0].[OneToOne_Optional_Self1Id]
-FROM (
-    SELECT NULL AS [empty]
-) AS [e]
-LEFT JOIN (
-    SELECT [l].[Level1_Required_Id]
-    FROM [LevelTwo] AS [l]
-    WHERE [l].[Id] < 5
-) AS [t] ON 1 = 1
-CROSS APPLY (
-    SELECT [l0].[Id], [l0].[Date], [l0].[Name], [l0].[OneToMany_Optional_Self_Inverse1Id], [l0].[OneToMany_Required_Self_Inverse1Id], [l0].[OneToOne_Optional_Self1Id]
-    FROM [LevelOne] AS [l0]
-    WHERE [l0].[Id] <> COALESCE([t].[Level1_Required_Id], 0)
-) AS [t0]");
-    }
-
-    public override async Task Entries_for_detached_entities_are_removed(bool async)
-    {
-        await base.Entries_for_detached_entities_are_removed(async);
-
-        AssertSql(
-            @"SELECT TOP(1) [l].[Id], [l].[Date], [l].[Level1_Optional_Id], [l].[Level1_Required_Id], [l].[Name], [l].[OneToMany_Optional_Inverse2Id], [l].[OneToMany_Optional_Self_Inverse2Id], [l].[OneToMany_Required_Inverse2Id], [l].[OneToMany_Required_Self_Inverse2Id], [l].[OneToOne_Optional_PK_Inverse2Id], [l].[OneToOne_Optional_Self2Id]
-FROM [LevelTwo] AS [l]
-ORDER BY [l].[Id]");
-    }
-
->>>>>>> 5d0d937a
     public override async Task SelectMany_subquery_with_custom_projection(bool async)
     {
         await base.SelectMany_subquery_with_custom_projection(async);
@@ -3997,7 +3934,6 @@
     public override async Task Project_shadow_properties5(bool async)
     {
         await base.Project_shadow_properties5(async);
-<<<<<<< HEAD
 
         AssertSql(
             @"SELECT [i].[Id], [i].[InheritanceBase2Id], [i].[InheritanceBase2Id1]
@@ -4048,58 +3984,6 @@
         AssertSql();
     }
 
-=======
-
-        AssertSql(
-            @"SELECT [i].[Id], [i].[InheritanceBase2Id], [i].[InheritanceBase2Id1]
-FROM [InheritanceOne] AS [i]");
-    }
-
-    public override async Task Project_shadow_properties7(bool async)
-    {
-        await base.Project_shadow_properties7(async);
-
-        AssertSql(
-            @"SELECT [i].[Id], [i].[InheritanceBase2Id], [i].[InheritanceBase2Id1]
-FROM [InheritanceOne] AS [i]
-WHERE [i].[Discriminator] = N'InheritanceDerived2'");
-    }
-
-    public override async Task Project_shadow_properties8(bool async)
-    {
-        await base.Project_shadow_properties8(async);
-
-        AssertSql(
-            @"SELECT [i].[Id], [i].[InheritanceLeaf2Id]
-FROM [InheritanceTwo] AS [i]");
-    }
-
-    public override async Task Project_shadow_properties1(bool async)
-    {
-        await base.Project_shadow_properties1(async);
-
-        AssertSql(
-            @"SELECT [l].[Id], [l].[OneToOne_Optional_Self1Id], [l].[OneToMany_Required_Self_Inverse1Id], [l].[OneToMany_Optional_Self_Inverse1Id]
-FROM [LevelOne] AS [l]");
-    }
-
-    public override async Task Project_shadow_properties2(bool async)
-    {
-        await base.Project_shadow_properties2(async);
-
-        AssertSql(
-            @"SELECT [l].[Id], [l].[OneToOne_Optional_PK_Inverse2Id], [l].[OneToMany_Required_Inverse2Id], [l].[OneToMany_Optional_Inverse2Id], [l].[OneToOne_Optional_Self2Id], [l].[OneToMany_Required_Self_Inverse2Id], [l].[OneToMany_Optional_Self_Inverse2Id]
-FROM [LevelTwo] AS [l]");
-    }
-
-    public override async Task Multiple_required_navigation_using_multiple_selects_with_EF_Property_Include(bool async)
-    {
-        await base.Multiple_required_navigation_using_multiple_selects_with_EF_Property_Include(async);
-
-        AssertSql();
-    }
-
->>>>>>> 5d0d937a
     public override async Task SelectMany_with_EF_Property_Include1(bool async)
     {
         await base.SelectMany_with_EF_Property_Include1(async);
