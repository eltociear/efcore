// Licensed to the .NET Foundation under one or more agreements.
// The .NET Foundation licenses this file to you under the MIT license.

using Xunit.Sdk;

namespace Microsoft.EntityFrameworkCore.Query;

public class ComplexNavigationsQuerySqlServerTest : ComplexNavigationsQueryRelationalTestBase<ComplexNavigationsQuerySqlServerFixture>
{
    public ComplexNavigationsQuerySqlServerTest(
        ComplexNavigationsQuerySqlServerFixture fixture,
        ITestOutputHelper testOutputHelper)
        : base(fixture)
    {
        Fixture.TestSqlLoggerFactory.Clear();
        //Fixture.TestSqlLoggerFactory.SetTestOutputHelper(testOutputHelper);
    }

    protected override bool CanExecuteQueryString
        => true;

    [ConditionalFact]
    public virtual void Check_all_tests_overridden()
        => TestHelpers.AssertAllMethodsOverridden(GetType());

    public override async Task Entity_equality_empty(bool async)
    {
        await base.Entity_equality_empty(async);

        AssertSql(
            @"SELECT [l].[Id], [l].[Date], [l].[Name], [l].[OneToMany_Optional_Self_Inverse1Id], [l].[OneToMany_Required_Self_Inverse1Id], [l].[OneToOne_Optional_Self1Id]
FROM [LevelOne] AS [l]
LEFT JOIN [LevelTwo] AS [l0] ON [l].[Id] = [l0].[Level1_Optional_Id]
WHERE [l0].[Id] = 0");
    }

    public override async Task Key_equality_when_sentinel_ef_property(bool async)
    {
        await base.Key_equality_when_sentinel_ef_property(async);

        AssertSql(
            @"SELECT [l].[Id], [l].[Date], [l].[Name], [l].[OneToMany_Optional_Self_Inverse1Id], [l].[OneToMany_Required_Self_Inverse1Id], [l].[OneToOne_Optional_Self1Id]
FROM [LevelOne] AS [l]
LEFT JOIN [LevelTwo] AS [l0] ON [l].[Id] = [l0].[Level1_Optional_Id]
WHERE [l0].[Id] = 0");
    }

    public override async Task Key_equality_using_property_method_required(bool async)
    {
        await base.Key_equality_using_property_method_required(async);

        AssertSql(
            @"SELECT [l].[Id], [l].[Date], [l].[Name], [l].[OneToMany_Optional_Self_Inverse1Id], [l].[OneToMany_Required_Self_Inverse1Id], [l].[OneToOne_Optional_Self1Id]
FROM [LevelOne] AS [l]
LEFT JOIN [LevelTwo] AS [l0] ON [l].[Id] = [l0].[Level1_Required_Id]
WHERE [l0].[Id] > 7");
    }

    public override async Task Key_equality_using_property_method_required2(bool async)
    {
        await base.Key_equality_using_property_method_required2(async);

        AssertSql(
            @"SELECT [l].[Id], [l].[Date], [l].[Level1_Optional_Id], [l].[Level1_Required_Id], [l].[Name], [l].[OneToMany_Optional_Inverse2Id], [l].[OneToMany_Optional_Self_Inverse2Id], [l].[OneToMany_Required_Inverse2Id], [l].[OneToMany_Required_Self_Inverse2Id], [l].[OneToOne_Optional_PK_Inverse2Id], [l].[OneToOne_Optional_Self2Id]
FROM [LevelTwo] AS [l]
INNER JOIN [LevelOne] AS [l0] ON [l].[Level1_Required_Id] = [l0].[Id]
WHERE [l0].[Id] > 7");
    }

    public override async Task Key_equality_using_property_method_nested(bool async)
    {
        await base.Key_equality_using_property_method_nested(async);

        AssertSql(
            @"SELECT [l].[Id], [l].[Date], [l].[Name], [l].[OneToMany_Optional_Self_Inverse1Id], [l].[OneToMany_Required_Self_Inverse1Id], [l].[OneToOne_Optional_Self1Id]
FROM [LevelOne] AS [l]
LEFT JOIN [LevelTwo] AS [l0] ON [l].[Id] = [l0].[Level1_Required_Id]
WHERE [l0].[Id] = 7");
    }

    public override async Task Key_equality_using_property_method_nested2(bool async)
    {
        await base.Key_equality_using_property_method_nested2(async);

        AssertSql(
            @"SELECT [l].[Id], [l].[Date], [l].[Level1_Optional_Id], [l].[Level1_Required_Id], [l].[Name], [l].[OneToMany_Optional_Inverse2Id], [l].[OneToMany_Optional_Self_Inverse2Id], [l].[OneToMany_Required_Inverse2Id], [l].[OneToMany_Required_Self_Inverse2Id], [l].[OneToOne_Optional_PK_Inverse2Id], [l].[OneToOne_Optional_Self2Id]
FROM [LevelTwo] AS [l]
INNER JOIN [LevelOne] AS [l0] ON [l].[Level1_Required_Id] = [l0].[Id]
WHERE [l0].[Id] = 7");
    }

    public override async Task Key_equality_using_property_method_and_member_expression1(bool async)
    {
        await base.Key_equality_using_property_method_and_member_expression1(async);

        AssertSql(
            @"SELECT [l].[Id], [l].[Date], [l].[Name], [l].[OneToMany_Optional_Self_Inverse1Id], [l].[OneToMany_Required_Self_Inverse1Id], [l].[OneToOne_Optional_Self1Id]
FROM [LevelOne] AS [l]
LEFT JOIN [LevelTwo] AS [l0] ON [l].[Id] = [l0].[Level1_Required_Id]
WHERE [l0].[Id] = 7");
    }

    public override async Task Key_equality_using_property_method_and_member_expression2(bool async)
    {
        await base.Key_equality_using_property_method_and_member_expression2(async);

        AssertSql(
            @"SELECT [l].[Id], [l].[Date], [l].[Name], [l].[OneToMany_Optional_Self_Inverse1Id], [l].[OneToMany_Required_Self_Inverse1Id], [l].[OneToOne_Optional_Self1Id]
FROM [LevelOne] AS [l]
LEFT JOIN [LevelTwo] AS [l0] ON [l].[Id] = [l0].[Level1_Required_Id]
WHERE [l0].[Id] = 7");
    }

    public override async Task Key_equality_using_property_method_and_member_expression3(bool async)
    {
        await base.Key_equality_using_property_method_and_member_expression3(async);

        AssertSql(
            @"SELECT [l].[Id], [l].[Date], [l].[Level1_Optional_Id], [l].[Level1_Required_Id], [l].[Name], [l].[OneToMany_Optional_Inverse2Id], [l].[OneToMany_Optional_Self_Inverse2Id], [l].[OneToMany_Required_Inverse2Id], [l].[OneToMany_Required_Self_Inverse2Id], [l].[OneToOne_Optional_PK_Inverse2Id], [l].[OneToOne_Optional_Self2Id]
FROM [LevelTwo] AS [l]
INNER JOIN [LevelOne] AS [l0] ON [l].[Level1_Required_Id] = [l0].[Id]
WHERE [l0].[Id] = 7");
    }

    public override async Task Key_equality_navigation_converted_to_FK(bool async)
    {
        await base.Key_equality_navigation_converted_to_FK(async);

        AssertSql(
            @"SELECT [l].[Id], [l].[Date], [l].[Level1_Optional_Id], [l].[Level1_Required_Id], [l].[Name], [l].[OneToMany_Optional_Inverse2Id], [l].[OneToMany_Optional_Self_Inverse2Id], [l].[OneToMany_Required_Inverse2Id], [l].[OneToMany_Required_Self_Inverse2Id], [l].[OneToOne_Optional_PK_Inverse2Id], [l].[OneToOne_Optional_Self2Id]
FROM [LevelTwo] AS [l]
INNER JOIN [LevelOne] AS [l0] ON [l].[Level1_Required_Id] = [l0].[Id]
WHERE [l0].[Id] = 1");
    }

    public override async Task Key_equality_two_conditions_on_same_navigation(bool async)
    {
        await base.Key_equality_two_conditions_on_same_navigation(async);

        AssertSql(
            @"SELECT [l].[Id], [l].[Date], [l].[Name], [l].[OneToMany_Optional_Self_Inverse1Id], [l].[OneToMany_Required_Self_Inverse1Id], [l].[OneToOne_Optional_Self1Id]
FROM [LevelOne] AS [l]
LEFT JOIN [LevelTwo] AS [l0] ON [l].[Id] = [l0].[Level1_Required_Id]
WHERE [l0].[Id] IN (1, 2)");
    }

    public override async Task Key_equality_two_conditions_on_same_navigation2(bool async)
    {
        await base.Key_equality_two_conditions_on_same_navigation2(async);

        AssertSql(
            @"SELECT [l].[Id], [l].[Date], [l].[Level1_Optional_Id], [l].[Level1_Required_Id], [l].[Name], [l].[OneToMany_Optional_Inverse2Id], [l].[OneToMany_Optional_Self_Inverse2Id], [l].[OneToMany_Required_Inverse2Id], [l].[OneToMany_Required_Self_Inverse2Id], [l].[OneToOne_Optional_PK_Inverse2Id], [l].[OneToOne_Optional_Self2Id]
FROM [LevelTwo] AS [l]
INNER JOIN [LevelOne] AS [l0] ON [l].[Level1_Required_Id] = [l0].[Id]
WHERE [l0].[Id] IN (1, 2)");
    }

    public override async Task Multi_level_include_with_short_circuiting(bool async)
    {
        await base.Multi_level_include_with_short_circuiting(async);

        AssertSql(
            @"SELECT [f].[Name], [f].[LabelDefaultText], [f].[PlaceholderDefaultText], [m].[DefaultText], [m0].[DefaultText], [t].[Text], [t].[ComplexNavigationStringDefaultText], [t].[LanguageName], [t].[Name], [t].[CultureString], [t0].[Text], [t0].[ComplexNavigationStringDefaultText], [t0].[LanguageName], [t0].[Name], [t0].[CultureString]
FROM [Fields] AS [f]
LEFT JOIN [MultilingualStrings] AS [m] ON [f].[LabelDefaultText] = [m].[DefaultText]
LEFT JOIN [MultilingualStrings] AS [m0] ON [f].[PlaceholderDefaultText] = [m0].[DefaultText]
LEFT JOIN (
    SELECT [g].[Text], [g].[ComplexNavigationStringDefaultText], [g].[LanguageName], [l].[Name], [l].[CultureString]
    FROM [Globalizations] AS [g]
    LEFT JOIN [Languages] AS [l] ON [g].[LanguageName] = [l].[Name]
) AS [t] ON [m].[DefaultText] = [t].[ComplexNavigationStringDefaultText]
LEFT JOIN (
    SELECT [g0].[Text], [g0].[ComplexNavigationStringDefaultText], [g0].[LanguageName], [l0].[Name], [l0].[CultureString]
    FROM [Globalizations] AS [g0]
    LEFT JOIN [Languages] AS [l0] ON [g0].[LanguageName] = [l0].[Name]
) AS [t0] ON [m0].[DefaultText] = [t0].[ComplexNavigationStringDefaultText]
ORDER BY [f].[Name], [m].[DefaultText], [m0].[DefaultText], [t].[Text], [t].[Name], [t0].[Text]");
    }

    public override async Task Join_navigation_key_access_optional(bool async)
    {
        await base.Join_navigation_key_access_optional(async);

        AssertSql(
            @"SELECT [l].[Id] AS [Id1], [t].[Id] AS [Id2]
FROM [LevelOne] AS [l]
INNER JOIN (
    SELECT [l0].[Id], [l1].[Id] AS [Id0]
    FROM [LevelTwo] AS [l0]
    LEFT JOIN [LevelOne] AS [l1] ON [l0].[Level1_Optional_Id] = [l1].[Id]
) AS [t] ON [l].[Id] = [t].[Id0]");
    }

    public override async Task Join_navigation_key_access_required(bool async)
    {
        await base.Join_navigation_key_access_required(async);

        AssertSql(
            @"SELECT [l].[Id] AS [Id1], [t].[Id] AS [Id2]
FROM [LevelOne] AS [l]
INNER JOIN (
    SELECT [l0].[Id], [l1].[Id] AS [Id0]
    FROM [LevelTwo] AS [l0]
    INNER JOIN [LevelOne] AS [l1] ON [l0].[Level1_Required_Id] = [l1].[Id]
) AS [t] ON [l].[Id] = [t].[Id0]");
    }

    public override async Task Navigation_key_access_optional_comparison(bool async)
    {
        await base.Navigation_key_access_optional_comparison(async);

        AssertSql(
            @"SELECT [l].[Id]
FROM [LevelTwo] AS [l]
LEFT JOIN [LevelOne] AS [l0] ON [l].[OneToOne_Optional_PK_Inverse2Id] = [l0].[Id]
WHERE [l0].[Id] > 5");
    }

    public override async Task Navigation_key_access_required_comparison(bool async)
    {
        await base.Navigation_key_access_required_comparison(async);

        AssertSql(
            @"SELECT [l].[Id]
FROM [LevelTwo] AS [l]
INNER JOIN [LevelOne] AS [l0] ON [l].[Id] = [l0].[Id]
WHERE [l0].[Id] > 5");
    }

    public override async Task Navigation_inside_method_call_translated_to_join(bool async)
    {
        await base.Navigation_inside_method_call_translated_to_join(async);

        AssertSql(
            @"SELECT [l].[Id], [l].[Date], [l].[Name], [l].[OneToMany_Optional_Self_Inverse1Id], [l].[OneToMany_Required_Self_Inverse1Id], [l].[OneToOne_Optional_Self1Id]
FROM [LevelOne] AS [l]
LEFT JOIN [LevelTwo] AS [l0] ON [l].[Id] = [l0].[Level1_Required_Id]
<<<<<<< HEAD
WHERE [l0].[Name] IS NOT NULL AND ([l0].[Name] LIKE N'L%')");
    }
=======
WHERE ([l0].[Name] IS NOT NULL) AND ([l0].[Name] LIKE N'L%')");
        }
>>>>>>> 021fbcb7

    public override async Task Navigation_inside_method_call_translated_to_join2(bool async)
    {
        await base.Navigation_inside_method_call_translated_to_join2(async);

        AssertSql(
            @"SELECT [l].[Id], [l].[Level2_Optional_Id], [l].[Level2_Required_Id], [l].[Name], [l].[OneToMany_Optional_Inverse3Id], [l].[OneToMany_Optional_Self_Inverse3Id], [l].[OneToMany_Required_Inverse3Id], [l].[OneToMany_Required_Self_Inverse3Id], [l].[OneToOne_Optional_PK_Inverse3Id], [l].[OneToOne_Optional_Self3Id]
FROM [LevelThree] AS [l]
INNER JOIN [LevelTwo] AS [l0] ON [l].[Level2_Required_Id] = [l0].[Id]
<<<<<<< HEAD
WHERE [l0].[Name] IS NOT NULL AND ([l0].[Name] LIKE N'L%')");
    }
=======
WHERE ([l0].[Name] IS NOT NULL) AND ([l0].[Name] LIKE N'L%')");
        }
>>>>>>> 021fbcb7

    public override async Task Optional_navigation_inside_method_call_translated_to_join(bool async)
    {
        await base.Optional_navigation_inside_method_call_translated_to_join(async);

        AssertSql(
            @"SELECT [l].[Id], [l].[Date], [l].[Name], [l].[OneToMany_Optional_Self_Inverse1Id], [l].[OneToMany_Required_Self_Inverse1Id], [l].[OneToOne_Optional_Self1Id]
FROM [LevelOne] AS [l]
LEFT JOIN [LevelTwo] AS [l0] ON [l].[Id] = [l0].[Level1_Optional_Id]
<<<<<<< HEAD
WHERE [l0].[Name] IS NOT NULL AND ([l0].[Name] LIKE N'L%')");
    }
=======
WHERE ([l0].[Name] IS NOT NULL) AND ([l0].[Name] LIKE N'L%')");
        }
>>>>>>> 021fbcb7

    public override async Task Optional_navigation_inside_property_method_translated_to_join(bool async)
    {
        await base.Optional_navigation_inside_property_method_translated_to_join(async);

        AssertSql(
            @"SELECT [l].[Id], [l].[Date], [l].[Name], [l].[OneToMany_Optional_Self_Inverse1Id], [l].[OneToMany_Required_Self_Inverse1Id], [l].[OneToOne_Optional_Self1Id]
FROM [LevelOne] AS [l]
LEFT JOIN [LevelTwo] AS [l0] ON [l].[Id] = [l0].[Level1_Optional_Id]
WHERE [l0].[Name] = N'L2 01'");
    }

    public override async Task Optional_navigation_inside_nested_method_call_translated_to_join(bool async)
    {
        await base.Optional_navigation_inside_nested_method_call_translated_to_join(async);

        AssertSql(
            @"SELECT [l].[Id], [l].[Date], [l].[Name], [l].[OneToMany_Optional_Self_Inverse1Id], [l].[OneToMany_Required_Self_Inverse1Id], [l].[OneToOne_Optional_Self1Id]
FROM [LevelOne] AS [l]
LEFT JOIN [LevelTwo] AS [l0] ON [l].[Id] = [l0].[Level1_Optional_Id]
<<<<<<< HEAD
WHERE [l0].[Name] IS NOT NULL AND (UPPER([l0].[Name]) LIKE N'L%')");
    }
=======
WHERE ([l0].[Name] IS NOT NULL) AND (UPPER([l0].[Name]) LIKE N'L%')");
        }
>>>>>>> 021fbcb7

    public override async Task Method_call_on_optional_navigation_translates_to_null_conditional_properly_for_arguments(bool async)
    {
        await base.Method_call_on_optional_navigation_translates_to_null_conditional_properly_for_arguments(async);

        AssertSql(
            @"SELECT [l].[Id], [l].[Date], [l].[Name], [l].[OneToMany_Optional_Self_Inverse1Id], [l].[OneToMany_Required_Self_Inverse1Id], [l].[OneToOne_Optional_Self1Id]
FROM [LevelOne] AS [l]
LEFT JOIN [LevelTwo] AS [l0] ON [l].[Id] = [l0].[Level1_Optional_Id]
<<<<<<< HEAD
WHERE [l0].[Name] = N'' OR ([l0].[Name] IS NOT NULL AND LEFT([l0].[Name], LEN([l0].[Name])) = [l0].[Name])");
    }
=======
WHERE ([l0].[Name] = N'') OR (([l0].[Name] IS NOT NULL) AND (LEFT([l0].[Name], LEN([l0].[Name])) = [l0].[Name]))");
        }
>>>>>>> 021fbcb7

    public override async Task Optional_navigation_inside_method_call_translated_to_join_keeps_original_nullability(bool async)
    {
        await base.Optional_navigation_inside_method_call_translated_to_join_keeps_original_nullability(async);

        AssertSql(
            @"SELECT [l].[Id], [l].[Date], [l].[Name], [l].[OneToMany_Optional_Self_Inverse1Id], [l].[OneToMany_Required_Self_Inverse1Id], [l].[OneToOne_Optional_Self1Id]
FROM [LevelOne] AS [l]
LEFT JOIN [LevelTwo] AS [l0] ON [l].[Id] = [l0].[Level1_Optional_Id]
WHERE DATEADD(day, CAST(10.0E0 AS int), [l0].[Date]) > '2000-02-01T00:00:00.0000000'");
    }

    public override async Task Optional_navigation_inside_nested_method_call_translated_to_join_keeps_original_nullability(bool async)
    {
        await base.Optional_navigation_inside_nested_method_call_translated_to_join_keeps_original_nullability(async);

        AssertSql(
            @"SELECT [l].[Id], [l].[Date], [l].[Name], [l].[OneToMany_Optional_Self_Inverse1Id], [l].[OneToMany_Required_Self_Inverse1Id], [l].[OneToOne_Optional_Self1Id]
FROM [LevelOne] AS [l]
LEFT JOIN [LevelTwo] AS [l0] ON [l].[Id] = [l0].[Level1_Optional_Id]
WHERE DATEADD(month, CAST(2 AS int), DATEADD(day, CAST(15.0E0 AS int), DATEADD(day, CAST(10.0E0 AS int), [l0].[Date]))) > '2002-02-01T00:00:00.0000000'");
    }

    public override async Task
        Optional_navigation_inside_nested_method_call_translated_to_join_keeps_original_nullability_also_for_arguments(bool async)
    {
        await base.Optional_navigation_inside_nested_method_call_translated_to_join_keeps_original_nullability_also_for_arguments(
            async);

        AssertSql(
            @"SELECT [l].[Id], [l].[Date], [l].[Name], [l].[OneToMany_Optional_Self_Inverse1Id], [l].[OneToMany_Required_Self_Inverse1Id], [l].[OneToOne_Optional_Self1Id]
FROM [LevelOne] AS [l]
LEFT JOIN [LevelTwo] AS [l0] ON [l].[Id] = [l0].[Level1_Optional_Id]
WHERE DATEADD(day, CAST(CAST([l0].[Id] AS float) AS int), DATEADD(day, CAST(15.0E0 AS int), [l0].[Date])) > '2002-02-01T00:00:00.0000000'");
    }

    public override async Task Join_navigation_in_outer_selector_translated_to_extra_join(bool async)
    {
        await base.Join_navigation_in_outer_selector_translated_to_extra_join(async);

        AssertSql(
            @"SELECT [l].[Id] AS [Id1], [l1].[Id] AS [Id2]
FROM [LevelOne] AS [l]
LEFT JOIN [LevelTwo] AS [l0] ON [l].[Id] = [l0].[Level1_Optional_Id]
INNER JOIN [LevelTwo] AS [l1] ON [l0].[Id] = [l1].[Id]");
    }

    public override async Task Join_navigation_in_outer_selector_translated_to_extra_join_nested(bool async)
    {
        await base.Join_navigation_in_outer_selector_translated_to_extra_join_nested(async);

        AssertSql(
            @"SELECT [l].[Id] AS [Id1], [l2].[Id] AS [Id3]
FROM [LevelOne] AS [l]
LEFT JOIN [LevelTwo] AS [l0] ON [l].[Id] = [l0].[Level1_Required_Id]
LEFT JOIN [LevelThree] AS [l1] ON [l0].[Id] = [l1].[Level2_Optional_Id]
INNER JOIN [LevelThree] AS [l2] ON [l1].[Id] = [l2].[Id]");
    }

    public override async Task Join_navigation_in_outer_selector_translated_to_extra_join_nested2(bool async)
    {
        await base.Join_navigation_in_outer_selector_translated_to_extra_join_nested2(async);

        AssertSql(
            @"SELECT [l].[Id] AS [Id3], [l2].[Id] AS [Id1]
FROM [LevelThree] AS [l]
INNER JOIN [LevelTwo] AS [l0] ON [l].[Level2_Required_Id] = [l0].[Id]
LEFT JOIN [LevelOne] AS [l1] ON [l0].[Level1_Optional_Id] = [l1].[Id]
INNER JOIN [LevelOne] AS [l2] ON [l1].[Id] = [l2].[Id]");
    }

    public override async Task Join_navigation_in_inner_selector(bool async)
    {
        await base.Join_navigation_in_inner_selector(async);

        AssertSql(
            @"SELECT [l].[Id] AS [Id2], [t].[Id] AS [Id1]
FROM [LevelTwo] AS [l]
INNER JOIN (
    SELECT [l0].[Id], [l1].[Id] AS [Id0]
    FROM [LevelOne] AS [l0]
    LEFT JOIN [LevelTwo] AS [l1] ON [l0].[Id] = [l1].[Level1_Optional_Id]
) AS [t] ON [l].[Id] = [t].[Id0]");
    }

    public override async Task Join_navigations_in_inner_selector_translated_without_collision(bool async)
    {
        await base.Join_navigations_in_inner_selector_translated_without_collision(async);

        AssertSql(
            @"SELECT [l].[Id] AS [Id2], [t].[Id] AS [Id1], [t0].[Id] AS [Id3]
FROM [LevelTwo] AS [l]
INNER JOIN (
    SELECT [l0].[Id], [l1].[Id] AS [Id0]
    FROM [LevelOne] AS [l0]
    LEFT JOIN [LevelTwo] AS [l1] ON [l0].[Id] = [l1].[Level1_Optional_Id]
) AS [t] ON [l].[Id] = [t].[Id0]
INNER JOIN (
    SELECT [l2].[Id], [l3].[Id] AS [Id0]
    FROM [LevelThree] AS [l2]
    LEFT JOIN [LevelTwo] AS [l3] ON [l2].[Level2_Optional_Id] = [l3].[Id]
) AS [t0] ON [l].[Id] = [t0].[Id0]");
    }

    public override async Task Join_navigation_non_key_join(bool async)
    {
        await base.Join_navigation_non_key_join(async);

        AssertSql(
            @"SELECT [l].[Id] AS [Id2], [l].[Name] AS [Name2], [t].[Id] AS [Id1], [t].[Name] AS [Name1]
FROM [LevelTwo] AS [l]
INNER JOIN (
    SELECT [l0].[Id], [l0].[Name], [l1].[Name] AS [Name0]
    FROM [LevelOne] AS [l0]
    LEFT JOIN [LevelTwo] AS [l1] ON [l0].[Id] = [l1].[Level1_Optional_Id]
) AS [t] ON [l].[Name] = [t].[Name0]");
    }

    public override async Task Join_with_orderby_on_inner_sequence_navigation_non_key_join(bool async)
    {
        await base.Join_with_orderby_on_inner_sequence_navigation_non_key_join(async);

        AssertSql(
            @"SELECT [l].[Id] AS [Id2], [l].[Name] AS [Name2], [t].[Id] AS [Id1], [t].[Name] AS [Name1]
FROM [LevelTwo] AS [l]
INNER JOIN (
    SELECT [l0].[Id], [l0].[Name], [l1].[Name] AS [Name0]
    FROM [LevelOne] AS [l0]
    LEFT JOIN [LevelTwo] AS [l1] ON [l0].[Id] = [l1].[Level1_Optional_Id]
) AS [t] ON [l].[Name] = [t].[Name0]");
    }

    public override async Task Join_navigation_self_ref(bool async)
    {
        await base.Join_navigation_self_ref(async);

        AssertSql(
            @"SELECT [l].[Id] AS [Id1], [t].[Id] AS [Id2]
FROM [LevelOne] AS [l]
INNER JOIN (
    SELECT [l0].[Id], [l1].[Id] AS [Id0]
    FROM [LevelOne] AS [l0]
    LEFT JOIN [LevelOne] AS [l1] ON [l0].[OneToMany_Optional_Self_Inverse1Id] = [l1].[Id]
) AS [t] ON [l].[Id] = [t].[Id0]");
    }

    public override async Task Join_navigation_nested(bool async)
    {
        await base.Join_navigation_nested(async);

        AssertSql(
            @"SELECT [l].[Id] AS [Id3], [t].[Id] AS [Id1]
FROM [LevelThree] AS [l]
INNER JOIN (
    SELECT [l0].[Id], [l2].[Id] AS [Id1]
    FROM [LevelOne] AS [l0]
    LEFT JOIN [LevelTwo] AS [l1] ON [l0].[Id] = [l1].[Level1_Required_Id]
    LEFT JOIN [LevelThree] AS [l2] ON [l1].[Id] = [l2].[Level2_Optional_Id]
) AS [t] ON [l].[Id] = [t].[Id1]");
    }

    public override async Task Join_navigation_nested2(bool async)
    {
        await base.Join_navigation_nested2(async);

        AssertSql(
            @"SELECT [l].[Id] AS [Id3], [t].[Id] AS [Id1]
FROM [LevelThree] AS [l]
INNER JOIN (
    SELECT [l0].[Id], [l2].[Id] AS [Id1]
    FROM [LevelOne] AS [l0]
    LEFT JOIN [LevelTwo] AS [l1] ON [l0].[Id] = [l1].[Level1_Required_Id]
    LEFT JOIN [LevelThree] AS [l2] ON [l1].[Id] = [l2].[Level2_Optional_Id]
) AS [t] ON [l].[Id] = [t].[Id1]");
    }

    public override async Task Join_navigation_deeply_nested_non_key_join(bool async)
    {
        await base.Join_navigation_deeply_nested_non_key_join(async);

        AssertSql(
            @"SELECT [l].[Id] AS [Id4], [l].[Name] AS [Name4], [t].[Id] AS [Id1], [t].[Name] AS [Name1]
FROM [LevelFour] AS [l]
INNER JOIN (
    SELECT [l0].[Id], [l0].[Name], [l3].[Name] AS [Name2]
    FROM [LevelOne] AS [l0]
    LEFT JOIN [LevelTwo] AS [l1] ON [l0].[Id] = [l1].[Level1_Required_Id]
    LEFT JOIN [LevelThree] AS [l2] ON [l1].[Id] = [l2].[Level2_Optional_Id]
    LEFT JOIN [LevelFour] AS [l3] ON [l2].[Id] = [l3].[Id]
) AS [t] ON [l].[Name] = [t].[Name2]");
    }

    public override async Task Join_navigation_deeply_nested_required(bool async)
    {
        await base.Join_navigation_deeply_nested_required(async);

        AssertSql(
            @"SELECT [t].[Id] AS [Id4], [t].[Name] AS [Name4], [l].[Id] AS [Id1], [l].[Name] AS [Name1]
FROM [LevelOne] AS [l]
INNER JOIN (
    SELECT [l0].[Id], [l0].[Name], [l3].[Name] AS [Name2]
    FROM [LevelFour] AS [l0]
    INNER JOIN [LevelThree] AS [l1] ON [l0].[Level3_Required_Id] = [l1].[Id]
    INNER JOIN [LevelTwo] AS [l2] ON [l1].[Level2_Required_Id] = [l2].[Id]
    INNER JOIN [LevelOne] AS [l3] ON [l2].[Id] = [l3].[Id]
) AS [t] ON [l].[Name] = [t].[Name2]");
    }

    public override async Task Include_reference_and_project_into_anonymous_type(bool async)
    {
        await base.Include_reference_and_project_into_anonymous_type(async);

        AssertSql(
            @"SELECT [l].[Id], [l].[Date], [l].[Name], [l].[OneToMany_Optional_Self_Inverse1Id], [l].[OneToMany_Required_Self_Inverse1Id], [l].[OneToOne_Optional_Self1Id], [l0].[Id], [l0].[Date], [l0].[Level1_Optional_Id], [l0].[Level1_Required_Id], [l0].[Name], [l0].[OneToMany_Optional_Inverse2Id], [l0].[OneToMany_Optional_Self_Inverse2Id], [l0].[OneToMany_Required_Inverse2Id], [l0].[OneToMany_Required_Self_Inverse2Id], [l0].[OneToOne_Optional_PK_Inverse2Id], [l0].[OneToOne_Optional_Self2Id]
FROM [LevelOne] AS [l]
LEFT JOIN [LevelTwo] AS [l0] ON [l].[Id] = [l0].[Level1_Optional_Id]");
    }

    public override async Task Select_nav_prop_reference_optional1(bool async)
    {
        await base.Select_nav_prop_reference_optional1(async);

        AssertSql(
            @"SELECT [l0].[Name]
FROM [LevelOne] AS [l]
LEFT JOIN [LevelTwo] AS [l0] ON [l].[Id] = [l0].[Level1_Optional_Id]");
    }

    public override async Task Select_nav_prop_reference_optional1_via_DefaultIfEmpty(bool async)
    {
        await base.Select_nav_prop_reference_optional1_via_DefaultIfEmpty(async);

        AssertSql(
            @"SELECT [l0].[Name]
FROM [LevelOne] AS [l]
LEFT JOIN [LevelTwo] AS [l0] ON [l].[Id] = [l0].[Level1_Optional_Id]");
    }

    public override async Task Select_nav_prop_reference_optional2(bool async)
    {
        await base.Select_nav_prop_reference_optional2(async);

        AssertSql(
            @"SELECT [l0].[Id]
FROM [LevelOne] AS [l]
LEFT JOIN [LevelTwo] AS [l0] ON [l].[Id] = [l0].[Level1_Optional_Id]");
    }

    public override async Task Select_nav_prop_reference_optional2_via_DefaultIfEmpty(bool async)
    {
        await base.Select_nav_prop_reference_optional2_via_DefaultIfEmpty(async);

        AssertSql(
            @"SELECT [l0].[Id]
FROM [LevelOne] AS [l]
LEFT JOIN [LevelTwo] AS [l0] ON [l].[Id] = [l0].[Level1_Optional_Id]");
    }

    public override async Task Select_nav_prop_reference_optional3(bool async)
    {
        await base.Select_nav_prop_reference_optional3(async);

        AssertSql(
            @"SELECT [l0].[Name]
FROM [LevelTwo] AS [l]
LEFT JOIN [LevelOne] AS [l0] ON [l].[Level1_Optional_Id] = [l0].[Id]");
    }

    public override async Task Where_nav_prop_reference_optional1(bool async)
    {
        await base.Where_nav_prop_reference_optional1(async);

        AssertSql(
            @"SELECT [l].[Id]
FROM [LevelOne] AS [l]
LEFT JOIN [LevelTwo] AS [l0] ON [l].[Id] = [l0].[Level1_Optional_Id]
WHERE [l0].[Name] IN (N'L2 05', N'L2 07')");
    }

    public override async Task Where_nav_prop_reference_optional1_via_DefaultIfEmpty(bool async)
    {
        await base.Where_nav_prop_reference_optional1_via_DefaultIfEmpty(async);

        AssertSql(
            @"SELECT [l].[Id]
FROM [LevelOne] AS [l]
LEFT JOIN [LevelTwo] AS [l0] ON [l].[Id] = [l0].[Level1_Optional_Id]
LEFT JOIN [LevelTwo] AS [l1] ON [l].[Id] = [l1].[Level1_Optional_Id]
WHERE [l0].[Name] = N'L2 05' OR [l1].[Name] = N'L2 07'");
    }

    public override async Task Where_nav_prop_reference_optional2(bool async)
    {
        await base.Where_nav_prop_reference_optional2(async);

        AssertSql(
            @"SELECT [l].[Id]
FROM [LevelOne] AS [l]
LEFT JOIN [LevelTwo] AS [l0] ON [l].[Id] = [l0].[Level1_Optional_Id]
<<<<<<< HEAD
WHERE [l0].[Name] = N'L2 05' OR [l0].[Name] <> N'L2 42' OR [l0].[Name] IS NULL");
    }
=======
WHERE ([l0].[Name] = N'L2 05') OR (([l0].[Name] <> N'L2 42') OR ([l0].[Name] IS NULL))");
        }
>>>>>>> 021fbcb7

    public override async Task Where_nav_prop_reference_optional2_via_DefaultIfEmpty(bool async)
    {
        await base.Where_nav_prop_reference_optional2_via_DefaultIfEmpty(async);

        AssertSql(
            @"SELECT [l].[Id]
FROM [LevelOne] AS [l]
LEFT JOIN [LevelTwo] AS [l0] ON [l].[Id] = [l0].[Level1_Optional_Id]
LEFT JOIN [LevelTwo] AS [l1] ON [l].[Id] = [l1].[Level1_Optional_Id]
<<<<<<< HEAD
WHERE [l0].[Name] = N'L2 05' OR [l1].[Name] <> N'L2 42' OR [l1].[Name] IS NULL");
    }
=======
WHERE ([l0].[Name] = N'L2 05') OR (([l1].[Name] <> N'L2 42') OR ([l1].[Name] IS NULL))");
        }
>>>>>>> 021fbcb7

    public override async Task Select_multiple_nav_prop_reference_optional(bool async)
    {
        await base.Select_multiple_nav_prop_reference_optional(async);

        AssertSql(
            @"SELECT [l1].[Id]
FROM [LevelOne] AS [l]
LEFT JOIN [LevelTwo] AS [l0] ON [l].[Id] = [l0].[Level1_Optional_Id]
LEFT JOIN [LevelThree] AS [l1] ON [l0].[Id] = [l1].[Level2_Optional_Id]");
    }

    public override async Task Where_multiple_nav_prop_reference_optional_member_compared_to_value(bool async)
    {
        await base.Where_multiple_nav_prop_reference_optional_member_compared_to_value(async);

        AssertSql(
            @"SELECT [l].[Id], [l].[Date], [l].[Name], [l].[OneToMany_Optional_Self_Inverse1Id], [l].[OneToMany_Required_Self_Inverse1Id], [l].[OneToOne_Optional_Self1Id]
FROM [LevelOne] AS [l]
LEFT JOIN [LevelTwo] AS [l0] ON [l].[Id] = [l0].[Level1_Optional_Id]
LEFT JOIN [LevelThree] AS [l1] ON [l0].[Id] = [l1].[Level2_Optional_Id]
<<<<<<< HEAD
WHERE [l1].[Name] <> N'L3 05' OR [l1].[Name] IS NULL");
    }
=======
WHERE ([l1].[Name] <> N'L3 05') OR ([l1].[Name] IS NULL)");
        }
>>>>>>> 021fbcb7

    public override async Task Where_multiple_nav_prop_reference_optional_member_compared_to_null(bool async)
    {
        await base.Where_multiple_nav_prop_reference_optional_member_compared_to_null(async);

        AssertSql(
            @"SELECT [l].[Id], [l].[Date], [l].[Name], [l].[OneToMany_Optional_Self_Inverse1Id], [l].[OneToMany_Required_Self_Inverse1Id], [l].[OneToOne_Optional_Self1Id]
FROM [LevelOne] AS [l]
LEFT JOIN [LevelTwo] AS [l0] ON [l].[Id] = [l0].[Level1_Optional_Id]
LEFT JOIN [LevelThree] AS [l1] ON [l0].[Id] = [l1].[Level2_Optional_Id]
WHERE [l1].[Name] IS NOT NULL");
    }

    public override async Task Where_multiple_nav_prop_reference_optional_compared_to_null1(bool async)
    {
        await base.Where_multiple_nav_prop_reference_optional_compared_to_null1(async);

        AssertSql(
            @"SELECT [l].[Id], [l].[Date], [l].[Name], [l].[OneToMany_Optional_Self_Inverse1Id], [l].[OneToMany_Required_Self_Inverse1Id], [l].[OneToOne_Optional_Self1Id]
FROM [LevelOne] AS [l]
LEFT JOIN [LevelTwo] AS [l0] ON [l].[Id] = [l0].[Level1_Optional_Id]
LEFT JOIN [LevelThree] AS [l1] ON [l0].[Id] = [l1].[Level2_Optional_Id]
WHERE [l1].[Id] IS NULL");
    }

    public override async Task Where_multiple_nav_prop_reference_optional_compared_to_null2(bool async)
    {
        await base.Where_multiple_nav_prop_reference_optional_compared_to_null2(async);

        AssertSql(
            @"SELECT [l].[Id], [l].[Level2_Optional_Id], [l].[Level2_Required_Id], [l].[Name], [l].[OneToMany_Optional_Inverse3Id], [l].[OneToMany_Optional_Self_Inverse3Id], [l].[OneToMany_Required_Inverse3Id], [l].[OneToMany_Required_Self_Inverse3Id], [l].[OneToOne_Optional_PK_Inverse3Id], [l].[OneToOne_Optional_Self3Id]
FROM [LevelThree] AS [l]
LEFT JOIN [LevelTwo] AS [l0] ON [l].[Level2_Optional_Id] = [l0].[Id]
LEFT JOIN [LevelOne] AS [l1] ON [l0].[Level1_Optional_Id] = [l1].[Id]
WHERE [l1].[Id] IS NULL");
    }

    public override async Task Where_multiple_nav_prop_reference_optional_compared_to_null3(bool async)
    {
        await base.Where_multiple_nav_prop_reference_optional_compared_to_null3(async);

        AssertSql(
            @"SELECT [l].[Id], [l].[Date], [l].[Name], [l].[OneToMany_Optional_Self_Inverse1Id], [l].[OneToMany_Required_Self_Inverse1Id], [l].[OneToOne_Optional_Self1Id]
FROM [LevelOne] AS [l]
LEFT JOIN [LevelTwo] AS [l0] ON [l].[Id] = [l0].[Level1_Optional_Id]
LEFT JOIN [LevelThree] AS [l1] ON [l0].[Id] = [l1].[Level2_Optional_Id]
WHERE [l1].[Id] IS NOT NULL");
    }

    public override async Task Where_multiple_nav_prop_reference_optional_compared_to_null4(bool async)
    {
        await base.Where_multiple_nav_prop_reference_optional_compared_to_null4(async);

        AssertSql(
            @"SELECT [l].[Id], [l].[Level2_Optional_Id], [l].[Level2_Required_Id], [l].[Name], [l].[OneToMany_Optional_Inverse3Id], [l].[OneToMany_Optional_Self_Inverse3Id], [l].[OneToMany_Required_Inverse3Id], [l].[OneToMany_Required_Self_Inverse3Id], [l].[OneToOne_Optional_PK_Inverse3Id], [l].[OneToOne_Optional_Self3Id]
FROM [LevelThree] AS [l]
LEFT JOIN [LevelTwo] AS [l0] ON [l].[Level2_Optional_Id] = [l0].[Id]
LEFT JOIN [LevelOne] AS [l1] ON [l0].[Level1_Optional_Id] = [l1].[Id]
WHERE [l1].[Id] IS NOT NULL");
    }

    public override async Task Where_multiple_nav_prop_reference_optional_compared_to_null5(bool async)
    {
        await base.Where_multiple_nav_prop_reference_optional_compared_to_null5(async);

        AssertSql(
            @"SELECT [l].[Id], [l].[Date], [l].[Name], [l].[OneToMany_Optional_Self_Inverse1Id], [l].[OneToMany_Required_Self_Inverse1Id], [l].[OneToOne_Optional_Self1Id]
FROM [LevelOne] AS [l]
LEFT JOIN [LevelTwo] AS [l0] ON [l].[Id] = [l0].[Level1_Optional_Id]
LEFT JOIN [LevelThree] AS [l1] ON [l0].[Id] = [l1].[Level2_Required_Id]
LEFT JOIN [LevelFour] AS [l2] ON [l1].[Id] = [l2].[Level3_Required_Id]
WHERE [l2].[Id] IS NULL");
    }

    public override async Task Select_multiple_nav_prop_reference_required(bool async)
    {
        await base.Select_multiple_nav_prop_reference_required(async);

        AssertSql(
            @"SELECT [l1].[Id]
FROM [LevelOne] AS [l]
LEFT JOIN [LevelTwo] AS [l0] ON [l].[Id] = [l0].[Level1_Required_Id]
LEFT JOIN [LevelThree] AS [l1] ON [l0].[Id] = [l1].[Level2_Required_Id]");
    }

    public override async Task Select_multiple_nav_prop_reference_required2(bool async)
    {
        await base.Select_multiple_nav_prop_reference_required2(async);

        AssertSql(
            @"SELECT [l1].[Id]
FROM [LevelThree] AS [l]
INNER JOIN [LevelTwo] AS [l0] ON [l].[Level2_Required_Id] = [l0].[Id]
INNER JOIN [LevelOne] AS [l1] ON [l0].[Level1_Required_Id] = [l1].[Id]");
    }

    public override async Task Select_multiple_nav_prop_optional_required(bool async)
    {
        await base.Select_multiple_nav_prop_optional_required(async);

        AssertSql(
            @"SELECT [l1].[Id]
FROM [LevelOne] AS [l]
LEFT JOIN [LevelTwo] AS [l0] ON [l].[Id] = [l0].[Level1_Optional_Id]
LEFT JOIN [LevelThree] AS [l1] ON [l0].[Id] = [l1].[Level2_Required_Id]");
    }

    public override async Task Where_multiple_nav_prop_optional_required(bool async)
    {
        await base.Where_multiple_nav_prop_optional_required(async);

        AssertSql(
            @"SELECT [l].[Id], [l].[Date], [l].[Name], [l].[OneToMany_Optional_Self_Inverse1Id], [l].[OneToMany_Required_Self_Inverse1Id], [l].[OneToOne_Optional_Self1Id]
FROM [LevelOne] AS [l]
LEFT JOIN [LevelTwo] AS [l0] ON [l].[Id] = [l0].[Level1_Optional_Id]
LEFT JOIN [LevelThree] AS [l1] ON [l0].[Id] = [l1].[Level2_Required_Id]
<<<<<<< HEAD
WHERE [l1].[Name] <> N'L3 05' OR [l1].[Name] IS NULL");
    }
=======
WHERE ([l1].[Name] <> N'L3 05') OR ([l1].[Name] IS NULL)");
        }
>>>>>>> 021fbcb7

    public override async Task SelectMany_navigation_comparison1(bool async)
    {
        await base.SelectMany_navigation_comparison1(async);

        AssertSql(
            @"SELECT [l].[Id] AS [Id1], [l0].[Id] AS [Id2]
FROM [LevelOne] AS [l]
CROSS JOIN [LevelOne] AS [l0]
WHERE [l].[Id] = [l0].[Id]");
    }

    public override async Task SelectMany_navigation_comparison2(bool async)
    {
        await base.SelectMany_navigation_comparison2(async);

        AssertSql(
            @"SELECT [l].[Id] AS [Id1], [l0].[Id] AS [Id2]
FROM [LevelOne] AS [l]
CROSS JOIN [LevelTwo] AS [l0]
LEFT JOIN [LevelOne] AS [l1] ON [l0].[Level1_Optional_Id] = [l1].[Id]
WHERE [l].[Id] = [l1].[Id]");
    }

    public override async Task SelectMany_navigation_comparison3(bool async)
    {
        await base.SelectMany_navigation_comparison3(async);

        AssertSql(
            @"SELECT [l].[Id] AS [Id1], [l0].[Id] AS [Id2]
FROM [LevelOne] AS [l]
CROSS JOIN [LevelTwo] AS [l0]
LEFT JOIN [LevelTwo] AS [l1] ON [l].[Id] = [l1].[Level1_Optional_Id]
WHERE [l1].[Id] = [l0].[Id]");
    }

    public override async Task Where_complex_predicate_with_with_nav_prop_and_OrElse1(bool async)
    {
        await base.Where_complex_predicate_with_with_nav_prop_and_OrElse1(async);

        AssertSql(
            @"SELECT [l].[Id] AS [Id1], [l0].[Id] AS [Id2]
FROM [LevelOne] AS [l]
CROSS JOIN [LevelTwo] AS [l0]
LEFT JOIN [LevelTwo] AS [l1] ON [l].[Id] = [l1].[Level1_Optional_Id]
INNER JOIN [LevelOne] AS [l2] ON [l0].[Level1_Required_Id] = [l2].[Id]
<<<<<<< HEAD
WHERE [l1].[Name] = N'L2 01' OR [l2].[Name] <> N'Bar' OR [l2].[Name] IS NULL");
    }
=======
WHERE ([l1].[Name] = N'L2 01') OR (([l2].[Name] <> N'Bar') OR ([l2].[Name] IS NULL))");
        }
>>>>>>> 021fbcb7

    public override async Task Where_complex_predicate_with_with_nav_prop_and_OrElse2(bool async)
    {
        await base.Where_complex_predicate_with_with_nav_prop_and_OrElse2(async);

        AssertSql(
            @"SELECT [l].[Id]
FROM [LevelOne] AS [l]
LEFT JOIN [LevelTwo] AS [l0] ON [l].[Id] = [l0].[Level1_Optional_Id]
LEFT JOIN [LevelThree] AS [l1] ON [l0].[Id] = [l1].[Level2_Required_Id]
<<<<<<< HEAD
WHERE [l1].[Name] = N'L3 05' OR [l0].[Name] <> N'L2 05' OR [l0].[Name] IS NULL");
    }
=======
WHERE ([l1].[Name] = N'L3 05') OR (([l0].[Name] <> N'L2 05') OR ([l0].[Name] IS NULL))");
        }
>>>>>>> 021fbcb7

    public override async Task Where_complex_predicate_with_with_nav_prop_and_OrElse3(bool async)
    {
        await base.Where_complex_predicate_with_with_nav_prop_and_OrElse3(async);

        AssertSql(
            @"SELECT [l].[Id]
FROM [LevelOne] AS [l]
LEFT JOIN [LevelTwo] AS [l0] ON [l].[Id] = [l0].[Level1_Optional_Id]
LEFT JOIN [LevelTwo] AS [l1] ON [l].[Id] = [l1].[Level1_Required_Id]
LEFT JOIN [LevelThree] AS [l2] ON [l1].[Id] = [l2].[Level2_Optional_Id]
<<<<<<< HEAD
WHERE [l0].[Name] <> N'L2 05' OR [l0].[Name] IS NULL OR [l2].[Name] = N'L3 05'");
    }
=======
WHERE (([l0].[Name] <> N'L2 05') OR ([l0].[Name] IS NULL)) OR ([l2].[Name] = N'L3 05')");
        }
>>>>>>> 021fbcb7

    public override async Task Where_complex_predicate_with_with_nav_prop_and_OrElse4(bool async)
    {
        await base.Where_complex_predicate_with_with_nav_prop_and_OrElse4(async);

        AssertSql(
            @"SELECT [l].[Id]
FROM [LevelThree] AS [l]
LEFT JOIN [LevelTwo] AS [l0] ON [l].[Level2_Optional_Id] = [l0].[Id]
INNER JOIN [LevelTwo] AS [l1] ON [l].[Level2_Required_Id] = [l1].[Id]
LEFT JOIN [LevelOne] AS [l2] ON [l1].[Level1_Optional_Id] = [l2].[Id]
<<<<<<< HEAD
WHERE [l0].[Name] <> N'L2 05' OR [l0].[Name] IS NULL OR [l2].[Name] = N'L1 05'");
    }
=======
WHERE (([l0].[Name] <> N'L2 05') OR ([l0].[Name] IS NULL)) OR ([l2].[Name] = N'L1 05')");
        }
>>>>>>> 021fbcb7

    public override async Task Complex_navigations_with_predicate_projected_into_anonymous_type(bool async)
    {
        await base.Complex_navigations_with_predicate_projected_into_anonymous_type(async);

        AssertSql(
            @"SELECT [l].[Name], [l2].[Id]
FROM [LevelOne] AS [l]
LEFT JOIN [LevelTwo] AS [l0] ON [l].[Id] = [l0].[Level1_Required_Id]
LEFT JOIN [LevelThree] AS [l1] ON [l0].[Id] = [l1].[Level2_Required_Id]
LEFT JOIN [LevelThree] AS [l2] ON [l0].[Id] = [l2].[Level2_Optional_Id]
<<<<<<< HEAD
WHERE ([l1].[Id] = [l2].[Id] OR ([l1].[Id] IS NULL AND [l2].[Id] IS NULL)) AND ([l2].[Id] <> 7 OR [l2].[Id] IS NULL)");
    }
=======
WHERE (([l1].[Id] = [l2].[Id]) OR (([l1].[Id] IS NULL) AND ([l2].[Id] IS NULL))) AND (([l2].[Id] <> 7) OR ([l2].[Id] IS NULL))");
        }
>>>>>>> 021fbcb7

    public override async Task Complex_navigations_with_predicate_projected_into_anonymous_type2(bool async)
    {
        await base.Complex_navigations_with_predicate_projected_into_anonymous_type2(async);

        AssertSql(
            @"SELECT [l].[Name], [l2].[Id]
FROM [LevelThree] AS [l]
INNER JOIN [LevelTwo] AS [l0] ON [l].[Level2_Required_Id] = [l0].[Id]
INNER JOIN [LevelOne] AS [l1] ON [l0].[Level1_Required_Id] = [l1].[Id]
LEFT JOIN [LevelOne] AS [l2] ON [l0].[Level1_Optional_Id] = [l2].[Id]
<<<<<<< HEAD
WHERE [l1].[Id] = [l2].[Id] AND ([l2].[Id] <> 7 OR [l2].[Id] IS NULL)");
    }
=======
WHERE ([l1].[Id] = [l2].[Id]) AND (([l2].[Id] <> 7) OR ([l2].[Id] IS NULL))");
        }
>>>>>>> 021fbcb7

    public override async Task Optional_navigation_projected_into_DTO(bool async)
    {
        await base.Optional_navigation_projected_into_DTO(async);

        AssertSql(
            @"SELECT [l].[Id], [l].[Name], CASE
    WHEN [l0].[Id] IS NOT NULL THEN CAST(1 AS bit)
    ELSE CAST(0 AS bit)
END, [l0].[Id], [l0].[Name]
FROM [LevelOne] AS [l]
LEFT JOIN [LevelTwo] AS [l0] ON [l].[Id] = [l0].[Level1_Optional_Id]");
    }

    public override async Task OrderBy_nav_prop_reference_optional(bool async)
    {
        await base.OrderBy_nav_prop_reference_optional(async);

        AssertSql(
            @"SELECT [l].[Id]
FROM [LevelOne] AS [l]
LEFT JOIN [LevelTwo] AS [l0] ON [l].[Id] = [l0].[Level1_Optional_Id]
ORDER BY [l0].[Name], [l].[Id]");
    }

    public override async Task OrderBy_nav_prop_reference_optional_via_DefaultIfEmpty(bool async)
    {
        await base.OrderBy_nav_prop_reference_optional_via_DefaultIfEmpty(async);

        AssertSql(
            @"SELECT [l].[Id]
FROM [LevelOne] AS [l]
LEFT JOIN [LevelTwo] AS [l0] ON [l].[Id] = [l0].[Level1_Optional_Id]
ORDER BY [l0].[Name], [l].[Id]");
    }

    public override async Task Result_operator_nav_prop_reference_optional_Sum(bool async)
    {
        await base.Result_operator_nav_prop_reference_optional_Sum(async);

        AssertSql(
            @"SELECT COALESCE(SUM([l0].[Level1_Required_Id]), 0)
FROM [LevelOne] AS [l]
LEFT JOIN [LevelTwo] AS [l0] ON [l].[Id] = [l0].[Level1_Optional_Id]");
    }

    public override async Task Result_operator_nav_prop_reference_optional_Min(bool async)
    {
        await base.Result_operator_nav_prop_reference_optional_Min(async);

        AssertSql(
            @"SELECT MIN([l0].[Level1_Required_Id])
FROM [LevelOne] AS [l]
LEFT JOIN [LevelTwo] AS [l0] ON [l].[Id] = [l0].[Level1_Optional_Id]");
    }

    public override async Task Result_operator_nav_prop_reference_optional_Max(bool async)
    {
        await base.Result_operator_nav_prop_reference_optional_Max(async);

        AssertSql(
            @"SELECT MAX([l0].[Level1_Required_Id])
FROM [LevelOne] AS [l]
LEFT JOIN [LevelTwo] AS [l0] ON [l].[Id] = [l0].[Level1_Optional_Id]");
    }

    public override async Task Result_operator_nav_prop_reference_optional_Average(bool async)
    {
        await base.Result_operator_nav_prop_reference_optional_Average(async);

        AssertSql(
            @"SELECT AVG(CAST([l0].[Level1_Required_Id] AS float))
FROM [LevelOne] AS [l]
LEFT JOIN [LevelTwo] AS [l0] ON [l].[Id] = [l0].[Level1_Optional_Id]");
    }

    public override async Task Result_operator_nav_prop_reference_optional_Average_with_identity_selector(bool async)
    {
        await base.Result_operator_nav_prop_reference_optional_Average_with_identity_selector(async);

        AssertSql(
            @"SELECT AVG(CAST([l0].[Level1_Required_Id] AS float))
FROM [LevelOne] AS [l]
LEFT JOIN [LevelTwo] AS [l0] ON [l].[Id] = [l0].[Level1_Optional_Id]");
    }

    public override async Task Result_operator_nav_prop_reference_optional_Average_without_selector(bool async)
    {
        await base.Result_operator_nav_prop_reference_optional_Average_without_selector(async);

        AssertSql(
            @"SELECT AVG(CAST([l0].[Level1_Required_Id] AS float))
FROM [LevelOne] AS [l]
LEFT JOIN [LevelTwo] AS [l0] ON [l].[Id] = [l0].[Level1_Optional_Id]");
    }

    public override async Task Result_operator_nav_prop_reference_optional_via_DefaultIfEmpty(bool async)
    {
        await base.Result_operator_nav_prop_reference_optional_via_DefaultIfEmpty(async);

        AssertSql(
            @"SELECT COALESCE(SUM(CASE
    WHEN [l0].[Id] IS NULL THEN 0
    ELSE [l0].[Level1_Required_Id]
END), 0)
FROM [LevelOne] AS [l]
LEFT JOIN [LevelTwo] AS [l0] ON [l].[Id] = [l0].[Level1_Optional_Id]");
    }

    public override async Task Include_with_optional_navigation(bool async)
    {
        await base.Include_with_optional_navigation(async);

        AssertSql(
            @"SELECT [l].[Id], [l].[Date], [l].[Name], [l].[OneToMany_Optional_Self_Inverse1Id], [l].[OneToMany_Required_Self_Inverse1Id], [l].[OneToOne_Optional_Self1Id], [l0].[Id], [l0].[Date], [l0].[Level1_Optional_Id], [l0].[Level1_Required_Id], [l0].[Name], [l0].[OneToMany_Optional_Inverse2Id], [l0].[OneToMany_Optional_Self_Inverse2Id], [l0].[OneToMany_Required_Inverse2Id], [l0].[OneToMany_Required_Self_Inverse2Id], [l0].[OneToOne_Optional_PK_Inverse2Id], [l0].[OneToOne_Optional_Self2Id]
FROM [LevelOne] AS [l]
LEFT JOIN [LevelTwo] AS [l0] ON [l].[Id] = [l0].[Level1_Optional_Id]
<<<<<<< HEAD
WHERE [l0].[Name] <> N'L2 05' OR [l0].[Name] IS NULL");
    }
=======
WHERE ([l0].[Name] <> N'L2 05') OR ([l0].[Name] IS NULL)");
        }
>>>>>>> 021fbcb7

    public override async Task Join_flattening_bug_4539(bool async)
    {
        await base.Join_flattening_bug_4539(async);

        AssertSql(
            @"SELECT [l0].[Id], [l0].[Date], [l0].[Level1_Optional_Id], [l0].[Level1_Required_Id], [l0].[Name], [l0].[OneToMany_Optional_Inverse2Id], [l0].[OneToMany_Optional_Self_Inverse2Id], [l0].[OneToMany_Required_Inverse2Id], [l0].[OneToMany_Required_Self_Inverse2Id], [l0].[OneToOne_Optional_PK_Inverse2Id], [l0].[OneToOne_Optional_Self2Id], [l2].[Id], [l2].[Date], [l2].[Name], [l2].[OneToMany_Optional_Self_Inverse1Id], [l2].[OneToMany_Required_Self_Inverse1Id], [l2].[OneToOne_Optional_Self1Id]
FROM [LevelOne] AS [l]
LEFT JOIN [LevelTwo] AS [l0] ON [l].[Id] = [l0].[Level1_Optional_Id]
CROSS JOIN [LevelTwo] AS [l1]
INNER JOIN [LevelOne] AS [l2] ON [l1].[Level1_Required_Id] = [l2].[Id]");
    }

    public override async Task Query_source_materialization_bug_4547(bool async)
    {
        await base.Query_source_materialization_bug_4547(async);

        AssertSql(
            @"SELECT [l0].[Id]
FROM [LevelThree] AS [l]
INNER JOIN [LevelOne] AS [l0] ON [l].[Id] = (
    SELECT TOP(1) [l2].[Id]
    FROM [LevelTwo] AS [l1]
    LEFT JOIN [LevelThree] AS [l2] ON [l1].[Id] = [l2].[Level2_Optional_Id]
    ORDER BY [l2].[Id])");
    }

    public override async Task SelectMany_navigation_property(bool async)
    {
        await base.SelectMany_navigation_property(async);

        AssertSql(
            @"SELECT [l0].[Id], [l0].[Date], [l0].[Level1_Optional_Id], [l0].[Level1_Required_Id], [l0].[Name], [l0].[OneToMany_Optional_Inverse2Id], [l0].[OneToMany_Optional_Self_Inverse2Id], [l0].[OneToMany_Required_Inverse2Id], [l0].[OneToMany_Required_Self_Inverse2Id], [l0].[OneToOne_Optional_PK_Inverse2Id], [l0].[OneToOne_Optional_Self2Id]
FROM [LevelOne] AS [l]
INNER JOIN [LevelTwo] AS [l0] ON [l].[Id] = [l0].[OneToMany_Optional_Inverse2Id]");
    }

    public override async Task SelectMany_navigation_property_and_projection(bool async)
    {
        await base.SelectMany_navigation_property_and_projection(async);

        AssertSql(
            @"SELECT [l0].[Name]
FROM [LevelOne] AS [l]
INNER JOIN [LevelTwo] AS [l0] ON [l].[Id] = [l0].[OneToMany_Optional_Inverse2Id]");
    }

    public override async Task SelectMany_navigation_property_and_filter_before(bool async)
    {
        await base.SelectMany_navigation_property_and_filter_before(async);

        AssertSql(
            @"SELECT [l0].[Id], [l0].[Date], [l0].[Level1_Optional_Id], [l0].[Level1_Required_Id], [l0].[Name], [l0].[OneToMany_Optional_Inverse2Id], [l0].[OneToMany_Optional_Self_Inverse2Id], [l0].[OneToMany_Required_Inverse2Id], [l0].[OneToMany_Required_Self_Inverse2Id], [l0].[OneToOne_Optional_PK_Inverse2Id], [l0].[OneToOne_Optional_Self2Id]
FROM [LevelOne] AS [l]
INNER JOIN [LevelTwo] AS [l0] ON [l].[Id] = [l0].[OneToMany_Optional_Inverse2Id]
WHERE [l].[Id] = 1");
    }

    public override async Task SelectMany_navigation_property_and_filter_after(bool async)
    {
        await base.SelectMany_navigation_property_and_filter_after(async);

        AssertSql(
            @"SELECT [l0].[Id], [l0].[Date], [l0].[Level1_Optional_Id], [l0].[Level1_Required_Id], [l0].[Name], [l0].[OneToMany_Optional_Inverse2Id], [l0].[OneToMany_Optional_Self_Inverse2Id], [l0].[OneToMany_Required_Inverse2Id], [l0].[OneToMany_Required_Self_Inverse2Id], [l0].[OneToOne_Optional_PK_Inverse2Id], [l0].[OneToOne_Optional_Self2Id]
FROM [LevelOne] AS [l]
INNER JOIN [LevelTwo] AS [l0] ON [l].[Id] = [l0].[OneToMany_Optional_Inverse2Id]
WHERE [l0].[Id] <> 6");
    }

    public override async Task SelectMany_nested_navigation_property_required(bool async)
    {
        await base.SelectMany_nested_navigation_property_required(async);

        AssertSql(
            @"SELECT [l1].[Id], [l1].[Level2_Optional_Id], [l1].[Level2_Required_Id], [l1].[Name], [l1].[OneToMany_Optional_Inverse3Id], [l1].[OneToMany_Optional_Self_Inverse3Id], [l1].[OneToMany_Required_Inverse3Id], [l1].[OneToMany_Required_Self_Inverse3Id], [l1].[OneToOne_Optional_PK_Inverse3Id], [l1].[OneToOne_Optional_Self3Id]
FROM [LevelOne] AS [l]
LEFT JOIN [LevelTwo] AS [l0] ON [l].[Id] = [l0].[Level1_Required_Id]
INNER JOIN [LevelThree] AS [l1] ON [l0].[Id] = [l1].[OneToMany_Optional_Inverse3Id]");
    }

    public override async Task SelectMany_nested_navigation_property_optional_and_projection(bool async)
    {
        await base.SelectMany_nested_navigation_property_optional_and_projection(async);

        AssertSql(
            @"SELECT [l1].[Name]
FROM [LevelOne] AS [l]
LEFT JOIN [LevelTwo] AS [l0] ON [l].[Id] = [l0].[Level1_Optional_Id]
INNER JOIN [LevelThree] AS [l1] ON [l0].[Id] = [l1].[OneToMany_Optional_Inverse3Id]");
    }

    public override async Task Multiple_SelectMany_calls(bool async)
    {
        await base.Multiple_SelectMany_calls(async);

        AssertSql(
            @"SELECT [l1].[Id], [l1].[Level2_Optional_Id], [l1].[Level2_Required_Id], [l1].[Name], [l1].[OneToMany_Optional_Inverse3Id], [l1].[OneToMany_Optional_Self_Inverse3Id], [l1].[OneToMany_Required_Inverse3Id], [l1].[OneToMany_Required_Self_Inverse3Id], [l1].[OneToOne_Optional_PK_Inverse3Id], [l1].[OneToOne_Optional_Self3Id]
FROM [LevelOne] AS [l]
INNER JOIN [LevelTwo] AS [l0] ON [l].[Id] = [l0].[OneToMany_Optional_Inverse2Id]
INNER JOIN [LevelThree] AS [l1] ON [l0].[Id] = [l1].[OneToMany_Optional_Inverse3Id]");
    }

    public override async Task SelectMany_navigation_property_with_another_navigation_in_subquery(bool async)
    {
        await base.SelectMany_navigation_property_with_another_navigation_in_subquery(async);

        AssertSql(
            @"SELECT [t].[Id], [t].[Level2_Optional_Id], [t].[Level2_Required_Id], [t].[Name], [t].[OneToMany_Optional_Inverse3Id], [t].[OneToMany_Optional_Self_Inverse3Id], [t].[OneToMany_Required_Inverse3Id], [t].[OneToMany_Required_Self_Inverse3Id], [t].[OneToOne_Optional_PK_Inverse3Id], [t].[OneToOne_Optional_Self3Id]
FROM [LevelOne] AS [l]
INNER JOIN (
    SELECT [l1].[Id], [l1].[Level2_Optional_Id], [l1].[Level2_Required_Id], [l1].[Name], [l1].[OneToMany_Optional_Inverse3Id], [l1].[OneToMany_Optional_Self_Inverse3Id], [l1].[OneToMany_Required_Inverse3Id], [l1].[OneToMany_Required_Self_Inverse3Id], [l1].[OneToOne_Optional_PK_Inverse3Id], [l1].[OneToOne_Optional_Self3Id], [l0].[OneToMany_Optional_Inverse2Id]
    FROM [LevelTwo] AS [l0]
    LEFT JOIN [LevelThree] AS [l1] ON [l0].[Id] = [l1].[Level2_Optional_Id]
) AS [t] ON [l].[Id] = [t].[OneToMany_Optional_Inverse2Id]");
    }

    [ConditionalFact]
    public void Multiple_complex_includes_from_sql()
    {
        using var context = CreateContext();
        var query = context.LevelOne.FromSqlRaw("SELECT * FROM [LevelOne]")
            .Include(e => e.OneToOne_Optional_FK1)
            .ThenInclude(e => e.OneToMany_Optional2)
            .Include(e => e.OneToMany_Optional1)
            .ThenInclude(e => e.OneToOne_Optional_FK2);

        var results = query.ToList();

        Assert.Equal(13, results.Count);

        AssertSql(
            @"SELECT [m].[Id], [m].[Date], [m].[Name], [m].[OneToMany_Optional_Self_Inverse1Id], [m].[OneToMany_Required_Self_Inverse1Id], [m].[OneToOne_Optional_Self1Id], [l].[Id], [l].[Date], [l].[Level1_Optional_Id], [l].[Level1_Required_Id], [l].[Name], [l].[OneToMany_Optional_Inverse2Id], [l].[OneToMany_Optional_Self_Inverse2Id], [l].[OneToMany_Required_Inverse2Id], [l].[OneToMany_Required_Self_Inverse2Id], [l].[OneToOne_Optional_PK_Inverse2Id], [l].[OneToOne_Optional_Self2Id], [l0].[Id], [l0].[Level2_Optional_Id], [l0].[Level2_Required_Id], [l0].[Name], [l0].[OneToMany_Optional_Inverse3Id], [l0].[OneToMany_Optional_Self_Inverse3Id], [l0].[OneToMany_Required_Inverse3Id], [l0].[OneToMany_Required_Self_Inverse3Id], [l0].[OneToOne_Optional_PK_Inverse3Id], [l0].[OneToOne_Optional_Self3Id], [t].[Id], [t].[Date], [t].[Level1_Optional_Id], [t].[Level1_Required_Id], [t].[Name], [t].[OneToMany_Optional_Inverse2Id], [t].[OneToMany_Optional_Self_Inverse2Id], [t].[OneToMany_Required_Inverse2Id], [t].[OneToMany_Required_Self_Inverse2Id], [t].[OneToOne_Optional_PK_Inverse2Id], [t].[OneToOne_Optional_Self2Id], [t].[Id0], [t].[Level2_Optional_Id], [t].[Level2_Required_Id], [t].[Name0], [t].[OneToMany_Optional_Inverse3Id], [t].[OneToMany_Optional_Self_Inverse3Id], [t].[OneToMany_Required_Inverse3Id], [t].[OneToMany_Required_Self_Inverse3Id], [t].[OneToOne_Optional_PK_Inverse3Id], [t].[OneToOne_Optional_Self3Id]
FROM (
    SELECT * FROM [LevelOne]
) AS [m]
LEFT JOIN [LevelTwo] AS [l] ON [m].[Id] = [l].[Level1_Optional_Id]
LEFT JOIN [LevelThree] AS [l0] ON [l].[Id] = [l0].[OneToMany_Optional_Inverse3Id]
LEFT JOIN (
    SELECT [l1].[Id], [l1].[Date], [l1].[Level1_Optional_Id], [l1].[Level1_Required_Id], [l1].[Name], [l1].[OneToMany_Optional_Inverse2Id], [l1].[OneToMany_Optional_Self_Inverse2Id], [l1].[OneToMany_Required_Inverse2Id], [l1].[OneToMany_Required_Self_Inverse2Id], [l1].[OneToOne_Optional_PK_Inverse2Id], [l1].[OneToOne_Optional_Self2Id], [l2].[Id] AS [Id0], [l2].[Level2_Optional_Id], [l2].[Level2_Required_Id], [l2].[Name] AS [Name0], [l2].[OneToMany_Optional_Inverse3Id], [l2].[OneToMany_Optional_Self_Inverse3Id], [l2].[OneToMany_Required_Inverse3Id], [l2].[OneToMany_Required_Self_Inverse3Id], [l2].[OneToOne_Optional_PK_Inverse3Id], [l2].[OneToOne_Optional_Self3Id]
    FROM [LevelTwo] AS [l1]
    LEFT JOIN [LevelThree] AS [l2] ON [l1].[Id] = [l2].[Level2_Optional_Id]
) AS [t] ON [m].[Id] = [t].[OneToMany_Optional_Inverse2Id]
ORDER BY [m].[Id], [l].[Id], [l0].[Id], [t].[Id]");
    }

    public override async Task Where_navigation_property_to_collection(bool async)
    {
        await base.Where_navigation_property_to_collection(async);

        AssertSql(
            @"SELECT [l].[Id], [l].[Date], [l].[Name], [l].[OneToMany_Optional_Self_Inverse1Id], [l].[OneToMany_Required_Self_Inverse1Id], [l].[OneToOne_Optional_Self1Id]
FROM [LevelOne] AS [l]
LEFT JOIN [LevelTwo] AS [l0] ON [l].[Id] = [l0].[Level1_Required_Id]
WHERE (
    SELECT COUNT(*)
    FROM [LevelThree] AS [l1]
<<<<<<< HEAD
    WHERE [l0].[Id] IS NOT NULL AND [l0].[Id] = [l1].[OneToMany_Optional_Inverse3Id]) > 0");
    }
=======
    WHERE ([l0].[Id] IS NOT NULL) AND ([l0].[Id] = [l1].[OneToMany_Optional_Inverse3Id])) > 0");
        }
>>>>>>> 021fbcb7

    public override async Task Where_navigation_property_to_collection2(bool async)
    {
        await base.Where_navigation_property_to_collection2(async);

        AssertSql(
            @"SELECT [l].[Id], [l].[Level2_Optional_Id], [l].[Level2_Required_Id], [l].[Name], [l].[OneToMany_Optional_Inverse3Id], [l].[OneToMany_Optional_Self_Inverse3Id], [l].[OneToMany_Required_Inverse3Id], [l].[OneToMany_Required_Self_Inverse3Id], [l].[OneToOne_Optional_PK_Inverse3Id], [l].[OneToOne_Optional_Self3Id]
FROM [LevelThree] AS [l]
INNER JOIN [LevelTwo] AS [l0] ON [l].[Level2_Required_Id] = [l0].[Id]
WHERE (
    SELECT COUNT(*)
    FROM [LevelThree] AS [l1]
    WHERE [l0].[Id] = [l1].[OneToMany_Optional_Inverse3Id]) > 0");
    }

    public override async Task Where_navigation_property_to_collection_of_original_entity_type(bool async)
    {
        await base.Where_navigation_property_to_collection_of_original_entity_type(async);

        AssertSql(
            @"SELECT [l].[Id], [l].[Date], [l].[Level1_Optional_Id], [l].[Level1_Required_Id], [l].[Name], [l].[OneToMany_Optional_Inverse2Id], [l].[OneToMany_Optional_Self_Inverse2Id], [l].[OneToMany_Required_Inverse2Id], [l].[OneToMany_Required_Self_Inverse2Id], [l].[OneToOne_Optional_PK_Inverse2Id], [l].[OneToOne_Optional_Self2Id]
FROM [LevelTwo] AS [l]
INNER JOIN [LevelOne] AS [l0] ON [l].[OneToMany_Required_Inverse2Id] = [l0].[Id]
WHERE (
    SELECT COUNT(*)
    FROM [LevelTwo] AS [l1]
    WHERE [l0].[Id] = [l1].[OneToMany_Optional_Inverse2Id]) > 0");
    }

    public override async Task Correlated_subquery_doesnt_project_unnecessary_columns_in_top_level(bool async)
    {
        await base.Correlated_subquery_doesnt_project_unnecessary_columns_in_top_level(async);

        AssertSql(
            @"SELECT DISTINCT [l].[Name]
FROM [LevelOne] AS [l]
WHERE EXISTS (
    SELECT 1
    FROM [LevelTwo] AS [l0]
    WHERE [l0].[Level1_Required_Id] = [l].[Id])");
    }

    public override async Task Correlated_subquery_doesnt_project_unnecessary_columns_in_top_level_join(bool async)
    {
        await base.Correlated_subquery_doesnt_project_unnecessary_columns_in_top_level_join(async);

        AssertSql(
            @"SELECT [l].[Name] AS [Name1], [t].[Id] AS [Id2]
FROM [LevelOne] AS [l]
INNER JOIN (
    SELECT [l0].[Id], [l1].[Id] AS [Id0]
    FROM [LevelTwo] AS [l0]
    LEFT JOIN [LevelOne] AS [l1] ON [l0].[Level1_Optional_Id] = [l1].[Id]
) AS [t] ON [l].[Id] = [t].[Id0]
WHERE EXISTS (
    SELECT 1
    FROM [LevelTwo] AS [l2]
    WHERE [l2].[Level1_Required_Id] = [l].[Id])");
    }

    public override async Task Correlated_nested_subquery_doesnt_project_unnecessary_columns_in_top_level(bool async)
    {
        await base.Correlated_nested_subquery_doesnt_project_unnecessary_columns_in_top_level(async);

        AssertSql(
            @"SELECT DISTINCT [l].[Name]
FROM [LevelOne] AS [l]
WHERE EXISTS (
    SELECT 1
    FROM [LevelTwo] AS [l0]
    WHERE EXISTS (
        SELECT 1
        FROM [LevelThree] AS [l1]))");
    }

    public override async Task Correlated_nested_two_levels_up_subquery_doesnt_project_unnecessary_columns_in_top_level(bool async)
    {
        await base.Correlated_nested_two_levels_up_subquery_doesnt_project_unnecessary_columns_in_top_level(async);

        AssertSql(
            @"SELECT DISTINCT [l].[Name]
FROM [LevelOne] AS [l]
WHERE EXISTS (
    SELECT 1
    FROM [LevelTwo] AS [l0]
    WHERE EXISTS (
        SELECT 1
        FROM [LevelThree] AS [l1]))");
    }

    public override async Task SelectMany_where_with_subquery(bool async)
    {
        await base.SelectMany_where_with_subquery(async);

        AssertSql(
            @"SELECT [l0].[Id], [l0].[Date], [l0].[Level1_Optional_Id], [l0].[Level1_Required_Id], [l0].[Name], [l0].[OneToMany_Optional_Inverse2Id], [l0].[OneToMany_Optional_Self_Inverse2Id], [l0].[OneToMany_Required_Inverse2Id], [l0].[OneToMany_Required_Self_Inverse2Id], [l0].[OneToOne_Optional_PK_Inverse2Id], [l0].[OneToOne_Optional_Self2Id]
FROM [LevelOne] AS [l]
INNER JOIN [LevelTwo] AS [l0] ON [l].[Id] = [l0].[OneToMany_Required_Inverse2Id]
WHERE EXISTS (
    SELECT 1
    FROM [LevelThree] AS [l1]
    WHERE [l0].[Id] = [l1].[OneToMany_Required_Inverse3Id])");
    }

    public override async Task Order_by_key_of_projected_navigation_doesnt_get_optimized_into_FK_access1(bool async)
    {
        await base.Order_by_key_of_projected_navigation_doesnt_get_optimized_into_FK_access1(async);

        AssertSql(
            @"SELECT [l0].[Id], [l0].[Date], [l0].[Level1_Optional_Id], [l0].[Level1_Required_Id], [l0].[Name], [l0].[OneToMany_Optional_Inverse2Id], [l0].[OneToMany_Optional_Self_Inverse2Id], [l0].[OneToMany_Required_Inverse2Id], [l0].[OneToMany_Required_Self_Inverse2Id], [l0].[OneToOne_Optional_PK_Inverse2Id], [l0].[OneToOne_Optional_Self2Id]
FROM [LevelThree] AS [l]
INNER JOIN [LevelTwo] AS [l0] ON [l].[Level2_Required_Id] = [l0].[Id]
ORDER BY [l0].[Id]");
    }

    public override async Task Order_by_key_of_projected_navigation_doesnt_get_optimized_into_FK_access2(bool async)
    {
        await base.Order_by_key_of_projected_navigation_doesnt_get_optimized_into_FK_access2(async);

        AssertSql(
            @"SELECT [l0].[Id], [l0].[Date], [l0].[Level1_Optional_Id], [l0].[Level1_Required_Id], [l0].[Name], [l0].[OneToMany_Optional_Inverse2Id], [l0].[OneToMany_Optional_Self_Inverse2Id], [l0].[OneToMany_Required_Inverse2Id], [l0].[OneToMany_Required_Self_Inverse2Id], [l0].[OneToOne_Optional_PK_Inverse2Id], [l0].[OneToOne_Optional_Self2Id]
FROM [LevelThree] AS [l]
INNER JOIN [LevelTwo] AS [l0] ON [l].[Level2_Required_Id] = [l0].[Id]
ORDER BY [l0].[Id]");
    }

    public override async Task Order_by_key_of_projected_navigation_doesnt_get_optimized_into_FK_access3(bool async)
    {
        await base.Order_by_key_of_projected_navigation_doesnt_get_optimized_into_FK_access3(async);

        AssertSql(
            @"SELECT [l0].[Id], [l0].[Date], [l0].[Level1_Optional_Id], [l0].[Level1_Required_Id], [l0].[Name], [l0].[OneToMany_Optional_Inverse2Id], [l0].[OneToMany_Optional_Self_Inverse2Id], [l0].[OneToMany_Required_Inverse2Id], [l0].[OneToMany_Required_Self_Inverse2Id], [l0].[OneToOne_Optional_PK_Inverse2Id], [l0].[OneToOne_Optional_Self2Id]
FROM [LevelThree] AS [l]
INNER JOIN [LevelTwo] AS [l0] ON [l].[Level2_Required_Id] = [l0].[Id]
ORDER BY [l0].[Id]");
    }

    public override async Task Order_by_key_of_navigation_similar_to_projected_gets_optimized_into_FK_access(bool async)
    {
        await base.Order_by_key_of_navigation_similar_to_projected_gets_optimized_into_FK_access(async);

        AssertSql(
            @"SELECT [l1].[Id], [l1].[Date], [l1].[Name], [l1].[OneToMany_Optional_Self_Inverse1Id], [l1].[OneToMany_Required_Self_Inverse1Id], [l1].[OneToOne_Optional_Self1Id]
FROM [LevelThree] AS [l]
INNER JOIN [LevelTwo] AS [l0] ON [l].[Level2_Required_Id] = [l0].[Id]
INNER JOIN [LevelOne] AS [l1] ON [l0].[Level1_Required_Id] = [l1].[Id]
ORDER BY [l0].[Id]");
    }

    public override async Task Order_by_key_of_projected_navigation_doesnt_get_optimized_into_FK_access_subquery(bool async)
    {
        await base.Order_by_key_of_projected_navigation_doesnt_get_optimized_into_FK_access_subquery(async);

        AssertSql(
            @"@__p_0='10'

SELECT [l1].[Name]
FROM (
    SELECT TOP(@__p_0) [l0].[Id] AS [Id0], [l0].[Level1_Required_Id]
    FROM [LevelThree] AS [l]
    INNER JOIN [LevelTwo] AS [l0] ON [l].[Level2_Required_Id] = [l0].[Id]
    ORDER BY [l0].[Id]
) AS [t]
INNER JOIN [LevelOne] AS [l1] ON [t].[Level1_Required_Id] = [l1].[Id]
ORDER BY [t].[Id0]");
    }

    public override async Task Order_by_key_of_anonymous_type_projected_navigation_doesnt_get_optimized_into_FK_access_subquery(
        bool async)
    {
        await base.Order_by_key_of_anonymous_type_projected_navigation_doesnt_get_optimized_into_FK_access_subquery(async);

        AssertSql(
            @"@__p_0='10'

SELECT TOP(@__p_0) [l0].[Name]
FROM [LevelThree] AS [l]
INNER JOIN [LevelTwo] AS [l0] ON [l].[Level2_Required_Id] = [l0].[Id]
ORDER BY [l0].[Id]");
    }

    public override async Task Optional_navigation_take_optional_navigation(bool async)
    {
        await base.Optional_navigation_take_optional_navigation(async);

        AssertSql(
            @"@__p_0='10'

SELECT [l1].[Name]
FROM (
    SELECT TOP(@__p_0) [l0].[Id] AS [Id0]
    FROM [LevelOne] AS [l]
    LEFT JOIN [LevelTwo] AS [l0] ON [l].[Id] = [l0].[Level1_Optional_Id]
    ORDER BY [l0].[Id]
) AS [t]
LEFT JOIN [LevelThree] AS [l1] ON [t].[Id0] = [l1].[Level2_Optional_Id]
ORDER BY [t].[Id0]");
    }

    public override async Task Projection_select_correct_table_from_subquery_when_materialization_is_not_required(bool async)
    {
        await base.Projection_select_correct_table_from_subquery_when_materialization_is_not_required(async);

        AssertSql(
            @"@__p_0='3'

SELECT TOP(@__p_0) [l].[Name]
FROM [LevelTwo] AS [l]
INNER JOIN [LevelOne] AS [l0] ON [l].[Level1_Required_Id] = [l0].[Id]
WHERE [l0].[Name] = N'L1 03'
ORDER BY [l].[Id]");
    }

    public override async Task Projection_select_correct_table_with_anonymous_projection_in_subquery(bool async)
    {
        await base.Projection_select_correct_table_with_anonymous_projection_in_subquery(async);

        AssertSql(
            @"@__p_0='3'

SELECT TOP(@__p_0) [l].[Name]
FROM [LevelTwo] AS [l]
INNER JOIN [LevelOne] AS [l0] ON [l].[Level1_Required_Id] = [l0].[Id]
INNER JOIN [LevelThree] AS [l1] ON [l0].[Id] = [l1].[Level2_Required_Id]
WHERE [l0].[Name] = N'L1 03' AND [l1].[Name] = N'L3 08'
ORDER BY [l0].[Id]");
    }

    public override async Task Projection_select_correct_table_in_subquery_when_materialization_is_not_required_in_multiple_joins(
        bool async)
    {
        await base.Projection_select_correct_table_in_subquery_when_materialization_is_not_required_in_multiple_joins(async);

        AssertSql(
            @"@__p_0='3'

SELECT TOP(@__p_0) [l0].[Name]
FROM [LevelTwo] AS [l]
INNER JOIN [LevelOne] AS [l0] ON [l].[Level1_Required_Id] = [l0].[Id]
INNER JOIN [LevelThree] AS [l1] ON [l0].[Id] = [l1].[Level2_Required_Id]
WHERE [l0].[Name] = N'L1 03' AND [l1].[Name] = N'L3 08'
ORDER BY [l0].[Id]");
    }

    public override async Task Where_predicate_on_optional_reference_navigation(bool async)
    {
        await base.Where_predicate_on_optional_reference_navigation(async);

        AssertSql(
            @"@__p_0='3'

SELECT TOP(@__p_0) [l].[Name]
FROM [LevelOne] AS [l]
LEFT JOIN [LevelTwo] AS [l0] ON [l].[Id] = [l0].[Level1_Required_Id]
WHERE [l0].[Name] = N'L2 03'
ORDER BY [l].[Id]");
    }

    public override async Task SelectMany_with_string_based_Include1(bool async)
    {
        await base.SelectMany_with_string_based_Include1(async);

        AssertSql(
            @"SELECT [l0].[Id], [l0].[Date], [l0].[Level1_Optional_Id], [l0].[Level1_Required_Id], [l0].[Name], [l0].[OneToMany_Optional_Inverse2Id], [l0].[OneToMany_Optional_Self_Inverse2Id], [l0].[OneToMany_Required_Inverse2Id], [l0].[OneToMany_Required_Self_Inverse2Id], [l0].[OneToOne_Optional_PK_Inverse2Id], [l0].[OneToOne_Optional_Self2Id], [l1].[Id], [l1].[Level2_Optional_Id], [l1].[Level2_Required_Id], [l1].[Name], [l1].[OneToMany_Optional_Inverse3Id], [l1].[OneToMany_Optional_Self_Inverse3Id], [l1].[OneToMany_Required_Inverse3Id], [l1].[OneToMany_Required_Self_Inverse3Id], [l1].[OneToOne_Optional_PK_Inverse3Id], [l1].[OneToOne_Optional_Self3Id]
FROM [LevelOne] AS [l]
INNER JOIN [LevelTwo] AS [l0] ON [l].[Id] = [l0].[OneToMany_Optional_Inverse2Id]
LEFT JOIN [LevelThree] AS [l1] ON [l0].[Id] = [l1].[Level2_Required_Id]");
    }

    public override async Task SelectMany_with_string_based_Include2(bool async)
    {
        await base.SelectMany_with_string_based_Include2(async);

        AssertSql(
            @"SELECT [l0].[Id], [l0].[Date], [l0].[Level1_Optional_Id], [l0].[Level1_Required_Id], [l0].[Name], [l0].[OneToMany_Optional_Inverse2Id], [l0].[OneToMany_Optional_Self_Inverse2Id], [l0].[OneToMany_Required_Inverse2Id], [l0].[OneToMany_Required_Self_Inverse2Id], [l0].[OneToOne_Optional_PK_Inverse2Id], [l0].[OneToOne_Optional_Self2Id], [l1].[Id], [l1].[Level2_Optional_Id], [l1].[Level2_Required_Id], [l1].[Name], [l1].[OneToMany_Optional_Inverse3Id], [l1].[OneToMany_Optional_Self_Inverse3Id], [l1].[OneToMany_Required_Inverse3Id], [l1].[OneToMany_Required_Self_Inverse3Id], [l1].[OneToOne_Optional_PK_Inverse3Id], [l1].[OneToOne_Optional_Self3Id], [l2].[Id], [l2].[Level3_Optional_Id], [l2].[Level3_Required_Id], [l2].[Name], [l2].[OneToMany_Optional_Inverse4Id], [l2].[OneToMany_Optional_Self_Inverse4Id], [l2].[OneToMany_Required_Inverse4Id], [l2].[OneToMany_Required_Self_Inverse4Id], [l2].[OneToOne_Optional_PK_Inverse4Id], [l2].[OneToOne_Optional_Self4Id]
FROM [LevelOne] AS [l]
INNER JOIN [LevelTwo] AS [l0] ON [l].[Id] = [l0].[OneToMany_Optional_Inverse2Id]
LEFT JOIN [LevelThree] AS [l1] ON [l0].[Id] = [l1].[Level2_Required_Id]
LEFT JOIN [LevelFour] AS [l2] ON [l1].[Id] = [l2].[Level3_Required_Id]");
    }

    public override async Task Multiple_SelectMany_with_string_based_Include(bool async)
    {
        await base.Multiple_SelectMany_with_string_based_Include(async);

        AssertSql(
            @"SELECT [l1].[Id], [l1].[Level2_Optional_Id], [l1].[Level2_Required_Id], [l1].[Name], [l1].[OneToMany_Optional_Inverse3Id], [l1].[OneToMany_Optional_Self_Inverse3Id], [l1].[OneToMany_Required_Inverse3Id], [l1].[OneToMany_Required_Self_Inverse3Id], [l1].[OneToOne_Optional_PK_Inverse3Id], [l1].[OneToOne_Optional_Self3Id], [l2].[Id], [l2].[Level3_Optional_Id], [l2].[Level3_Required_Id], [l2].[Name], [l2].[OneToMany_Optional_Inverse4Id], [l2].[OneToMany_Optional_Self_Inverse4Id], [l2].[OneToMany_Required_Inverse4Id], [l2].[OneToMany_Required_Self_Inverse4Id], [l2].[OneToOne_Optional_PK_Inverse4Id], [l2].[OneToOne_Optional_Self4Id]
FROM [LevelOne] AS [l]
INNER JOIN [LevelTwo] AS [l0] ON [l].[Id] = [l0].[OneToMany_Optional_Inverse2Id]
INNER JOIN [LevelThree] AS [l1] ON [l0].[Id] = [l1].[OneToMany_Optional_Inverse3Id]
LEFT JOIN [LevelFour] AS [l2] ON [l1].[Id] = [l2].[Level3_Required_Id]");
    }

    public override async Task Multiple_required_navigations_with_Include(bool async)
    {
        await base.Multiple_required_navigations_with_Include(async);

        AssertSql();
    }

    public override async Task Multiple_required_navigation_using_multiple_selects_with_Include(bool async)
    {
        await base.Multiple_required_navigation_using_multiple_selects_with_Include(async);

        AssertSql();
    }

    public override async Task Multiple_required_navigation_with_string_based_Include(bool async)
    {
        await base.Multiple_required_navigation_with_string_based_Include(async);

        AssertSql();
    }

    public override async Task Multiple_required_navigation_using_multiple_selects_with_string_based_Include(bool async)
    {
        await base.Multiple_required_navigation_using_multiple_selects_with_string_based_Include(async);

        AssertSql();
    }

    public override async Task Optional_navigation_with_Include(bool async)
    {
        await base.Optional_navigation_with_Include(async);

        AssertSql();
    }

    public override async Task SelectMany_with_navigation_and_explicit_DefaultIfEmpty(bool async)
    {
        await base.SelectMany_with_navigation_and_explicit_DefaultIfEmpty(async);

        AssertSql(
            @"SELECT [l].[Id], [l].[Date], [l].[Name], [l].[OneToMany_Optional_Self_Inverse1Id], [l].[OneToMany_Required_Self_Inverse1Id], [l].[OneToOne_Optional_Self1Id]
FROM [LevelOne] AS [l]
LEFT JOIN [LevelTwo] AS [l0] ON [l].[Id] = [l0].[OneToMany_Optional_Inverse2Id]
WHERE [l0].[Id] IS NOT NULL");
    }

    public override async Task SelectMany_with_navigation_filter_and_explicit_DefaultIfEmpty(bool async)
    {
        await base.SelectMany_with_navigation_filter_and_explicit_DefaultIfEmpty(async);

        AssertSql(
            @"SELECT [l].[Id], [l].[Date], [l].[Name], [l].[OneToMany_Optional_Self_Inverse1Id], [l].[OneToMany_Required_Self_Inverse1Id], [l].[OneToOne_Optional_Self1Id]
FROM [LevelOne] AS [l]
LEFT JOIN (
    SELECT [l0].[Id], [l0].[OneToMany_Optional_Inverse2Id]
    FROM [LevelTwo] AS [l0]
    WHERE [l0].[Id] > 5
) AS [t] ON [l].[Id] = [t].[OneToMany_Optional_Inverse2Id]
WHERE [t].[Id] IS NOT NULL");
    }

    public override async Task SelectMany_with_nested_navigation_and_explicit_DefaultIfEmpty(bool async)
    {
        await base.SelectMany_with_nested_navigation_and_explicit_DefaultIfEmpty(async);

        AssertSql(
            @"SELECT [l].[Id], [l].[Date], [l].[Name], [l].[OneToMany_Optional_Self_Inverse1Id], [l].[OneToMany_Required_Self_Inverse1Id], [l].[OneToOne_Optional_Self1Id]
FROM [LevelOne] AS [l]
LEFT JOIN [LevelTwo] AS [l0] ON [l].[Id] = [l0].[Level1_Required_Id]
LEFT JOIN [LevelThree] AS [l1] ON [l0].[Id] = [l1].[OneToMany_Optional_Inverse3Id]
WHERE [l1].[Id] IS NOT NULL");
    }

    public override async Task SelectMany_with_nested_navigation_filter_and_explicit_DefaultIfEmpty(bool async)
    {
        await base.SelectMany_with_nested_navigation_filter_and_explicit_DefaultIfEmpty(async);

        AssertSql(
            @"SELECT [l].[Id], [l].[Date], [l].[Name], [l].[OneToMany_Optional_Self_Inverse1Id], [l].[OneToMany_Required_Self_Inverse1Id], [l].[OneToOne_Optional_Self1Id]
FROM [LevelOne] AS [l]
LEFT JOIN [LevelTwo] AS [l0] ON [l].[Id] = [l0].[Level1_Optional_Id]
LEFT JOIN (
    SELECT [l1].[Id], [l1].[OneToMany_Optional_Inverse3Id]
    FROM [LevelThree] AS [l1]
    WHERE [l1].[Id] > 5
) AS [t] ON [l0].[Id] = [t].[OneToMany_Optional_Inverse3Id]
WHERE [t].[Id] IS NOT NULL");
    }

    public override async Task SelectMany_with_nested_required_navigation_filter_and_explicit_DefaultIfEmpty(bool async)
    {
        await base.SelectMany_with_nested_required_navigation_filter_and_explicit_DefaultIfEmpty(async);

        AssertSql(
            @"SELECT [l].[Id], [l].[Date], [l].[Name], [l].[OneToMany_Optional_Self_Inverse1Id], [l].[OneToMany_Required_Self_Inverse1Id], [l].[OneToOne_Optional_Self1Id]
FROM [LevelOne] AS [l]
LEFT JOIN [LevelTwo] AS [l0] ON [l].[Id] = [l0].[Level1_Required_Id]
LEFT JOIN (
    SELECT [l1].[Id], [l1].[OneToMany_Required_Inverse3Id]
    FROM [LevelThree] AS [l1]
    WHERE [l1].[Id] > 5
) AS [t] ON [l0].[Id] = [t].[OneToMany_Required_Inverse3Id]
WHERE [t].[Id] IS NOT NULL");
    }

    public override async Task SelectMany_with_nested_navigations_and_additional_joins_outside_of_SelectMany(bool async)
    {
        await base.SelectMany_with_nested_navigations_and_additional_joins_outside_of_SelectMany(async);

        AssertSql(
            @"SELECT [l].[Id], [l].[Date], [l].[Name], [l].[OneToMany_Optional_Self_Inverse1Id], [l].[OneToMany_Required_Self_Inverse1Id], [l].[OneToOne_Optional_Self1Id], [t].[Id2], [t].[Date0], [t].[Level1_Optional_Id0], [t].[Level1_Required_Id0], [t].[Name2], [t].[OneToMany_Optional_Inverse2Id0], [t].[OneToMany_Optional_Self_Inverse2Id0], [t].[OneToMany_Required_Inverse2Id0], [t].[OneToMany_Required_Self_Inverse2Id0], [t].[OneToOne_Optional_PK_Inverse2Id0], [t].[OneToOne_Optional_Self2Id0]
FROM [LevelOne] AS [l]
INNER JOIN (
    SELECT [l3].[Id] AS [Id2], [l3].[Date] AS [Date0], [l3].[Level1_Optional_Id] AS [Level1_Optional_Id0], [l3].[Level1_Required_Id] AS [Level1_Required_Id0], [l3].[Name] AS [Name2], [l3].[OneToMany_Optional_Inverse2Id] AS [OneToMany_Optional_Inverse2Id0], [l3].[OneToMany_Optional_Self_Inverse2Id] AS [OneToMany_Optional_Self_Inverse2Id0], [l3].[OneToMany_Required_Inverse2Id] AS [OneToMany_Required_Inverse2Id0], [l3].[OneToMany_Required_Self_Inverse2Id] AS [OneToMany_Required_Self_Inverse2Id0], [l3].[OneToOne_Optional_PK_Inverse2Id] AS [OneToOne_Optional_PK_Inverse2Id0], [l3].[OneToOne_Optional_Self2Id] AS [OneToOne_Optional_Self2Id0]
    FROM [LevelFour] AS [l0]
    INNER JOIN [LevelThree] AS [l1] ON [l0].[Level3_Required_Id] = [l1].[Id]
    LEFT JOIN [LevelTwo] AS [l2] ON [l1].[Level2_Optional_Id] = [l2].[Id]
    INNER JOIN [LevelTwo] AS [l3] ON [l2].[Id] = [l3].[OneToMany_Required_Self_Inverse2Id]
) AS [t] ON [l].[Id] = [t].[Level1_Optional_Id0]");
    }

    public override async Task SelectMany_with_nested_navigations_explicit_DefaultIfEmpty_and_additional_joins_outside_of_SelectMany(
        bool async)
    {
        await base.SelectMany_with_nested_navigations_explicit_DefaultIfEmpty_and_additional_joins_outside_of_SelectMany(async);

        AssertSql(
            @"SELECT [l].[Id], [l].[Date], [l].[Name], [l].[OneToMany_Optional_Self_Inverse1Id], [l].[OneToMany_Required_Self_Inverse1Id], [l].[OneToOne_Optional_Self1Id], [t].[Id2], [t].[Date0], [t].[Level1_Optional_Id0], [t].[Level1_Required_Id0], [t].[Name2], [t].[OneToMany_Optional_Inverse2Id0], [t].[OneToMany_Optional_Self_Inverse2Id0], [t].[OneToMany_Required_Inverse2Id0], [t].[OneToMany_Required_Self_Inverse2Id0], [t].[OneToOne_Optional_PK_Inverse2Id0], [t].[OneToOne_Optional_Self2Id0]
FROM [LevelOne] AS [l]
INNER JOIN (
    SELECT [l3].[Id] AS [Id2], [l3].[Date] AS [Date0], [l3].[Level1_Optional_Id] AS [Level1_Optional_Id0], [l3].[Level1_Required_Id] AS [Level1_Required_Id0], [l3].[Name] AS [Name2], [l3].[OneToMany_Optional_Inverse2Id] AS [OneToMany_Optional_Inverse2Id0], [l3].[OneToMany_Optional_Self_Inverse2Id] AS [OneToMany_Optional_Self_Inverse2Id0], [l3].[OneToMany_Required_Inverse2Id] AS [OneToMany_Required_Inverse2Id0], [l3].[OneToMany_Required_Self_Inverse2Id] AS [OneToMany_Required_Self_Inverse2Id0], [l3].[OneToOne_Optional_PK_Inverse2Id] AS [OneToOne_Optional_PK_Inverse2Id0], [l3].[OneToOne_Optional_Self2Id] AS [OneToOne_Optional_Self2Id0]
    FROM [LevelFour] AS [l0]
    INNER JOIN [LevelThree] AS [l1] ON [l0].[Level3_Required_Id] = [l1].[Id]
    LEFT JOIN [LevelTwo] AS [l2] ON [l1].[Level2_Optional_Id] = [l2].[Id]
    LEFT JOIN [LevelTwo] AS [l3] ON [l2].[Id] = [l3].[OneToMany_Required_Self_Inverse2Id]
) AS [t] ON [l].[Id] = [t].[Level1_Optional_Id0]");
    }

    public override async Task SelectMany_with_nested_navigations_explicit_DefaultIfEmpty_and_additional_joins_outside_of_SelectMany2(
        bool async)
    {
        await base.SelectMany_with_nested_navigations_explicit_DefaultIfEmpty_and_additional_joins_outside_of_SelectMany2(async);

        AssertSql(
            @"SELECT [l2].[Id], [l2].[Date], [l2].[Level1_Optional_Id], [l2].[Level1_Required_Id], [l2].[Name], [l2].[OneToMany_Optional_Inverse2Id], [l2].[OneToMany_Optional_Self_Inverse2Id], [l2].[OneToMany_Required_Inverse2Id], [l2].[OneToMany_Required_Self_Inverse2Id], [l2].[OneToOne_Optional_PK_Inverse2Id], [l2].[OneToOne_Optional_Self2Id], [l3].[Id], [l3].[Date], [l3].[Name], [l3].[OneToMany_Optional_Self_Inverse1Id], [l3].[OneToMany_Required_Self_Inverse1Id], [l3].[OneToOne_Optional_Self1Id]
FROM [LevelFour] AS [l]
INNER JOIN [LevelThree] AS [l0] ON [l].[Level3_Required_Id] = [l0].[Id]
LEFT JOIN [LevelTwo] AS [l1] ON [l0].[Level2_Optional_Id] = [l1].[Id]
LEFT JOIN [LevelTwo] AS [l2] ON [l1].[Id] = [l2].[OneToMany_Required_Self_Inverse2Id]
INNER JOIN [LevelOne] AS [l3] ON [l2].[Level1_Optional_Id] = [l3].[Id]");
    }

    public override async Task SelectMany_with_nested_navigations_explicit_DefaultIfEmpty_and_additional_joins_outside_of_SelectMany3(
        bool async)
    {
        await base.SelectMany_with_nested_navigations_explicit_DefaultIfEmpty_and_additional_joins_outside_of_SelectMany3(async);

        AssertSql(
            @"SELECT [l2].[Id], [l2].[Level3_Optional_Id], [l2].[Level3_Required_Id], [l2].[Name], [l2].[OneToMany_Optional_Inverse4Id], [l2].[OneToMany_Optional_Self_Inverse4Id], [l2].[OneToMany_Required_Inverse4Id], [l2].[OneToMany_Required_Self_Inverse4Id], [l2].[OneToOne_Optional_PK_Inverse4Id], [l2].[OneToOne_Optional_Self4Id], [l3].[Id], [l3].[Date], [l3].[Level1_Optional_Id], [l3].[Level1_Required_Id], [l3].[Name], [l3].[OneToMany_Optional_Inverse2Id], [l3].[OneToMany_Optional_Self_Inverse2Id], [l3].[OneToMany_Required_Inverse2Id], [l3].[OneToMany_Required_Self_Inverse2Id], [l3].[OneToOne_Optional_PK_Inverse2Id], [l3].[OneToOne_Optional_Self2Id]
FROM [LevelOne] AS [l]
LEFT JOIN [LevelTwo] AS [l0] ON [l].[Id] = [l0].[Level1_Required_Id]
LEFT JOIN [LevelThree] AS [l1] ON [l0].[Id] = [l1].[Level2_Optional_Id]
LEFT JOIN [LevelFour] AS [l2] ON [l1].[Id] = [l2].[OneToMany_Required_Inverse4Id]
INNER JOIN [LevelTwo] AS [l3] ON [l2].[Id] = [l3].[Id]");
    }

    public override async Task SelectMany_with_nested_navigations_explicit_DefaultIfEmpty_and_additional_joins_outside_of_SelectMany4(
        bool async)
    {
        await base.SelectMany_with_nested_navigations_explicit_DefaultIfEmpty_and_additional_joins_outside_of_SelectMany4(async);

        AssertSql(
            @"SELECT [l2].[Id], [l2].[Level3_Optional_Id], [l2].[Level3_Required_Id], [l2].[Name], [l2].[OneToMany_Optional_Inverse4Id], [l2].[OneToMany_Optional_Self_Inverse4Id], [l2].[OneToMany_Required_Inverse4Id], [l2].[OneToMany_Required_Self_Inverse4Id], [l2].[OneToOne_Optional_PK_Inverse4Id], [l2].[OneToOne_Optional_Self4Id], [l3].[Id], [l3].[Date], [l3].[Level1_Optional_Id], [l3].[Level1_Required_Id], [l3].[Name], [l3].[OneToMany_Optional_Inverse2Id], [l3].[OneToMany_Optional_Self_Inverse2Id], [l3].[OneToMany_Required_Inverse2Id], [l3].[OneToMany_Required_Self_Inverse2Id], [l3].[OneToOne_Optional_PK_Inverse2Id], [l3].[OneToOne_Optional_Self2Id]
FROM [LevelOne] AS [l]
LEFT JOIN [LevelTwo] AS [l0] ON [l].[Id] = [l0].[Level1_Required_Id]
LEFT JOIN [LevelThree] AS [l1] ON [l0].[Id] = [l1].[Level2_Optional_Id]
LEFT JOIN [LevelFour] AS [l2] ON [l1].[Id] = [l2].[OneToMany_Required_Inverse4Id]
LEFT JOIN [LevelTwo] AS [l3] ON [l2].[Id] = [l3].[Id]");
    }

    public override async Task Multiple_SelectMany_with_nested_navigations_and_explicit_DefaultIfEmpty_joined_together(bool async)
    {
        await base.Multiple_SelectMany_with_nested_navigations_and_explicit_DefaultIfEmpty_joined_together(async);

        AssertSql(
            @"SELECT [l2].[Id], [l2].[Level3_Optional_Id], [l2].[Level3_Required_Id], [l2].[Name], [l2].[OneToMany_Optional_Inverse4Id], [l2].[OneToMany_Optional_Self_Inverse4Id], [l2].[OneToMany_Required_Inverse4Id], [l2].[OneToMany_Required_Self_Inverse4Id], [l2].[OneToOne_Optional_PK_Inverse4Id], [l2].[OneToOne_Optional_Self4Id], [t].[Id2], [t].[Date0], [t].[Level1_Optional_Id0], [t].[Level1_Required_Id0], [t].[Name2], [t].[OneToMany_Optional_Inverse2Id0], [t].[OneToMany_Optional_Self_Inverse2Id0], [t].[OneToMany_Required_Inverse2Id0], [t].[OneToMany_Required_Self_Inverse2Id0], [t].[OneToOne_Optional_PK_Inverse2Id0], [t].[OneToOne_Optional_Self2Id0]
FROM [LevelOne] AS [l]
LEFT JOIN [LevelTwo] AS [l0] ON [l].[Id] = [l0].[Level1_Required_Id]
LEFT JOIN [LevelThree] AS [l1] ON [l0].[Id] = [l1].[Level2_Optional_Id]
LEFT JOIN [LevelFour] AS [l2] ON [l1].[Id] = [l2].[OneToMany_Required_Inverse4Id]
INNER JOIN (
    SELECT [l6].[Id] AS [Id2], [l6].[Date] AS [Date0], [l6].[Level1_Optional_Id] AS [Level1_Optional_Id0], [l6].[Level1_Required_Id] AS [Level1_Required_Id0], [l6].[Name] AS [Name2], [l6].[OneToMany_Optional_Inverse2Id] AS [OneToMany_Optional_Inverse2Id0], [l6].[OneToMany_Optional_Self_Inverse2Id] AS [OneToMany_Optional_Self_Inverse2Id0], [l6].[OneToMany_Required_Inverse2Id] AS [OneToMany_Required_Inverse2Id0], [l6].[OneToMany_Required_Self_Inverse2Id] AS [OneToMany_Required_Self_Inverse2Id0], [l6].[OneToOne_Optional_PK_Inverse2Id] AS [OneToOne_Optional_PK_Inverse2Id0], [l6].[OneToOne_Optional_Self2Id] AS [OneToOne_Optional_Self2Id0]
    FROM [LevelFour] AS [l3]
    INNER JOIN [LevelThree] AS [l4] ON [l3].[Level3_Required_Id] = [l4].[Id]
    LEFT JOIN [LevelTwo] AS [l5] ON [l4].[Level2_Optional_Id] = [l5].[Id]
    LEFT JOIN [LevelTwo] AS [l6] ON [l5].[Id] = [l6].[OneToMany_Required_Self_Inverse2Id]
) AS [t] ON [l2].[Id] = [t].[Id2]");
    }

    public override async Task
        SelectMany_with_nested_navigations_and_explicit_DefaultIfEmpty_followed_by_Select_required_navigation_using_same_navs(
            bool async)
    {
        await base
            .SelectMany_with_nested_navigations_and_explicit_DefaultIfEmpty_followed_by_Select_required_navigation_using_same_navs(
                async);

        AssertSql(
            @"SELECT [l4].[Id], [l4].[Date], [l4].[Name], [l4].[OneToMany_Optional_Self_Inverse1Id], [l4].[OneToMany_Required_Self_Inverse1Id], [l4].[OneToOne_Optional_Self1Id]
FROM [LevelFour] AS [l]
INNER JOIN [LevelThree] AS [l0] ON [l].[Level3_Required_Id] = [l0].[Id]
INNER JOIN [LevelTwo] AS [l1] ON [l0].[Level2_Required_Id] = [l1].[Id]
LEFT JOIN [LevelThree] AS [l2] ON [l1].[Id] = [l2].[OneToMany_Required_Inverse3Id]
LEFT JOIN [LevelTwo] AS [l3] ON [l2].[Level2_Required_Id] = [l3].[Id]
LEFT JOIN [LevelOne] AS [l4] ON [l3].[Id] = [l4].[Id]");
    }

    public override async Task
        SelectMany_with_nested_navigations_and_explicit_DefaultIfEmpty_followed_by_Select_required_navigation_using_different_navs(
            bool async)
    {
        await base
            .SelectMany_with_nested_navigations_and_explicit_DefaultIfEmpty_followed_by_Select_required_navigation_using_different_navs(
                async);

        AssertSql(
            @"SELECT [l3].[Id], [l3].[Date], [l3].[Name], [l3].[OneToMany_Optional_Self_Inverse1Id], [l3].[OneToMany_Required_Self_Inverse1Id], [l3].[OneToOne_Optional_Self1Id]
FROM [LevelOne] AS [l]
LEFT JOIN [LevelTwo] AS [l0] ON [l].[Id] = [l0].[Level1_Optional_Id]
LEFT JOIN [LevelThree] AS [l1] ON [l0].[Id] = [l1].[OneToMany_Optional_Inverse3Id]
LEFT JOIN [LevelTwo] AS [l2] ON [l1].[Level2_Required_Id] = [l2].[Id]
LEFT JOIN [LevelOne] AS [l3] ON [l2].[Id] = [l3].[Id]");
    }

    public override async Task Multiple_SelectMany_with_navigation_and_explicit_DefaultIfEmpty(bool async)
    {
        await base.Multiple_SelectMany_with_navigation_and_explicit_DefaultIfEmpty(async);

        AssertSql(
            @"SELECT [l].[Id], [l].[Date], [l].[Name], [l].[OneToMany_Optional_Self_Inverse1Id], [l].[OneToMany_Required_Self_Inverse1Id], [l].[OneToOne_Optional_Self1Id]
FROM [LevelOne] AS [l]
INNER JOIN [LevelTwo] AS [l0] ON [l].[Id] = [l0].[OneToMany_Optional_Inverse2Id]
LEFT JOIN (
    SELECT [l1].[Id], [l1].[OneToMany_Optional_Inverse3Id]
    FROM [LevelThree] AS [l1]
    WHERE [l1].[Id] > 5
) AS [t] ON [l0].[Id] = [t].[OneToMany_Optional_Inverse3Id]
WHERE [t].[Id] IS NOT NULL");
    }

    public override async Task SelectMany_with_navigation_filter_paging_and_explicit_DefaultIfEmpty(bool async)
    {
        await base.SelectMany_with_navigation_filter_paging_and_explicit_DefaultIfEmpty(async);

        AssertSql(
            @"SELECT [l].[Id], [l].[Date], [l].[Name], [l].[OneToMany_Optional_Self_Inverse1Id], [l].[OneToMany_Required_Self_Inverse1Id], [l].[OneToOne_Optional_Self1Id]
FROM [LevelOne] AS [l]
LEFT JOIN (
    SELECT [t].[Id], [t].[OneToMany_Required_Inverse2Id]
    FROM (
        SELECT [l0].[Id], [l0].[OneToMany_Required_Inverse2Id], ROW_NUMBER() OVER(PARTITION BY [l0].[OneToMany_Required_Inverse2Id] ORDER BY [l0].[Id]) AS [row]
        FROM [LevelTwo] AS [l0]
        WHERE [l0].[Id] > 5
    ) AS [t]
    WHERE [t].[row] <= 3
) AS [t0] ON [l].[Id] = [t0].[OneToMany_Required_Inverse2Id]
WHERE [t0].[Id] IS NOT NULL");
    }

    public override async Task Select_join_subquery_containing_filter_and_distinct(bool async)
    {
        await base.Select_join_subquery_containing_filter_and_distinct(async);

        AssertSql(
            @"SELECT [l].[Id], [l].[Date], [l].[Name], [l].[OneToMany_Optional_Self_Inverse1Id], [l].[OneToMany_Required_Self_Inverse1Id], [l].[OneToOne_Optional_Self1Id], [t].[Id], [t].[Date], [t].[Level1_Optional_Id], [t].[Level1_Required_Id], [t].[Name], [t].[OneToMany_Optional_Inverse2Id], [t].[OneToMany_Optional_Self_Inverse2Id], [t].[OneToMany_Required_Inverse2Id], [t].[OneToMany_Required_Self_Inverse2Id], [t].[OneToOne_Optional_PK_Inverse2Id], [t].[OneToOne_Optional_Self2Id]
FROM [LevelOne] AS [l]
INNER JOIN (
    SELECT DISTINCT [l0].[Id], [l0].[Date], [l0].[Level1_Optional_Id], [l0].[Level1_Required_Id], [l0].[Name], [l0].[OneToMany_Optional_Inverse2Id], [l0].[OneToMany_Optional_Self_Inverse2Id], [l0].[OneToMany_Required_Inverse2Id], [l0].[OneToMany_Required_Self_Inverse2Id], [l0].[OneToOne_Optional_PK_Inverse2Id], [l0].[OneToOne_Optional_Self2Id]
    FROM [LevelTwo] AS [l0]
    WHERE [l0].[Id] > 2
) AS [t] ON [l].[Id] = [t].[Level1_Optional_Id]");
    }

    public override async Task Select_join_with_key_selector_being_a_subquery(bool async)
    {
        await base.Select_join_with_key_selector_being_a_subquery(async);

        AssertSql(
            @"SELECT [l].[Id], [l].[Date], [l].[Name], [l].[OneToMany_Optional_Self_Inverse1Id], [l].[OneToMany_Required_Self_Inverse1Id], [l].[OneToOne_Optional_Self1Id], [l0].[Id], [l0].[Date], [l0].[Level1_Optional_Id], [l0].[Level1_Required_Id], [l0].[Name], [l0].[OneToMany_Optional_Inverse2Id], [l0].[OneToMany_Optional_Self_Inverse2Id], [l0].[OneToMany_Required_Inverse2Id], [l0].[OneToMany_Required_Self_Inverse2Id], [l0].[OneToOne_Optional_PK_Inverse2Id], [l0].[OneToOne_Optional_Self2Id]
FROM [LevelOne] AS [l]
INNER JOIN [LevelTwo] AS [l0] ON [l].[Id] = COALESCE((
    SELECT TOP(1) [l1].[Id]
    FROM [LevelTwo] AS [l1]
    ORDER BY [l1].[Id]), 0)");
    }

    public override async Task Contains_with_subquery_optional_navigation_and_constant_item(bool async)
    {
        await base.Contains_with_subquery_optional_navigation_and_constant_item(async);

        AssertSql(
            @"SELECT [l].[Id], [l].[Date], [l].[Name], [l].[OneToMany_Optional_Self_Inverse1Id], [l].[OneToMany_Required_Self_Inverse1Id], [l].[OneToOne_Optional_Self1Id]
FROM [LevelOne] AS [l]
LEFT JOIN [LevelTwo] AS [l0] ON [l].[Id] = [l0].[Level1_Optional_Id]
WHERE EXISTS (
    SELECT 1
    FROM (
        SELECT DISTINCT [l1].[Id], [l1].[Level2_Optional_Id], [l1].[Level2_Required_Id], [l1].[Name], [l1].[OneToMany_Optional_Inverse3Id], [l1].[OneToMany_Optional_Self_Inverse3Id], [l1].[OneToMany_Required_Inverse3Id], [l1].[OneToMany_Required_Self_Inverse3Id], [l1].[OneToOne_Optional_PK_Inverse3Id], [l1].[OneToOne_Optional_Self3Id]
        FROM [LevelThree] AS [l1]
<<<<<<< HEAD
        WHERE [l0].[Id] IS NOT NULL AND [l0].[Id] = [l1].[OneToMany_Optional_Inverse3Id]
=======
        WHERE ([l0].[Id] IS NOT NULL) AND ([l0].[Id] = [l1].[OneToMany_Optional_Inverse3Id])
>>>>>>> 021fbcb7
    ) AS [t]
    WHERE [t].[Id] = 1)");
    }

    public override async Task Contains_with_subquery_optional_navigation_scalar_distinct_and_constant_item(bool async)
    {
        await base.Contains_with_subquery_optional_navigation_scalar_distinct_and_constant_item(async);

        AssertSql(
            @"SELECT [l].[Id], [l].[Date], [l].[Name], [l].[OneToMany_Optional_Self_Inverse1Id], [l].[OneToMany_Required_Self_Inverse1Id], [l].[OneToOne_Optional_Self1Id]
FROM [LevelOne] AS [l]
LEFT JOIN [LevelTwo] AS [l0] ON [l].[Id] = [l0].[Level1_Optional_Id]
WHERE EXISTS (
    SELECT DISTINCT 1
    FROM [LevelThree] AS [l1]
<<<<<<< HEAD
    WHERE [l0].[Id] IS NOT NULL AND [l0].[Id] = [l1].[OneToMany_Optional_Inverse3Id] AND CAST(LEN([l1].[Name]) AS int) = 1)");
    }
=======
    WHERE (([l0].[Id] IS NOT NULL) AND ([l0].[Id] = [l1].[OneToMany_Optional_Inverse3Id])) AND (CAST(LEN([l1].[Name]) AS int) = 1))");
        }
>>>>>>> 021fbcb7

    public override async Task Required_navigation_on_a_subquery_with_First_in_projection(bool async)
    {
        await base.Required_navigation_on_a_subquery_with_First_in_projection(async);

        AssertSql(
            @"SELECT (
    SELECT TOP(1) [l1].[Name]
    FROM [LevelTwo] AS [l0]
    INNER JOIN [LevelOne] AS [l1] ON [l0].[Level1_Required_Id] = [l1].[Id]
    ORDER BY [l0].[Id])
FROM [LevelTwo] AS [l]
WHERE [l].[Id] = 7");
    }

    public override async Task Required_navigation_on_a_subquery_with_complex_projection_and_First(bool async)
    {
        await base.Required_navigation_on_a_subquery_with_complex_projection_and_First(async);

        AssertSql(
            @"SELECT (
    SELECT TOP(1) [l2].[Name]
    FROM [LevelTwo] AS [l0]
    INNER JOIN [LevelOne] AS [l1] ON [l0].[Level1_Required_Id] = [l1].[Id]
    INNER JOIN [LevelOne] AS [l2] ON [l0].[Level1_Required_Id] = [l2].[Id]
    ORDER BY [l0].[Id])
FROM [LevelTwo] AS [l]
WHERE [l].[Id] = 7");
    }

    public override async Task Required_navigation_on_a_subquery_with_First_in_predicate(bool async)
    {
        await base.Required_navigation_on_a_subquery_with_First_in_predicate(async);

        AssertSql(
            @"SELECT [l].[Id], [l].[Date], [l].[Level1_Optional_Id], [l].[Level1_Required_Id], [l].[Name], [l].[OneToMany_Optional_Inverse2Id], [l].[OneToMany_Optional_Self_Inverse2Id], [l].[OneToMany_Required_Inverse2Id], [l].[OneToMany_Required_Self_Inverse2Id], [l].[OneToOne_Optional_PK_Inverse2Id], [l].[OneToOne_Optional_Self2Id]
FROM [LevelTwo] AS [l]
WHERE [l].[Id] = 7 AND (
    SELECT TOP(1) [l1].[Name]
    FROM [LevelTwo] AS [l0]
    INNER JOIN [LevelOne] AS [l1] ON [l0].[Level1_Required_Id] = [l1].[Id]
    ORDER BY [l0].[Id]) = N'L1 02'");
    }

    public override async Task Manually_created_left_join_propagates_nullability_to_navigations(bool async)
    {
        await base.Manually_created_left_join_propagates_nullability_to_navigations(async);

        AssertSql(
            @"SELECT [l1].[Name]
FROM [LevelOne] AS [l]
LEFT JOIN [LevelTwo] AS [l0] ON [l].[Id] = [l0].[Level1_Optional_Id]
LEFT JOIN [LevelOne] AS [l1] ON [l0].[Level1_Required_Id] = [l1].[Id]
<<<<<<< HEAD
WHERE [l1].[Name] <> N'L3 02' OR [l1].[Name] IS NULL");
    }
=======
WHERE ([l1].[Name] <> N'L3 02') OR ([l1].[Name] IS NULL)");
        }
>>>>>>> 021fbcb7

    public override async Task Optional_navigation_propagates_nullability_to_manually_created_left_join1(bool async)
    {
        await base.Optional_navigation_propagates_nullability_to_manually_created_left_join1(async);

        AssertSql(
            @"SELECT [l0].[Id] AS [Id1], [l1].[Id] AS [Id2]
FROM [LevelOne] AS [l]
LEFT JOIN [LevelTwo] AS [l0] ON [l].[Id] = [l0].[Level1_Optional_Id]
LEFT JOIN [LevelTwo] AS [l1] ON [l0].[Level1_Required_Id] = [l1].[Id]");
    }

    public override async Task Optional_navigation_propagates_nullability_to_manually_created_left_join2(bool async)
    {
        await base.Optional_navigation_propagates_nullability_to_manually_created_left_join2(async);

        AssertSql(
            @"SELECT [l].[Name] AS [Name1], [t].[Name0] AS [Name2]
FROM [LevelThree] AS [l]
LEFT JOIN (
    SELECT [l1].[Id] AS [Id0], [l1].[Name] AS [Name0]
    FROM [LevelOne] AS [l0]
    LEFT JOIN [LevelTwo] AS [l1] ON [l0].[Id] = [l1].[Level1_Optional_Id]
) AS [t] ON [l].[Level2_Required_Id] = [t].[Id0]");
    }

    public override async Task Null_reference_protection_complex(bool async)
    {
        await base.Null_reference_protection_complex(async);

        AssertSql(
            @"SELECT [t].[Name0]
FROM [LevelThree] AS [l]
LEFT JOIN (
    SELECT [l1].[Id] AS [Id0], [l1].[Name] AS [Name0]
    FROM [LevelOne] AS [l0]
    LEFT JOIN [LevelTwo] AS [l1] ON [l0].[Id] = [l1].[Level1_Optional_Id]
) AS [t] ON [l].[Level2_Required_Id] = [t].[Id0]");
    }

    public override async Task Null_reference_protection_complex_materialization(bool async)
    {
        await base.Null_reference_protection_complex_materialization(async);

        AssertSql(
            @"SELECT [t].[Id0], [t].[Date0], [t].[Level1_Optional_Id], [t].[Level1_Required_Id], [t].[Name0], [t].[OneToMany_Optional_Inverse2Id], [t].[OneToMany_Optional_Self_Inverse2Id], [t].[OneToMany_Required_Inverse2Id], [t].[OneToMany_Required_Self_Inverse2Id], [t].[OneToOne_Optional_PK_Inverse2Id], [t].[OneToOne_Optional_Self2Id]
FROM [LevelThree] AS [l]
LEFT JOIN (
    SELECT [l1].[Id] AS [Id0], [l1].[Date] AS [Date0], [l1].[Level1_Optional_Id], [l1].[Level1_Required_Id], [l1].[Name] AS [Name0], [l1].[OneToMany_Optional_Inverse2Id], [l1].[OneToMany_Optional_Self_Inverse2Id], [l1].[OneToMany_Required_Inverse2Id], [l1].[OneToMany_Required_Self_Inverse2Id], [l1].[OneToOne_Optional_PK_Inverse2Id], [l1].[OneToOne_Optional_Self2Id]
    FROM [LevelOne] AS [l0]
    LEFT JOIN [LevelTwo] AS [l1] ON [l0].[Id] = [l1].[Level1_Optional_Id]
) AS [t] ON [l].[Level2_Required_Id] = [t].[Id0]");
    }

    public override async Task Null_reference_protection_complex_client_eval(bool async)
    {
        await base.Null_reference_protection_complex_client_eval(async);

        AssertSql(
            @"SELECT [t].[Name0]
FROM [LevelThree] AS [l]
LEFT JOIN (
    SELECT [l1].[Id] AS [Id0], [l1].[Name] AS [Name0]
    FROM [LevelOne] AS [l0]
    LEFT JOIN [LevelTwo] AS [l1] ON [l0].[Id] = [l1].[Level1_Optional_Id]
) AS [t] ON [l].[Level2_Required_Id] = [t].[Id0]");
    }

    public override async Task GroupJoin_with_complex_subquery_with_joins_does_not_get_flattened(bool async)
    {
        await base.GroupJoin_with_complex_subquery_with_joins_does_not_get_flattened(async);

        AssertSql(
            @"SELECT [t].[Id]
FROM [LevelOne] AS [l]
LEFT JOIN (
    SELECT [l0].[Id], [l0].[Level1_Optional_Id]
    FROM [LevelTwo] AS [l0]
    INNER JOIN [LevelOne] AS [l1] ON [l0].[Level1_Required_Id] = [l1].[Id]
) AS [t] ON [l].[Id] = [t].[Level1_Optional_Id]");
    }

    public override async Task GroupJoin_with_complex_subquery_with_joins_does_not_get_flattened2(bool async)
    {
        await base.GroupJoin_with_complex_subquery_with_joins_does_not_get_flattened2(async);

        AssertSql(
            @"SELECT [t].[Id]
FROM [LevelOne] AS [l]
LEFT JOIN (
    SELECT [l0].[Id], [l0].[Level1_Optional_Id]
    FROM [LevelTwo] AS [l0]
    INNER JOIN [LevelOne] AS [l1] ON [l0].[Level1_Required_Id] = [l1].[Id]
) AS [t] ON [l].[Id] = [t].[Level1_Optional_Id]");
    }

    public override async Task GroupJoin_with_complex_subquery_with_joins_does_not_get_flattened3(bool async)
    {
        await base.GroupJoin_with_complex_subquery_with_joins_does_not_get_flattened3(async);

        AssertSql(
            @"SELECT [t].[Id]
FROM [LevelOne] AS [l]
LEFT JOIN (
    SELECT [l0].[Id], [l0].[Level1_Required_Id]
    FROM [LevelTwo] AS [l0]
    LEFT JOIN [LevelOne] AS [l1] ON [l0].[Level1_Required_Id] = [l1].[Id]
) AS [t] ON [l].[Id] = [t].[Level1_Required_Id]");
    }

    public override async Task GroupJoin_on_a_subquery_containing_another_GroupJoin_projecting_outer(bool async)
    {
        await base.GroupJoin_on_a_subquery_containing_another_GroupJoin_projecting_outer(async);

        AssertSql(
            @"@__p_0='2'

SELECT [l1].[Name]
FROM (
    SELECT TOP(@__p_0) [l].[Id]
    FROM [LevelOne] AS [l]
    LEFT JOIN [LevelTwo] AS [l0] ON [l].[Id] = [l0].[Level1_Optional_Id]
    ORDER BY [l].[Id]
) AS [t]
LEFT JOIN [LevelTwo] AS [l1] ON [t].[Id] = [l1].[Level1_Optional_Id]
ORDER BY [t].[Id]");
    }

    public override async Task GroupJoin_on_a_subquery_containing_another_GroupJoin_projecting_outer_with_client_method(bool async)
    {
        await base.GroupJoin_on_a_subquery_containing_another_GroupJoin_projecting_outer_with_client_method(async);

        AssertSql();
    }

    public override async Task GroupJoin_on_a_subquery_containing_another_GroupJoin_projecting_inner(bool async)
    {
        await base.GroupJoin_on_a_subquery_containing_another_GroupJoin_projecting_inner(async);

        AssertSql(
            @"@__p_0='2'

SELECT [l1].[Name]
FROM (
    SELECT TOP(@__p_0) [l].[Id], [l0].[Level1_Optional_Id]
    FROM [LevelOne] AS [l]
    LEFT JOIN [LevelTwo] AS [l0] ON [l].[Id] = [l0].[Level1_Optional_Id]
    ORDER BY [l].[Id]
) AS [t]
LEFT JOIN [LevelOne] AS [l1] ON [t].[Level1_Optional_Id] = [l1].[Id]
ORDER BY [t].[Id]");
    }

    public override async Task GroupJoin_on_a_subquery_containing_another_GroupJoin_with_orderby_on_inner_sequence_projecting_inner(
        bool async)
    {
        await base.GroupJoin_on_a_subquery_containing_another_GroupJoin_with_orderby_on_inner_sequence_projecting_inner(async);

        AssertSql(
            @"@__p_0='2'

SELECT [l1].[Name]
FROM (
    SELECT TOP(@__p_0) [l].[Id], [l0].[Level1_Optional_Id]
    FROM [LevelOne] AS [l]
    LEFT JOIN [LevelTwo] AS [l0] ON [l].[Id] = [l0].[Level1_Optional_Id]
    ORDER BY [l].[Id]
) AS [t]
LEFT JOIN [LevelOne] AS [l1] ON [t].[Level1_Optional_Id] = [l1].[Id]
ORDER BY [t].[Id]");
    }

    public override async Task GroupJoin_on_left_side_being_a_subquery(bool async)
    {
        await base.GroupJoin_on_left_side_being_a_subquery(async);

        AssertSql(
            @"@__p_0='2'

SELECT TOP(@__p_0) [l].[Id], [l0].[Name] AS [Brand]
FROM [LevelOne] AS [l]
LEFT JOIN [LevelTwo] AS [l0] ON [l].[Id] = [l0].[Level1_Optional_Id]
ORDER BY [l0].[Name], [l].[Id]");
    }

    public override async Task GroupJoin_on_right_side_being_a_subquery(bool async)
    {
        await base.GroupJoin_on_right_side_being_a_subquery(async);

        AssertSql(
            @"@__p_0='2'

SELECT [l].[Id], [t].[Name]
FROM [LevelTwo] AS [l]
LEFT JOIN (
    SELECT TOP(@__p_0) [l0].[Id], [l0].[Name]
    FROM [LevelOne] AS [l0]
    LEFT JOIN [LevelTwo] AS [l1] ON [l0].[Id] = [l1].[Level1_Optional_Id]
    ORDER BY [l1].[Name]
) AS [t] ON [l].[Level1_Optional_Id] = [t].[Id]");
    }

    public override async Task GroupJoin_in_subquery_with_client_result_operator(bool async)
    {
        await base.GroupJoin_in_subquery_with_client_result_operator(async);

        AssertSql(
            @"SELECT [l].[Name]
FROM [LevelOne] AS [l]
WHERE (
    SELECT COUNT(*)
    FROM (
        SELECT DISTINCT [l0].[Id], [l0].[Date], [l0].[Name], [l0].[OneToMany_Optional_Self_Inverse1Id], [l0].[OneToMany_Required_Self_Inverse1Id], [l0].[OneToOne_Optional_Self1Id]
        FROM [LevelOne] AS [l0]
        LEFT JOIN [LevelTwo] AS [l1] ON [l0].[Id] = [l1].[Level1_Optional_Id]
    ) AS [t]) > 7 AND [l].[Id] < 3");
    }

    public override async Task GroupJoin_in_subquery_with_client_projection(bool async)
    {
        await base.GroupJoin_in_subquery_with_client_projection(async);

        AssertSql(
            @"SELECT [l].[Name]
FROM [LevelOne] AS [l]
WHERE (
    SELECT COUNT(*)
    FROM [LevelOne] AS [l0]
    LEFT JOIN [LevelTwo] AS [l1] ON [l0].[Id] = [l1].[Level1_Optional_Id]) > 7 AND [l].[Id] < 3");
    }

    public override async Task GroupJoin_in_subquery_with_client_projection_nested1(bool async)
    {
        await base.GroupJoin_in_subquery_with_client_projection_nested1(async);

        AssertSql(
            @"SELECT [l].[Name]
FROM [LevelOne] AS [l]
WHERE (
    SELECT COUNT(*)
    FROM (
        SELECT TOP(10) [l0].[Id], [l0].[Date], [l0].[Name], [l0].[OneToMany_Optional_Self_Inverse1Id], [l0].[OneToMany_Required_Self_Inverse1Id], [l0].[OneToOne_Optional_Self1Id], [l1].[Id] AS [Id0], [l1].[Date] AS [Date0], [l1].[Level1_Optional_Id], [l1].[Level1_Required_Id], [l1].[Name] AS [Name0], [l1].[OneToMany_Optional_Inverse2Id], [l1].[OneToMany_Optional_Self_Inverse2Id], [l1].[OneToMany_Required_Inverse2Id], [l1].[OneToMany_Required_Self_Inverse2Id], [l1].[OneToOne_Optional_PK_Inverse2Id], [l1].[OneToOne_Optional_Self2Id]
        FROM [LevelOne] AS [l0]
        LEFT JOIN [LevelTwo] AS [l1] ON [l0].[Id] = [l1].[Level1_Optional_Id]
        WHERE (
            SELECT COUNT(*)
            FROM [LevelOne] AS [l2]
            LEFT JOIN [LevelTwo] AS [l3] ON [l2].[Id] = [l3].[Level1_Optional_Id]) > 7
        ORDER BY [l0].[Id]
    ) AS [t]) > 4 AND [l].[Id] < 2");
    }

    public override async Task GroupJoin_in_subquery_with_client_projection_nested2(bool async)
    {
        await base.GroupJoin_in_subquery_with_client_projection_nested2(async);

        AssertSql(
            @"SELECT [l].[Name]
FROM [LevelOne] AS [l]
WHERE (
    SELECT COUNT(*)
    FROM [LevelOne] AS [l0]
    LEFT JOIN [LevelTwo] AS [l1] ON [l0].[Id] = [l1].[Level1_Optional_Id]
    WHERE (
        SELECT COUNT(*)
        FROM [LevelOne] AS [l2]
        LEFT JOIN [LevelTwo] AS [l3] ON [l2].[Id] = [l3].[Level1_Optional_Id]) > 7) > 4 AND [l].[Id] < 2");
    }

    public override async Task GroupJoin_client_method_on_outer(bool async)
    {
        await base.GroupJoin_client_method_on_outer(async);

        AssertSql(
            @"SELECT [l].[Id]
FROM [LevelOne] AS [l]
LEFT JOIN [LevelTwo] AS [l0] ON [l].[Id] = [l0].[Level1_Optional_Id]");
    }

    public override async Task GroupJoin_client_method_in_OrderBy(bool async)
    {
        await AssertTranslationFailedWithDetails(
            () => base.GroupJoin_client_method_in_OrderBy(async),
            CoreStrings.QueryUnableToTranslateMethod(
                "Microsoft.EntityFrameworkCore.Query.ComplexNavigationsQueryTestBase<Microsoft.EntityFrameworkCore.Query.ComplexNavigationsQuerySqlServerFixture>",
                "ClientMethodNullableInt"));

        AssertSql();
    }

    public override async Task GroupJoin_without_DefaultIfEmpty(bool async)
    {
        await base.GroupJoin_without_DefaultIfEmpty(async);

        AssertSql(
            @"SELECT [l].[Id]
FROM [LevelOne] AS [l]
INNER JOIN [LevelTwo] AS [l0] ON [l].[Id] = [l0].[Level1_Optional_Id]");
    }

    public override async Task GroupJoin_with_subquery_on_inner(bool async)
    {
        await base.GroupJoin_with_subquery_on_inner(async);

        AssertSql();
    }

    public override async Task GroupJoin_with_subquery_on_inner_and_no_DefaultIfEmpty(bool async)
    {
        await base.GroupJoin_with_subquery_on_inner_and_no_DefaultIfEmpty(async);

        AssertSql();
    }

    public override async Task Optional_navigation_in_subquery_with_unrelated_projection(bool async)
    {
        await base.Optional_navigation_in_subquery_with_unrelated_projection(async);

        AssertSql(
            @"@__p_0='15'

SELECT TOP(@__p_0) [l].[Id]
FROM [LevelOne] AS [l]
LEFT JOIN [LevelTwo] AS [l0] ON [l].[Id] = [l0].[Level1_Optional_Id]
<<<<<<< HEAD
WHERE [l0].[Name] <> N'Foo' OR [l0].[Name] IS NULL
=======
WHERE ([l0].[Name] <> N'Foo') OR ([l0].[Name] IS NULL)
>>>>>>> 021fbcb7
ORDER BY [l].[Id]");
    }

    public override async Task Explicit_GroupJoin_in_subquery_with_unrelated_projection(bool async)
    {
        await base.Explicit_GroupJoin_in_subquery_with_unrelated_projection(async);

        AssertSql(
            @"@__p_0='15'

SELECT TOP(@__p_0) [l].[Id]
FROM [LevelOne] AS [l]
LEFT JOIN [LevelTwo] AS [l0] ON [l].[Id] = [l0].[Level1_Optional_Id]
<<<<<<< HEAD
WHERE [l0].[Name] <> N'Foo' OR [l0].[Name] IS NULL
=======
WHERE ([l0].[Name] <> N'Foo') OR ([l0].[Name] IS NULL)
>>>>>>> 021fbcb7
ORDER BY [l].[Id]");
    }

    public override async Task Explicit_GroupJoin_in_subquery_with_unrelated_projection2(bool async)
    {
        await base.Explicit_GroupJoin_in_subquery_with_unrelated_projection2(async);

        AssertSql(
            @"SELECT [t].[Id]
FROM (
    SELECT DISTINCT [l].[Id], [l].[Date], [l].[Name], [l].[OneToMany_Optional_Self_Inverse1Id], [l].[OneToMany_Required_Self_Inverse1Id], [l].[OneToOne_Optional_Self1Id]
    FROM [LevelOne] AS [l]
    LEFT JOIN [LevelTwo] AS [l0] ON [l].[Id] = [l0].[Level1_Optional_Id]
<<<<<<< HEAD
    WHERE [l0].[Name] <> N'Foo' OR [l0].[Name] IS NULL
=======
    WHERE ([l0].[Name] <> N'Foo') OR ([l0].[Name] IS NULL)
>>>>>>> 021fbcb7
) AS [t]");
    }

    public override async Task Explicit_GroupJoin_in_subquery_with_unrelated_projection3(bool async)
    {
        await base.Explicit_GroupJoin_in_subquery_with_unrelated_projection3(async);

        AssertSql(
            @"SELECT DISTINCT [l].[Id]
FROM [LevelOne] AS [l]
LEFT JOIN [LevelTwo] AS [l0] ON [l].[Id] = [l0].[Level1_Optional_Id]
<<<<<<< HEAD
WHERE [l0].[Name] <> N'Foo' OR [l0].[Name] IS NULL");
    }
=======
WHERE ([l0].[Name] <> N'Foo') OR ([l0].[Name] IS NULL)");
        }
>>>>>>> 021fbcb7

    public override async Task Explicit_GroupJoin_in_subquery_with_unrelated_projection4(bool async)
    {
        await base.Explicit_GroupJoin_in_subquery_with_unrelated_projection4(async);

        AssertSql(
            @"@__p_0='20'

SELECT TOP(@__p_0) [t].[Id]
FROM (
    SELECT DISTINCT [l].[Id]
    FROM [LevelOne] AS [l]
    LEFT JOIN [LevelTwo] AS [l0] ON [l].[Id] = [l0].[Level1_Optional_Id]
<<<<<<< HEAD
    WHERE [l0].[Name] <> N'Foo' OR [l0].[Name] IS NULL
=======
    WHERE ([l0].[Name] <> N'Foo') OR ([l0].[Name] IS NULL)
>>>>>>> 021fbcb7
) AS [t]
ORDER BY [t].[Id]");
    }

    public override async Task Explicit_GroupJoin_in_subquery_with_scalar_result_operator(bool async)
    {
        await base.Explicit_GroupJoin_in_subquery_with_scalar_result_operator(async);

        AssertSql(
            @"SELECT [l].[Id], [l].[Date], [l].[Name], [l].[OneToMany_Optional_Self_Inverse1Id], [l].[OneToMany_Required_Self_Inverse1Id], [l].[OneToOne_Optional_Self1Id]
FROM [LevelOne] AS [l]
WHERE (
    SELECT COUNT(*)
    FROM [LevelOne] AS [l0]
    LEFT JOIN [LevelTwo] AS [l1] ON [l0].[Id] = [l1].[Level1_Optional_Id]) > 4");
    }

    public override async Task Explicit_GroupJoin_in_subquery_with_multiple_result_operator_distinct_count_materializes_main_clause(
        bool async)
    {
        await base.Explicit_GroupJoin_in_subquery_with_multiple_result_operator_distinct_count_materializes_main_clause(async);

        AssertSql(
            @"SELECT [l].[Id], [l].[Date], [l].[Name], [l].[OneToMany_Optional_Self_Inverse1Id], [l].[OneToMany_Required_Self_Inverse1Id], [l].[OneToOne_Optional_Self1Id]
FROM [LevelOne] AS [l]
WHERE (
    SELECT COUNT(*)
    FROM (
        SELECT DISTINCT [l0].[Id], [l0].[Date], [l0].[Name], [l0].[OneToMany_Optional_Self_Inverse1Id], [l0].[OneToMany_Required_Self_Inverse1Id], [l0].[OneToOne_Optional_Self1Id]
        FROM [LevelOne] AS [l0]
        LEFT JOIN [LevelTwo] AS [l1] ON [l0].[Id] = [l1].[Level1_Optional_Id]
    ) AS [t]) > 4");
    }

    public override async Task Where_on_multilevel_reference_in_subquery_with_outer_projection(bool async)
    {
        await base.Where_on_multilevel_reference_in_subquery_with_outer_projection(async);

        AssertSql(
            @"@__p_0='0'
@__p_1='10'

SELECT [l].[Name]
FROM [LevelThree] AS [l]
INNER JOIN [LevelTwo] AS [l0] ON [l].[OneToMany_Required_Inverse3Id] = [l0].[Id]
INNER JOIN [LevelOne] AS [l1] ON [l0].[Level1_Required_Id] = [l1].[Id]
WHERE [l1].[Name] = N'L1 03'
ORDER BY [l].[Level2_Required_Id]
OFFSET @__p_0 ROWS FETCH NEXT @__p_1 ROWS ONLY");
    }

    public override async Task Join_condition_optimizations_applied_correctly_when_anonymous_type_with_single_property(bool async)
    {
        await base.Join_condition_optimizations_applied_correctly_when_anonymous_type_with_single_property(async);

        AssertSql(
            @"SELECT [l].[Id], [l].[Date], [l].[Name], [l].[OneToMany_Optional_Self_Inverse1Id], [l].[OneToMany_Required_Self_Inverse1Id], [l].[OneToOne_Optional_Self1Id]
FROM [LevelOne] AS [l]
<<<<<<< HEAD
INNER JOIN [LevelTwo] AS [l0] ON [l].[OneToMany_Optional_Self_Inverse1Id] = [l0].[Level1_Optional_Id] OR ([l].[OneToMany_Optional_Self_Inverse1Id] IS NULL AND [l0].[Level1_Optional_Id] IS NULL)");
    }
=======
INNER JOIN [LevelTwo] AS [l0] ON ([l].[OneToMany_Optional_Self_Inverse1Id] = [l0].[Level1_Optional_Id]) OR (([l].[OneToMany_Optional_Self_Inverse1Id] IS NULL) AND ([l0].[Level1_Optional_Id] IS NULL))");
        }
>>>>>>> 021fbcb7

    public override async Task Join_condition_optimizations_applied_correctly_when_anonymous_type_with_multiple_properties(bool async)
    {
        await base.Join_condition_optimizations_applied_correctly_when_anonymous_type_with_multiple_properties(async);

        AssertSql(
            @"SELECT [l].[Id], [l].[Date], [l].[Name], [l].[OneToMany_Optional_Self_Inverse1Id], [l].[OneToMany_Required_Self_Inverse1Id], [l].[OneToOne_Optional_Self1Id]
FROM [LevelOne] AS [l]
<<<<<<< HEAD
INNER JOIN [LevelTwo] AS [l0] ON ([l].[OneToMany_Optional_Self_Inverse1Id] = [l0].[Level1_Optional_Id] OR ([l].[OneToMany_Optional_Self_Inverse1Id] IS NULL AND [l0].[Level1_Optional_Id] IS NULL)) AND ([l].[OneToOne_Optional_Self1Id] = [l0].[OneToMany_Optional_Self_Inverse2Id] OR ([l].[OneToOne_Optional_Self1Id] IS NULL AND [l0].[OneToMany_Optional_Self_Inverse2Id] IS NULL))");
    }
=======
INNER JOIN [LevelTwo] AS [l0] ON (([l].[OneToMany_Optional_Self_Inverse1Id] = [l0].[Level1_Optional_Id]) OR (([l].[OneToMany_Optional_Self_Inverse1Id] IS NULL) AND ([l0].[Level1_Optional_Id] IS NULL))) AND (([l].[OneToOne_Optional_Self1Id] = [l0].[OneToMany_Optional_Self_Inverse2Id]) OR (([l].[OneToOne_Optional_Self1Id] IS NULL) AND ([l0].[OneToMany_Optional_Self_Inverse2Id] IS NULL)))");
        }
>>>>>>> 021fbcb7

    public override async Task Nested_group_join_with_take(bool async)
    {
        await base.Nested_group_join_with_take(async);

        AssertSql(
            @"@__p_0='2'

SELECT [l1].[Name]
FROM (
    SELECT TOP(@__p_0) [l].[Id], [l0].[Id] AS [Id0]
    FROM [LevelOne] AS [l]
    LEFT JOIN [LevelTwo] AS [l0] ON [l].[Id] = [l0].[Level1_Optional_Id]
    ORDER BY [l].[Id]
) AS [t]
LEFT JOIN [LevelTwo] AS [l1] ON [t].[Id0] = [l1].[Level1_Optional_Id]
ORDER BY [t].[Id]");
    }

    public override async Task Navigation_with_same_navigation_compared_to_null(bool async)
    {
        await base.Navigation_with_same_navigation_compared_to_null(async);

        AssertSql(
            @"SELECT [l].[Id]
FROM [LevelTwo] AS [l]
INNER JOIN [LevelOne] AS [l0] ON [l].[OneToMany_Required_Inverse2Id] = [l0].[Id]
<<<<<<< HEAD
WHERE [l0].[Name] <> N'L1 07' OR [l0].[Name] IS NULL");
    }
=======
WHERE ([l0].[Name] <> N'L1 07') OR ([l0].[Name] IS NULL)");
        }
>>>>>>> 021fbcb7

    public override async Task Multi_level_navigation_compared_to_null(bool async)
    {
        await base.Multi_level_navigation_compared_to_null(async);

        AssertSql(
            @"SELECT [l].[Id]
FROM [LevelThree] AS [l]
LEFT JOIN [LevelTwo] AS [l0] ON [l].[OneToMany_Optional_Inverse3Id] = [l0].[Id]
LEFT JOIN [LevelOne] AS [l1] ON [l0].[Level1_Required_Id] = [l1].[Id]
WHERE [l1].[Id] IS NOT NULL");
    }

    public override async Task Multi_level_navigation_with_same_navigation_compared_to_null(bool async)
    {
        await base.Multi_level_navigation_with_same_navigation_compared_to_null(async);

        AssertSql(
            @"SELECT [l].[Id]
FROM [LevelThree] AS [l]
LEFT JOIN [LevelTwo] AS [l0] ON [l].[OneToMany_Optional_Inverse3Id] = [l0].[Id]
LEFT JOIN [LevelOne] AS [l1] ON [l0].[Level1_Required_Id] = [l1].[Id]
<<<<<<< HEAD
WHERE ([l1].[Name] <> N'L1 07' OR [l1].[Name] IS NULL) AND [l1].[Id] IS NOT NULL");
    }
=======
WHERE (([l1].[Name] <> N'L1 07') OR ([l1].[Name] IS NULL)) AND ([l1].[Id] IS NOT NULL)");
        }
>>>>>>> 021fbcb7

    public override async Task Navigations_compared_to_each_other1(bool async)
    {
        await base.Navigations_compared_to_each_other1(async);

        AssertSql(
            @"SELECT [l].[Name]
FROM [LevelTwo] AS [l]
INNER JOIN [LevelOne] AS [l0] ON [l].[OneToMany_Required_Inverse2Id] = [l0].[Id]");
    }

    public override async Task Navigations_compared_to_each_other2(bool async)
    {
        await base.Navigations_compared_to_each_other2(async);

        AssertSql(
            @"SELECT [l].[Name]
FROM [LevelTwo] AS [l]
INNER JOIN [LevelOne] AS [l0] ON [l].[OneToMany_Required_Inverse2Id] = [l0].[Id]
LEFT JOIN [LevelOne] AS [l1] ON [l].[OneToOne_Optional_PK_Inverse2Id] = [l1].[Id]
WHERE [l0].[Id] = [l1].[Id]");
    }

    public override async Task Navigations_compared_to_each_other3(bool async)
    {
        await base.Navigations_compared_to_each_other3(async);

        AssertSql(
            @"SELECT [l].[Name]
FROM [LevelTwo] AS [l]
WHERE EXISTS (
    SELECT 1
    FROM [LevelThree] AS [l0]
    WHERE [l].[Id] = [l0].[OneToMany_Optional_Inverse3Id])");
    }

    public override async Task Navigations_compared_to_each_other4(bool async)
    {
        await base.Navigations_compared_to_each_other4(async);

        AssertSql(
            @"SELECT [l].[Name]
FROM [LevelTwo] AS [l]
LEFT JOIN [LevelThree] AS [l0] ON [l].[Id] = [l0].[Level2_Required_Id]
WHERE EXISTS (
    SELECT 1
    FROM [LevelFour] AS [l1]
<<<<<<< HEAD
    WHERE [l0].[Id] IS NOT NULL AND [l0].[Id] = [l1].[OneToMany_Optional_Inverse4Id])");
    }
=======
    WHERE ([l0].[Id] IS NOT NULL) AND ([l0].[Id] = [l1].[OneToMany_Optional_Inverse4Id]))");
        }
>>>>>>> 021fbcb7

    public override async Task Navigations_compared_to_each_other5(bool async)
    {
        await base.Navigations_compared_to_each_other5(async);

        AssertSql(
            @"SELECT [l].[Name]
FROM [LevelTwo] AS [l]
LEFT JOIN [LevelThree] AS [l0] ON [l].[Id] = [l0].[Level2_Required_Id]
LEFT JOIN [LevelThree] AS [l1] ON [l].[Id] = [l1].[OneToOne_Optional_PK_Inverse3Id]
WHERE EXISTS (
    SELECT 1
    FROM [LevelFour] AS [l2]
<<<<<<< HEAD
    WHERE [l0].[Id] IS NOT NULL AND [l0].[Id] = [l2].[OneToMany_Optional_Inverse4Id])");
    }

    public override async Task Level4_Include(bool async)
    {
        await base.Level4_Include(async);

        AssertSql();
    }
=======
    WHERE ([l0].[Id] IS NOT NULL) AND ([l0].[Id] = [l2].[OneToMany_Optional_Inverse4Id]))");
        }

        public override async Task Level4_Include(bool async)
        {
            await base.Level4_Include(async);

            AssertSql(
                @"SELECT [l].[Id], [l].[Date], [l].[Level1_Optional_Id], [l].[Level1_Required_Id], [l].[Name], [l].[OneToMany_Optional_Inverse2Id], [l].[OneToMany_Optional_Self_Inverse2Id], [l].[OneToMany_Required_Inverse2Id], [l].[OneToMany_Required_Self_Inverse2Id], [l].[OneToOne_Optional_PK_Inverse2Id], [l].[OneToOne_Optional_Self2Id], [l0].[Id], [l0].[Level2_Optional_Id], [l0].[Level2_Required_Id], [l0].[Name], [l0].[OneToMany_Optional_Inverse3Id], [l0].[OneToMany_Optional_Self_Inverse3Id], [l0].[OneToMany_Required_Inverse3Id], [l0].[OneToMany_Required_Self_Inverse3Id], [l0].[OneToOne_Optional_PK_Inverse3Id], [l0].[OneToOne_Optional_Self3Id]
FROM [LevelOne] AS [l1]
LEFT JOIN [LevelTwo] AS [l2] ON [l1].[Id] = [l2].[Id]
LEFT JOIN [LevelThree] AS [l3] ON [l2].[Id] = [l3].[Id]
LEFT JOIN [LevelFour] AS [l4] ON [l3].[Id] = [l4].[Id]
LEFT JOIN [LevelThree] AS [l5] ON [l4].[Level3_Required_Id] = [l5].[Id]
LEFT JOIN [LevelTwo] AS [l] ON [l5].[Level2_Required_Id] = [l].[Id]
LEFT JOIN [LevelThree] AS [l0] ON [l].[Id] = [l0].[Level2_Optional_Id]
WHERE ([l2].[Id] IS NOT NULL AND [l3].[Id] IS NOT NULL) AND [l4].[Id] IS NOT NULL");
        }
>>>>>>> 021fbcb7

    public override async Task Comparing_collection_navigation_on_optional_reference_to_null(bool async)
    {
        await base.Comparing_collection_navigation_on_optional_reference_to_null(async);

        AssertSql(
            @"SELECT [l].[Id]
FROM [LevelOne] AS [l]
LEFT JOIN [LevelTwo] AS [l0] ON [l].[Id] = [l0].[Level1_Optional_Id]
WHERE [l0].[Id] IS NULL");
    }

    public override async Task Select_subquery_with_client_eval_and_navigation1(bool async)
    {
        await base.Select_subquery_with_client_eval_and_navigation1(async);

        AssertSql(
            @"SELECT (
    SELECT TOP(1) [l1].[Name]
    FROM [LevelTwo] AS [l0]
    INNER JOIN [LevelOne] AS [l1] ON [l0].[Level1_Required_Id] = [l1].[Id]
    ORDER BY [l0].[Id])
FROM [LevelTwo] AS [l]");
    }

    public override async Task Select_subquery_with_client_eval_and_navigation2(bool async)
    {
        await base.Select_subquery_with_client_eval_and_navigation2(async);

        AssertSql(
            @"SELECT CASE
    WHEN (
        SELECT TOP(1) [l1].[Name]
        FROM [LevelTwo] AS [l0]
        INNER JOIN [LevelOne] AS [l1] ON [l0].[Level1_Required_Id] = [l1].[Id]
<<<<<<< HEAD
        ORDER BY [l0].[Id]) = N'L1 02' AND (
=======
        ORDER BY [l0].[Id]) = N'L1 02') AND ((
>>>>>>> 021fbcb7
        SELECT TOP(1) [l1].[Name]
        FROM [LevelTwo] AS [l0]
        INNER JOIN [LevelOne] AS [l1] ON [l0].[Level1_Required_Id] = [l1].[Id]
        ORDER BY [l0].[Id]) IS NOT NULL) THEN CAST(1 AS bit)
    ELSE CAST(0 AS bit)
END
FROM [LevelTwo] AS [l]");
    }

    public override async Task Select_subquery_with_client_eval_and_multi_level_navigation(bool async)
    {
        await base.Select_subquery_with_client_eval_and_multi_level_navigation(async);

        AssertSql(
            @"SELECT (
    SELECT TOP(1) [l2].[Name]
    FROM [LevelThree] AS [l0]
    INNER JOIN [LevelTwo] AS [l1] ON [l0].[Level2_Required_Id] = [l1].[Id]
    INNER JOIN [LevelOne] AS [l2] ON [l1].[Level1_Required_Id] = [l2].[Id]
    ORDER BY [l0].[Id])
FROM [LevelThree] AS [l]");
    }

    public override async Task Member_doesnt_get_pushed_down_into_subquery_with_result_operator(bool async)
    {
        await base.Member_doesnt_get_pushed_down_into_subquery_with_result_operator(async);

        AssertSql(
            @"SELECT (
    SELECT [t].[Name]
    FROM (
        SELECT DISTINCT [l0].[Id], [l0].[Level2_Optional_Id], [l0].[Level2_Required_Id], [l0].[Name], [l0].[OneToMany_Optional_Inverse3Id], [l0].[OneToMany_Optional_Self_Inverse3Id], [l0].[OneToMany_Required_Inverse3Id], [l0].[OneToMany_Required_Self_Inverse3Id], [l0].[OneToOne_Optional_PK_Inverse3Id], [l0].[OneToOne_Optional_Self3Id]
        FROM [LevelThree] AS [l0]
    ) AS [t]
    ORDER BY [t].[Id]
    OFFSET 1 ROWS FETCH NEXT 1 ROWS ONLY)
FROM [LevelOne] AS [l]
WHERE [l].[Id] < 3");
    }

    public override async Task Subquery_with_Distinct_Skip_FirstOrDefault_without_OrderBy(bool async)
    {
        await base.Subquery_with_Distinct_Skip_FirstOrDefault_without_OrderBy(async);

        AssertSql(
            @"SELECT [l].[Id] AS [Key], (
    SELECT [t].[Name]
    FROM (
        SELECT DISTINCT [l0].[Id], [l0].[Level2_Optional_Id], [l0].[Level2_Required_Id], [l0].[Name], [l0].[OneToMany_Optional_Inverse3Id], [l0].[OneToMany_Optional_Self_Inverse3Id], [l0].[OneToMany_Required_Inverse3Id], [l0].[OneToMany_Required_Self_Inverse3Id], [l0].[OneToOne_Optional_PK_Inverse3Id], [l0].[OneToOne_Optional_Self3Id]
        FROM [LevelThree] AS [l0]
    ) AS [t]
    ORDER BY (SELECT 1)
    OFFSET 1 ROWS FETCH NEXT 1 ROWS ONLY) AS [Subquery]
FROM [LevelOne] AS [l]
WHERE [l].[Id] < 3");
    }

    public override async Task Project_collection_navigation_count(bool async)
    {
        await base.Project_collection_navigation_count(async);

        AssertSql(
            @"SELECT [l].[Id], (
    SELECT COUNT(*)
    FROM [LevelThree] AS [l1]
<<<<<<< HEAD
    WHERE [l0].[Id] IS NOT NULL AND [l0].[Id] = [l1].[OneToMany_Optional_Inverse3Id]) AS [Count]
=======
    WHERE ([l0].[Id] IS NOT NULL) AND ([l0].[Id] = [l1].[OneToMany_Optional_Inverse3Id])) AS [Count]
>>>>>>> 021fbcb7
FROM [LevelOne] AS [l]
LEFT JOIN [LevelTwo] AS [l0] ON [l].[Id] = [l0].[Level1_Optional_Id]");
    }

    public override async Task Select_optional_navigation_property_string_concat(bool async)
    {
        await base.Select_optional_navigation_property_string_concat(async);

        AssertSql(
            @"SELECT (COALESCE([l].[Name], N'') + N' ') + COALESCE(CASE
    WHEN [t].[Id] IS NOT NULL THEN [t].[Name]
    ELSE N'NULL'
END, N'')
FROM [LevelOne] AS [l]
LEFT JOIN (
    SELECT [l0].[Id], [l0].[Name], [l0].[OneToMany_Optional_Inverse2Id]
    FROM [LevelTwo] AS [l0]
    WHERE [l0].[Id] > 5
) AS [t] ON [l].[Id] = [t].[OneToMany_Optional_Inverse2Id]");
    }

    public override async Task Include_reference_with_groupby_in_subquery(bool async)
    {
        await base.Include_reference_with_groupby_in_subquery(async);

        AssertSql(
            @"SELECT [t0].[Id], [t0].[Date], [t0].[Name], [t0].[OneToMany_Optional_Self_Inverse1Id], [t0].[OneToMany_Required_Self_Inverse1Id], [t0].[OneToOne_Optional_Self1Id], [t0].[Id0], [t0].[Date0], [t0].[Level1_Optional_Id], [t0].[Level1_Required_Id], [t0].[Name0], [t0].[OneToMany_Optional_Inverse2Id], [t0].[OneToMany_Optional_Self_Inverse2Id], [t0].[OneToMany_Required_Inverse2Id], [t0].[OneToMany_Required_Self_Inverse2Id], [t0].[OneToOne_Optional_PK_Inverse2Id], [t0].[OneToOne_Optional_Self2Id]
FROM (
    SELECT [l].[Name]
    FROM [LevelOne] AS [l]
    GROUP BY [l].[Name]
) AS [t]
LEFT JOIN (
    SELECT [t1].[Id], [t1].[Date], [t1].[Name], [t1].[OneToMany_Optional_Self_Inverse1Id], [t1].[OneToMany_Required_Self_Inverse1Id], [t1].[OneToOne_Optional_Self1Id], [t1].[Id0], [t1].[Date0], [t1].[Level1_Optional_Id], [t1].[Level1_Required_Id], [t1].[Name0], [t1].[OneToMany_Optional_Inverse2Id], [t1].[OneToMany_Optional_Self_Inverse2Id], [t1].[OneToMany_Required_Inverse2Id], [t1].[OneToMany_Required_Self_Inverse2Id], [t1].[OneToOne_Optional_PK_Inverse2Id], [t1].[OneToOne_Optional_Self2Id]
    FROM (
        SELECT [l0].[Id], [l0].[Date], [l0].[Name], [l0].[OneToMany_Optional_Self_Inverse1Id], [l0].[OneToMany_Required_Self_Inverse1Id], [l0].[OneToOne_Optional_Self1Id], [l1].[Id] AS [Id0], [l1].[Date] AS [Date0], [l1].[Level1_Optional_Id], [l1].[Level1_Required_Id], [l1].[Name] AS [Name0], [l1].[OneToMany_Optional_Inverse2Id], [l1].[OneToMany_Optional_Self_Inverse2Id], [l1].[OneToMany_Required_Inverse2Id], [l1].[OneToMany_Required_Self_Inverse2Id], [l1].[OneToOne_Optional_PK_Inverse2Id], [l1].[OneToOne_Optional_Self2Id], ROW_NUMBER() OVER(PARTITION BY [l0].[Name] ORDER BY [l0].[Id]) AS [row]
        FROM [LevelOne] AS [l0]
        LEFT JOIN [LevelTwo] AS [l1] ON [l0].[Id] = [l1].[Level1_Optional_Id]
    ) AS [t1]
    WHERE [t1].[row] <= 1
) AS [t0] ON [t].[Name] = [t0].[Name]");
    }

    public override async Task Multi_include_with_groupby_in_subquery(bool async)
    {
        await base.Multi_include_with_groupby_in_subquery(async);

        AssertSql(
            @"SELECT [t0].[Id], [t0].[Date], [t0].[Name], [t0].[OneToMany_Optional_Self_Inverse1Id], [t0].[OneToMany_Required_Self_Inverse1Id], [t0].[OneToOne_Optional_Self1Id], [t0].[Id0], [t0].[Date0], [t0].[Level1_Optional_Id], [t0].[Level1_Required_Id], [t0].[Name0], [t0].[OneToMany_Optional_Inverse2Id], [t0].[OneToMany_Optional_Self_Inverse2Id], [t0].[OneToMany_Required_Inverse2Id], [t0].[OneToMany_Required_Self_Inverse2Id], [t0].[OneToOne_Optional_PK_Inverse2Id], [t0].[OneToOne_Optional_Self2Id], [t].[Name], [l2].[Id], [l2].[Level2_Optional_Id], [l2].[Level2_Required_Id], [l2].[Name], [l2].[OneToMany_Optional_Inverse3Id], [l2].[OneToMany_Optional_Self_Inverse3Id], [l2].[OneToMany_Required_Inverse3Id], [l2].[OneToMany_Required_Self_Inverse3Id], [l2].[OneToOne_Optional_PK_Inverse3Id], [l2].[OneToOne_Optional_Self3Id]
FROM (
    SELECT [l].[Name]
    FROM [LevelOne] AS [l]
    GROUP BY [l].[Name]
) AS [t]
LEFT JOIN (
    SELECT [t1].[Id], [t1].[Date], [t1].[Name], [t1].[OneToMany_Optional_Self_Inverse1Id], [t1].[OneToMany_Required_Self_Inverse1Id], [t1].[OneToOne_Optional_Self1Id], [t1].[Id0], [t1].[Date0], [t1].[Level1_Optional_Id], [t1].[Level1_Required_Id], [t1].[Name0], [t1].[OneToMany_Optional_Inverse2Id], [t1].[OneToMany_Optional_Self_Inverse2Id], [t1].[OneToMany_Required_Inverse2Id], [t1].[OneToMany_Required_Self_Inverse2Id], [t1].[OneToOne_Optional_PK_Inverse2Id], [t1].[OneToOne_Optional_Self2Id]
    FROM (
        SELECT [l0].[Id], [l0].[Date], [l0].[Name], [l0].[OneToMany_Optional_Self_Inverse1Id], [l0].[OneToMany_Required_Self_Inverse1Id], [l0].[OneToOne_Optional_Self1Id], [l1].[Id] AS [Id0], [l1].[Date] AS [Date0], [l1].[Level1_Optional_Id], [l1].[Level1_Required_Id], [l1].[Name] AS [Name0], [l1].[OneToMany_Optional_Inverse2Id], [l1].[OneToMany_Optional_Self_Inverse2Id], [l1].[OneToMany_Required_Inverse2Id], [l1].[OneToMany_Required_Self_Inverse2Id], [l1].[OneToOne_Optional_PK_Inverse2Id], [l1].[OneToOne_Optional_Self2Id], ROW_NUMBER() OVER(PARTITION BY [l0].[Name] ORDER BY [l0].[Id]) AS [row]
        FROM [LevelOne] AS [l0]
        LEFT JOIN [LevelTwo] AS [l1] ON [l0].[Id] = [l1].[Level1_Optional_Id]
    ) AS [t1]
    WHERE [t1].[row] <= 1
) AS [t0] ON [t].[Name] = [t0].[Name]
LEFT JOIN [LevelThree] AS [l2] ON [t0].[Id0] = [l2].[OneToMany_Optional_Inverse3Id]
ORDER BY [t].[Name], [t0].[Id], [t0].[Id0]");
    }

    public override async Task String_include_multiple_derived_navigation_with_same_name_and_same_type(bool async)
    {
        await base.String_include_multiple_derived_navigation_with_same_name_and_same_type(async);

        AssertSql(
            @"SELECT [i].[Id], [i].[Discriminator], [i].[InheritanceBase2Id], [i].[InheritanceBase2Id1], [i].[Name], [i0].[Id], [i0].[DifferentTypeReference_InheritanceDerived1Id], [i0].[InheritanceDerived1Id], [i0].[InheritanceDerived1Id1], [i0].[InheritanceDerived2Id], [i0].[Name], [i0].[SameTypeReference_InheritanceDerived1Id], [i0].[SameTypeReference_InheritanceDerived2Id], [i1].[Id], [i1].[DifferentTypeReference_InheritanceDerived1Id], [i1].[InheritanceDerived1Id], [i1].[InheritanceDerived1Id1], [i1].[InheritanceDerived2Id], [i1].[Name], [i1].[SameTypeReference_InheritanceDerived1Id], [i1].[SameTypeReference_InheritanceDerived2Id]
FROM [InheritanceOne] AS [i]
LEFT JOIN [InheritanceLeafOne] AS [i0] ON [i].[Id] = [i0].[SameTypeReference_InheritanceDerived1Id]
LEFT JOIN [InheritanceLeafOne] AS [i1] ON [i].[Id] = [i1].[SameTypeReference_InheritanceDerived2Id]");
    }

    public override async Task String_include_multiple_derived_navigation_with_same_name_and_different_type(bool async)
    {
        await base.String_include_multiple_derived_navigation_with_same_name_and_different_type(async);

        AssertSql(
            @"SELECT [i].[Id], [i].[Discriminator], [i].[InheritanceBase2Id], [i].[InheritanceBase2Id1], [i].[Name], [i0].[Id], [i0].[DifferentTypeReference_InheritanceDerived1Id], [i0].[InheritanceDerived1Id], [i0].[InheritanceDerived1Id1], [i0].[InheritanceDerived2Id], [i0].[Name], [i0].[SameTypeReference_InheritanceDerived1Id], [i0].[SameTypeReference_InheritanceDerived2Id], [i1].[Id], [i1].[DifferentTypeReference_InheritanceDerived2Id], [i1].[InheritanceDerived2Id], [i1].[Name]
FROM [InheritanceOne] AS [i]
LEFT JOIN [InheritanceLeafOne] AS [i0] ON [i].[Id] = [i0].[DifferentTypeReference_InheritanceDerived1Id]
LEFT JOIN [InheritanceLeafTwo] AS [i1] ON [i].[Id] = [i1].[DifferentTypeReference_InheritanceDerived2Id]");
    }

    public override async Task
        String_include_multiple_derived_navigation_with_same_name_and_different_type_nested_also_includes_partially_matching_navigation_chains(
            bool async)
    {
        await base
            .String_include_multiple_derived_navigation_with_same_name_and_different_type_nested_also_includes_partially_matching_navigation_chains(
                async);

        AssertSql(
            @"SELECT [i].[Id], [i].[Discriminator], [i].[InheritanceBase2Id], [i].[InheritanceBase2Id1], [i].[Name], [i0].[Id], [i0].[DifferentTypeReference_InheritanceDerived1Id], [i0].[InheritanceDerived1Id], [i0].[InheritanceDerived1Id1], [i0].[InheritanceDerived2Id], [i0].[Name], [i0].[SameTypeReference_InheritanceDerived1Id], [i0].[SameTypeReference_InheritanceDerived2Id], [i1].[Id], [i1].[DifferentTypeReference_InheritanceDerived2Id], [i1].[InheritanceDerived2Id], [i1].[Name], [i2].[Id], [i2].[InheritanceLeaf2Id], [i2].[Name]
FROM [InheritanceOne] AS [i]
LEFT JOIN [InheritanceLeafOne] AS [i0] ON [i].[Id] = [i0].[DifferentTypeReference_InheritanceDerived1Id]
LEFT JOIN [InheritanceLeafTwo] AS [i1] ON [i].[Id] = [i1].[DifferentTypeReference_InheritanceDerived2Id]
LEFT JOIN [InheritanceTwo] AS [i2] ON [i1].[Id] = [i2].[InheritanceLeaf2Id]
ORDER BY [i].[Id], [i0].[Id], [i1].[Id]");
    }

    public override async Task String_include_multiple_derived_collection_navigation_with_same_name_and_same_type(bool async)
    {
        await base.String_include_multiple_derived_collection_navigation_with_same_name_and_same_type(async);

        AssertSql(
            @"SELECT [i].[Id], [i].[Discriminator], [i].[InheritanceBase2Id], [i].[InheritanceBase2Id1], [i].[Name], [i0].[Id], [i0].[DifferentTypeReference_InheritanceDerived1Id], [i0].[InheritanceDerived1Id], [i0].[InheritanceDerived1Id1], [i0].[InheritanceDerived2Id], [i0].[Name], [i0].[SameTypeReference_InheritanceDerived1Id], [i0].[SameTypeReference_InheritanceDerived2Id], [i1].[Id], [i1].[DifferentTypeReference_InheritanceDerived1Id], [i1].[InheritanceDerived1Id], [i1].[InheritanceDerived1Id1], [i1].[InheritanceDerived2Id], [i1].[Name], [i1].[SameTypeReference_InheritanceDerived1Id], [i1].[SameTypeReference_InheritanceDerived2Id]
FROM [InheritanceOne] AS [i]
LEFT JOIN [InheritanceLeafOne] AS [i0] ON [i].[Id] = [i0].[InheritanceDerived1Id1]
LEFT JOIN [InheritanceLeafOne] AS [i1] ON [i].[Id] = [i1].[InheritanceDerived2Id]
ORDER BY [i].[Id], [i0].[Id]");
    }

    public override async Task String_include_multiple_derived_collection_navigation_with_same_name_and_different_type(bool async)
    {
        await base.String_include_multiple_derived_collection_navigation_with_same_name_and_different_type(async);

        AssertSql(
            @"SELECT [i].[Id], [i].[Discriminator], [i].[InheritanceBase2Id], [i].[InheritanceBase2Id1], [i].[Name], [i0].[Id], [i0].[DifferentTypeReference_InheritanceDerived1Id], [i0].[InheritanceDerived1Id], [i0].[InheritanceDerived1Id1], [i0].[InheritanceDerived2Id], [i0].[Name], [i0].[SameTypeReference_InheritanceDerived1Id], [i0].[SameTypeReference_InheritanceDerived2Id], [i1].[Id], [i1].[DifferentTypeReference_InheritanceDerived2Id], [i1].[InheritanceDerived2Id], [i1].[Name]
FROM [InheritanceOne] AS [i]
LEFT JOIN [InheritanceLeafOne] AS [i0] ON [i].[Id] = [i0].[InheritanceDerived1Id]
LEFT JOIN [InheritanceLeafTwo] AS [i1] ON [i].[Id] = [i1].[InheritanceDerived2Id]
ORDER BY [i].[Id], [i0].[Id]");
    }

    public override async Task
        String_include_multiple_derived_collection_navigation_with_same_name_and_different_type_nested_also_includes_partially_matching_navigation_chains(
            bool async)
    {
        await base
            .String_include_multiple_derived_collection_navigation_with_same_name_and_different_type_nested_also_includes_partially_matching_navigation_chains(
                async);

        AssertSql(
            @"SELECT [i].[Id], [i].[Discriminator], [i].[InheritanceBase2Id], [i].[InheritanceBase2Id1], [i].[Name], [i0].[Id], [i0].[DifferentTypeReference_InheritanceDerived1Id], [i0].[InheritanceDerived1Id], [i0].[InheritanceDerived1Id1], [i0].[InheritanceDerived2Id], [i0].[Name], [i0].[SameTypeReference_InheritanceDerived1Id], [i0].[SameTypeReference_InheritanceDerived2Id], [t].[Id], [t].[DifferentTypeReference_InheritanceDerived2Id], [t].[InheritanceDerived2Id], [t].[Name], [t].[Id0], [t].[InheritanceLeaf2Id], [t].[Name0]
FROM [InheritanceOne] AS [i]
LEFT JOIN [InheritanceLeafOne] AS [i0] ON [i].[Id] = [i0].[InheritanceDerived1Id]
LEFT JOIN (
    SELECT [i1].[Id], [i1].[DifferentTypeReference_InheritanceDerived2Id], [i1].[InheritanceDerived2Id], [i1].[Name], [i2].[Id] AS [Id0], [i2].[InheritanceLeaf2Id], [i2].[Name] AS [Name0]
    FROM [InheritanceLeafTwo] AS [i1]
    LEFT JOIN [InheritanceTwo] AS [i2] ON [i1].[Id] = [i2].[InheritanceLeaf2Id]
) AS [t] ON [i].[Id] = [t].[InheritanceDerived2Id]
ORDER BY [i].[Id], [i0].[Id], [t].[Id]");
    }

    public override async Task String_include_multiple_derived_navigations_complex(bool async)
    {
        await base.String_include_multiple_derived_navigations_complex(async);

        AssertSql(
            @"SELECT [i].[Id], [i].[InheritanceLeaf2Id], [i].[Name], [i0].[Id], [i0].[Discriminator], [i0].[InheritanceBase2Id], [i0].[InheritanceBase2Id1], [i0].[Name], [i1].[Id], [i1].[DifferentTypeReference_InheritanceDerived1Id], [i1].[InheritanceDerived1Id], [i1].[InheritanceDerived1Id1], [i1].[InheritanceDerived2Id], [i1].[Name], [i1].[SameTypeReference_InheritanceDerived1Id], [i1].[SameTypeReference_InheritanceDerived2Id], [i2].[Id], [i2].[DifferentTypeReference_InheritanceDerived2Id], [i2].[InheritanceDerived2Id], [i2].[Name], [t].[Id], [t].[Discriminator], [t].[InheritanceBase2Id], [t].[InheritanceBase2Id1], [t].[Name], [t].[Id0], [t].[DifferentTypeReference_InheritanceDerived1Id], [t].[InheritanceDerived1Id], [t].[InheritanceDerived1Id1], [t].[InheritanceDerived2Id], [t].[Name0], [t].[SameTypeReference_InheritanceDerived1Id], [t].[SameTypeReference_InheritanceDerived2Id], [t].[Id1], [t].[DifferentTypeReference_InheritanceDerived1Id0], [t].[InheritanceDerived1Id0], [t].[InheritanceDerived1Id10], [t].[InheritanceDerived2Id0], [t].[Name1], [t].[SameTypeReference_InheritanceDerived1Id0], [t].[SameTypeReference_InheritanceDerived2Id0]
FROM [InheritanceTwo] AS [i]
LEFT JOIN [InheritanceOne] AS [i0] ON [i].[Id] = [i0].[InheritanceBase2Id]
LEFT JOIN [InheritanceLeafOne] AS [i1] ON [i0].[Id] = [i1].[InheritanceDerived1Id]
LEFT JOIN [InheritanceLeafTwo] AS [i2] ON [i0].[Id] = [i2].[InheritanceDerived2Id]
LEFT JOIN (
    SELECT [i3].[Id], [i3].[Discriminator], [i3].[InheritanceBase2Id], [i3].[InheritanceBase2Id1], [i3].[Name], [i4].[Id] AS [Id0], [i4].[DifferentTypeReference_InheritanceDerived1Id], [i4].[InheritanceDerived1Id], [i4].[InheritanceDerived1Id1], [i4].[InheritanceDerived2Id], [i4].[Name] AS [Name0], [i4].[SameTypeReference_InheritanceDerived1Id], [i4].[SameTypeReference_InheritanceDerived2Id], [i5].[Id] AS [Id1], [i5].[DifferentTypeReference_InheritanceDerived1Id] AS [DifferentTypeReference_InheritanceDerived1Id0], [i5].[InheritanceDerived1Id] AS [InheritanceDerived1Id0], [i5].[InheritanceDerived1Id1] AS [InheritanceDerived1Id10], [i5].[InheritanceDerived2Id] AS [InheritanceDerived2Id0], [i5].[Name] AS [Name1], [i5].[SameTypeReference_InheritanceDerived1Id] AS [SameTypeReference_InheritanceDerived1Id0], [i5].[SameTypeReference_InheritanceDerived2Id] AS [SameTypeReference_InheritanceDerived2Id0]
    FROM [InheritanceOne] AS [i3]
    LEFT JOIN [InheritanceLeafOne] AS [i4] ON [i3].[Id] = [i4].[SameTypeReference_InheritanceDerived1Id]
    LEFT JOIN [InheritanceLeafOne] AS [i5] ON [i3].[Id] = [i5].[SameTypeReference_InheritanceDerived2Id]
) AS [t] ON [i].[Id] = [t].[InheritanceBase2Id1]
ORDER BY [i].[Id], [i0].[Id], [i1].[Id], [i2].[Id], [t].[Id], [t].[Id0]");
    }

    public override async Task Nav_rewrite_doesnt_apply_null_protection_for_function_arguments(bool async)
    {
        await base.Nav_rewrite_doesnt_apply_null_protection_for_function_arguments(async);

        AssertSql(
            @"SELECT [l0].[Level1_Required_Id]
FROM [LevelOne] AS [l]
LEFT JOIN [LevelTwo] AS [l0] ON [l].[Id] = [l0].[OneToOne_Optional_PK_Inverse2Id]
WHERE [l0].[Id] IS NOT NULL");
    }

    public override async Task Accessing_optional_property_inside_result_operator_subquery(bool async)
    {
        await base.Accessing_optional_property_inside_result_operator_subquery(async);

        AssertSql(
            @"SELECT [l].[Id], [l].[Date], [l].[Name], [l].[OneToMany_Optional_Self_Inverse1Id], [l].[OneToMany_Required_Self_Inverse1Id], [l].[OneToOne_Optional_Self1Id]
FROM [LevelOne] AS [l]
LEFT JOIN [LevelTwo] AS [l0] ON [l].[Id] = [l0].[Level1_Optional_Id]
<<<<<<< HEAD
WHERE [l0].[Name] NOT IN (N'Name1', N'Name2') OR [l0].[Name] IS NULL");
    }
=======
WHERE [l0].[Name] NOT IN (N'Name1', N'Name2') OR ([l0].[Name] IS NULL)");
        }
>>>>>>> 021fbcb7

    public override async Task Include1(bool async)
    {
        await base.Include1(async);

        AssertSql(
            @"SELECT [l].[Id], [l].[Date], [l].[Name], [l].[OneToMany_Optional_Self_Inverse1Id], [l].[OneToMany_Required_Self_Inverse1Id], [l].[OneToOne_Optional_Self1Id], [l0].[Id], [l0].[Date], [l0].[Level1_Optional_Id], [l0].[Level1_Required_Id], [l0].[Name], [l0].[OneToMany_Optional_Inverse2Id], [l0].[OneToMany_Optional_Self_Inverse2Id], [l0].[OneToMany_Required_Inverse2Id], [l0].[OneToMany_Required_Self_Inverse2Id], [l0].[OneToOne_Optional_PK_Inverse2Id], [l0].[OneToOne_Optional_Self2Id]
FROM [LevelOne] AS [l]
LEFT JOIN [LevelTwo] AS [l0] ON [l].[Id] = [l0].[Level1_Optional_Id]");
    }

    public override async Task Include2(bool async)
    {
        await base.Include2(async);

        AssertSql(
            @"SELECT [l].[Id], [l].[Date], [l].[Name], [l].[OneToMany_Optional_Self_Inverse1Id], [l].[OneToMany_Required_Self_Inverse1Id], [l].[OneToOne_Optional_Self1Id], [l0].[Id], [l0].[Date], [l0].[Level1_Optional_Id], [l0].[Level1_Required_Id], [l0].[Name], [l0].[OneToMany_Optional_Inverse2Id], [l0].[OneToMany_Optional_Self_Inverse2Id], [l0].[OneToMany_Required_Inverse2Id], [l0].[OneToMany_Required_Self_Inverse2Id], [l0].[OneToOne_Optional_PK_Inverse2Id], [l0].[OneToOne_Optional_Self2Id]
FROM [LevelOne] AS [l]
LEFT JOIN [LevelTwo] AS [l0] ON [l].[Id] = [l0].[Level1_Optional_Id]");
    }

    public override async Task Include3(bool async)
    {
        await base.Include3(async);

        AssertSql(
            @"SELECT [l].[Id], [l].[Date], [l].[Name], [l].[OneToMany_Optional_Self_Inverse1Id], [l].[OneToMany_Required_Self_Inverse1Id], [l].[OneToOne_Optional_Self1Id], [l0].[Id], [l0].[Date], [l0].[Level1_Optional_Id], [l0].[Level1_Required_Id], [l0].[Name], [l0].[OneToMany_Optional_Inverse2Id], [l0].[OneToMany_Optional_Self_Inverse2Id], [l0].[OneToMany_Required_Inverse2Id], [l0].[OneToMany_Required_Self_Inverse2Id], [l0].[OneToOne_Optional_PK_Inverse2Id], [l0].[OneToOne_Optional_Self2Id], [l1].[Id], [l1].[Date], [l1].[Level1_Optional_Id], [l1].[Level1_Required_Id], [l1].[Name], [l1].[OneToMany_Optional_Inverse2Id], [l1].[OneToMany_Optional_Self_Inverse2Id], [l1].[OneToMany_Required_Inverse2Id], [l1].[OneToMany_Required_Self_Inverse2Id], [l1].[OneToOne_Optional_PK_Inverse2Id], [l1].[OneToOne_Optional_Self2Id]
FROM [LevelOne] AS [l]
LEFT JOIN [LevelTwo] AS [l0] ON [l].[Id] = [l0].[Level1_Optional_Id]
LEFT JOIN [LevelTwo] AS [l1] ON [l].[Id] = [l1].[OneToOne_Optional_PK_Inverse2Id]");
    }

    public override async Task Include4(bool async)
    {
        await base.Include4(async);

        AssertSql(
            @"SELECT [l].[Id], [l].[Date], [l].[Name], [l].[OneToMany_Optional_Self_Inverse1Id], [l].[OneToMany_Required_Self_Inverse1Id], [l].[OneToOne_Optional_Self1Id], [l0].[Id], [l0].[Date], [l0].[Level1_Optional_Id], [l0].[Level1_Required_Id], [l0].[Name], [l0].[OneToMany_Optional_Inverse2Id], [l0].[OneToMany_Optional_Self_Inverse2Id], [l0].[OneToMany_Required_Inverse2Id], [l0].[OneToMany_Required_Self_Inverse2Id], [l0].[OneToOne_Optional_PK_Inverse2Id], [l0].[OneToOne_Optional_Self2Id], [l1].[Id], [l1].[Level2_Optional_Id], [l1].[Level2_Required_Id], [l1].[Name], [l1].[OneToMany_Optional_Inverse3Id], [l1].[OneToMany_Optional_Self_Inverse3Id], [l1].[OneToMany_Required_Inverse3Id], [l1].[OneToMany_Required_Self_Inverse3Id], [l1].[OneToOne_Optional_PK_Inverse3Id], [l1].[OneToOne_Optional_Self3Id]
FROM [LevelOne] AS [l]
LEFT JOIN [LevelTwo] AS [l0] ON [l].[Id] = [l0].[Level1_Optional_Id]
LEFT JOIN [LevelThree] AS [l1] ON [l0].[Id] = [l1].[OneToOne_Optional_PK_Inverse3Id]");
    }

    public override async Task Include5(bool async)
    {
        await base.Include5(async);

        AssertSql(
            @"SELECT [l].[Id], [l].[Date], [l].[Name], [l].[OneToMany_Optional_Self_Inverse1Id], [l].[OneToMany_Required_Self_Inverse1Id], [l].[OneToOne_Optional_Self1Id], [l0].[Id], [l0].[Date], [l0].[Level1_Optional_Id], [l0].[Level1_Required_Id], [l0].[Name], [l0].[OneToMany_Optional_Inverse2Id], [l0].[OneToMany_Optional_Self_Inverse2Id], [l0].[OneToMany_Required_Inverse2Id], [l0].[OneToMany_Required_Self_Inverse2Id], [l0].[OneToOne_Optional_PK_Inverse2Id], [l0].[OneToOne_Optional_Self2Id], [l1].[Id], [l1].[Level2_Optional_Id], [l1].[Level2_Required_Id], [l1].[Name], [l1].[OneToMany_Optional_Inverse3Id], [l1].[OneToMany_Optional_Self_Inverse3Id], [l1].[OneToMany_Required_Inverse3Id], [l1].[OneToMany_Required_Self_Inverse3Id], [l1].[OneToOne_Optional_PK_Inverse3Id], [l1].[OneToOne_Optional_Self3Id]
FROM [LevelOne] AS [l]
LEFT JOIN [LevelTwo] AS [l0] ON [l].[Id] = [l0].[Level1_Optional_Id]
LEFT JOIN [LevelThree] AS [l1] ON [l0].[Id] = [l1].[OneToOne_Optional_PK_Inverse3Id]");
    }

    public override async Task Include6(bool async)
    {
        await base.Include6(async);

        AssertSql(
            @"SELECT [l0].[Id], [l0].[Date], [l0].[Level1_Optional_Id], [l0].[Level1_Required_Id], [l0].[Name], [l0].[OneToMany_Optional_Inverse2Id], [l0].[OneToMany_Optional_Self_Inverse2Id], [l0].[OneToMany_Required_Inverse2Id], [l0].[OneToMany_Required_Self_Inverse2Id], [l0].[OneToOne_Optional_PK_Inverse2Id], [l0].[OneToOne_Optional_Self2Id], [l1].[Id], [l1].[Level2_Optional_Id], [l1].[Level2_Required_Id], [l1].[Name], [l1].[OneToMany_Optional_Inverse3Id], [l1].[OneToMany_Optional_Self_Inverse3Id], [l1].[OneToMany_Required_Inverse3Id], [l1].[OneToMany_Required_Self_Inverse3Id], [l1].[OneToOne_Optional_PK_Inverse3Id], [l1].[OneToOne_Optional_Self3Id]
FROM [LevelOne] AS [l]
LEFT JOIN [LevelTwo] AS [l0] ON [l].[Id] = [l0].[Level1_Optional_Id]
LEFT JOIN [LevelThree] AS [l1] ON [l0].[Id] = [l1].[OneToOne_Optional_PK_Inverse3Id]");
    }

    public override async Task Include7(bool async)
    {
        await base.Include7(async);

        AssertSql(
            @"SELECT [l0].[Id], [l0].[Date], [l0].[Level1_Optional_Id], [l0].[Level1_Required_Id], [l0].[Name], [l0].[OneToMany_Optional_Inverse2Id], [l0].[OneToMany_Optional_Self_Inverse2Id], [l0].[OneToMany_Required_Inverse2Id], [l0].[OneToMany_Required_Self_Inverse2Id], [l0].[OneToOne_Optional_PK_Inverse2Id], [l0].[OneToOne_Optional_Self2Id]
FROM [LevelOne] AS [l]
LEFT JOIN [LevelTwo] AS [l0] ON [l].[Id] = [l0].[OneToOne_Optional_PK_Inverse2Id]");
    }

    public override async Task Include8(bool async)
    {
        await base.Include8(async);

        AssertSql(
            @"SELECT [l].[Id], [l].[Date], [l].[Level1_Optional_Id], [l].[Level1_Required_Id], [l].[Name], [l].[OneToMany_Optional_Inverse2Id], [l].[OneToMany_Optional_Self_Inverse2Id], [l].[OneToMany_Required_Inverse2Id], [l].[OneToMany_Required_Self_Inverse2Id], [l].[OneToOne_Optional_PK_Inverse2Id], [l].[OneToOne_Optional_Self2Id], [l0].[Id], [l0].[Date], [l0].[Name], [l0].[OneToMany_Optional_Self_Inverse1Id], [l0].[OneToMany_Required_Self_Inverse1Id], [l0].[OneToOne_Optional_Self1Id]
FROM [LevelTwo] AS [l]
LEFT JOIN [LevelOne] AS [l0] ON [l].[Level1_Optional_Id] = [l0].[Id]
<<<<<<< HEAD
WHERE [l0].[Name] <> N'Fubar' OR [l0].[Name] IS NULL");
    }
=======
WHERE ([l0].[Name] <> N'Fubar') OR ([l0].[Name] IS NULL)");
        }
>>>>>>> 021fbcb7

    public override async Task Include9(bool async)
    {
        await base.Include9(async);

        AssertSql(
            @"SELECT [l].[Id], [l].[Date], [l].[Level1_Optional_Id], [l].[Level1_Required_Id], [l].[Name], [l].[OneToMany_Optional_Inverse2Id], [l].[OneToMany_Optional_Self_Inverse2Id], [l].[OneToMany_Required_Inverse2Id], [l].[OneToMany_Required_Self_Inverse2Id], [l].[OneToOne_Optional_PK_Inverse2Id], [l].[OneToOne_Optional_Self2Id], [l0].[Id], [l0].[Date], [l0].[Name], [l0].[OneToMany_Optional_Self_Inverse1Id], [l0].[OneToMany_Required_Self_Inverse1Id], [l0].[OneToOne_Optional_Self1Id]
FROM [LevelTwo] AS [l]
LEFT JOIN [LevelOne] AS [l0] ON [l].[Level1_Optional_Id] = [l0].[Id]
<<<<<<< HEAD
WHERE [l0].[Name] <> N'Fubar' OR [l0].[Name] IS NULL");
    }
=======
WHERE ([l0].[Name] <> N'Fubar') OR ([l0].[Name] IS NULL)");
        }
>>>>>>> 021fbcb7

    public override async Task Include10(bool async)
    {
        await base.Include10(async);

        AssertSql(
            @"SELECT [l].[Id], [l].[Date], [l].[Name], [l].[OneToMany_Optional_Self_Inverse1Id], [l].[OneToMany_Required_Self_Inverse1Id], [l].[OneToOne_Optional_Self1Id], [l0].[Id], [l0].[Date], [l0].[Level1_Optional_Id], [l0].[Level1_Required_Id], [l0].[Name], [l0].[OneToMany_Optional_Inverse2Id], [l0].[OneToMany_Optional_Self_Inverse2Id], [l0].[OneToMany_Required_Inverse2Id], [l0].[OneToMany_Required_Self_Inverse2Id], [l0].[OneToOne_Optional_PK_Inverse2Id], [l0].[OneToOne_Optional_Self2Id], [l1].[Id], [l1].[Level2_Optional_Id], [l1].[Level2_Required_Id], [l1].[Name], [l1].[OneToMany_Optional_Inverse3Id], [l1].[OneToMany_Optional_Self_Inverse3Id], [l1].[OneToMany_Required_Inverse3Id], [l1].[OneToMany_Required_Self_Inverse3Id], [l1].[OneToOne_Optional_PK_Inverse3Id], [l1].[OneToOne_Optional_Self3Id], [l2].[Id], [l2].[Date], [l2].[Level1_Optional_Id], [l2].[Level1_Required_Id], [l2].[Name], [l2].[OneToMany_Optional_Inverse2Id], [l2].[OneToMany_Optional_Self_Inverse2Id], [l2].[OneToMany_Required_Inverse2Id], [l2].[OneToMany_Required_Self_Inverse2Id], [l2].[OneToOne_Optional_PK_Inverse2Id], [l2].[OneToOne_Optional_Self2Id], [l3].[Id], [l3].[Level2_Optional_Id], [l3].[Level2_Required_Id], [l3].[Name], [l3].[OneToMany_Optional_Inverse3Id], [l3].[OneToMany_Optional_Self_Inverse3Id], [l3].[OneToMany_Required_Inverse3Id], [l3].[OneToMany_Required_Self_Inverse3Id], [l3].[OneToOne_Optional_PK_Inverse3Id], [l3].[OneToOne_Optional_Self3Id], [l4].[Id], [l4].[Level3_Optional_Id], [l4].[Level3_Required_Id], [l4].[Name], [l4].[OneToMany_Optional_Inverse4Id], [l4].[OneToMany_Optional_Self_Inverse4Id], [l4].[OneToMany_Required_Inverse4Id], [l4].[OneToMany_Required_Self_Inverse4Id], [l4].[OneToOne_Optional_PK_Inverse4Id], [l4].[OneToOne_Optional_Self4Id]
FROM [LevelOne] AS [l]
LEFT JOIN [LevelTwo] AS [l0] ON [l].[Id] = [l0].[Level1_Optional_Id]
LEFT JOIN [LevelThree] AS [l1] ON [l0].[Id] = [l1].[OneToOne_Optional_PK_Inverse3Id]
LEFT JOIN [LevelTwo] AS [l2] ON [l].[Id] = [l2].[OneToOne_Optional_PK_Inverse2Id]
LEFT JOIN [LevelThree] AS [l3] ON [l2].[Id] = [l3].[Level2_Optional_Id]
LEFT JOIN [LevelFour] AS [l4] ON [l3].[Id] = [l4].[OneToOne_Optional_PK_Inverse4Id]");
    }

    public override async Task Include11(bool async)
    {
        await base.Include11(async);

        AssertSql(
            @"SELECT [l].[Id], [l].[Date], [l].[Name], [l].[OneToMany_Optional_Self_Inverse1Id], [l].[OneToMany_Required_Self_Inverse1Id], [l].[OneToOne_Optional_Self1Id], [l0].[Id], [l0].[Date], [l0].[Level1_Optional_Id], [l0].[Level1_Required_Id], [l0].[Name], [l0].[OneToMany_Optional_Inverse2Id], [l0].[OneToMany_Optional_Self_Inverse2Id], [l0].[OneToMany_Required_Inverse2Id], [l0].[OneToMany_Required_Self_Inverse2Id], [l0].[OneToOne_Optional_PK_Inverse2Id], [l0].[OneToOne_Optional_Self2Id], [l1].[Id], [l1].[Level2_Optional_Id], [l1].[Level2_Required_Id], [l1].[Name], [l1].[OneToMany_Optional_Inverse3Id], [l1].[OneToMany_Optional_Self_Inverse3Id], [l1].[OneToMany_Required_Inverse3Id], [l1].[OneToMany_Required_Self_Inverse3Id], [l1].[OneToOne_Optional_PK_Inverse3Id], [l1].[OneToOne_Optional_Self3Id], [l2].[Id], [l2].[Level2_Optional_Id], [l2].[Level2_Required_Id], [l2].[Name], [l2].[OneToMany_Optional_Inverse3Id], [l2].[OneToMany_Optional_Self_Inverse3Id], [l2].[OneToMany_Required_Inverse3Id], [l2].[OneToMany_Required_Self_Inverse3Id], [l2].[OneToOne_Optional_PK_Inverse3Id], [l2].[OneToOne_Optional_Self3Id], [l3].[Id], [l3].[Date], [l3].[Level1_Optional_Id], [l3].[Level1_Required_Id], [l3].[Name], [l3].[OneToMany_Optional_Inverse2Id], [l3].[OneToMany_Optional_Self_Inverse2Id], [l3].[OneToMany_Required_Inverse2Id], [l3].[OneToMany_Required_Self_Inverse2Id], [l3].[OneToOne_Optional_PK_Inverse2Id], [l3].[OneToOne_Optional_Self2Id], [l4].[Id], [l4].[Level2_Optional_Id], [l4].[Level2_Required_Id], [l4].[Name], [l4].[OneToMany_Optional_Inverse3Id], [l4].[OneToMany_Optional_Self_Inverse3Id], [l4].[OneToMany_Required_Inverse3Id], [l4].[OneToMany_Required_Self_Inverse3Id], [l4].[OneToOne_Optional_PK_Inverse3Id], [l4].[OneToOne_Optional_Self3Id], [l5].[Id], [l5].[Level3_Optional_Id], [l5].[Level3_Required_Id], [l5].[Name], [l5].[OneToMany_Optional_Inverse4Id], [l5].[OneToMany_Optional_Self_Inverse4Id], [l5].[OneToMany_Required_Inverse4Id], [l5].[OneToMany_Required_Self_Inverse4Id], [l5].[OneToOne_Optional_PK_Inverse4Id], [l5].[OneToOne_Optional_Self4Id], [l6].[Id], [l6].[Level3_Optional_Id], [l6].[Level3_Required_Id], [l6].[Name], [l6].[OneToMany_Optional_Inverse4Id], [l6].[OneToMany_Optional_Self_Inverse4Id], [l6].[OneToMany_Required_Inverse4Id], [l6].[OneToMany_Required_Self_Inverse4Id], [l6].[OneToOne_Optional_PK_Inverse4Id], [l6].[OneToOne_Optional_Self4Id], [l7].[Id], [l7].[Level2_Optional_Id], [l7].[Level2_Required_Id], [l7].[Name], [l7].[OneToMany_Optional_Inverse3Id], [l7].[OneToMany_Optional_Self_Inverse3Id], [l7].[OneToMany_Required_Inverse3Id], [l7].[OneToMany_Required_Self_Inverse3Id], [l7].[OneToOne_Optional_PK_Inverse3Id], [l7].[OneToOne_Optional_Self3Id]
FROM [LevelOne] AS [l]
LEFT JOIN [LevelTwo] AS [l0] ON [l].[Id] = [l0].[Level1_Optional_Id]
LEFT JOIN [LevelThree] AS [l1] ON [l0].[Id] = [l1].[Level2_Optional_Id]
LEFT JOIN [LevelThree] AS [l2] ON [l0].[Id] = [l2].[OneToOne_Optional_PK_Inverse3Id]
LEFT JOIN [LevelTwo] AS [l3] ON [l].[Id] = [l3].[OneToOne_Optional_PK_Inverse2Id]
LEFT JOIN [LevelThree] AS [l4] ON [l3].[Id] = [l4].[Level2_Optional_Id]
LEFT JOIN [LevelFour] AS [l5] ON [l4].[Id] = [l5].[Level3_Optional_Id]
LEFT JOIN [LevelFour] AS [l6] ON [l4].[Id] = [l6].[OneToOne_Optional_PK_Inverse4Id]
LEFT JOIN [LevelThree] AS [l7] ON [l3].[Id] = [l7].[OneToOne_Optional_PK_Inverse3Id]");
    }

    public override async Task Include12(bool async)
    {
        await base.Include12(async);

        AssertSql(
            @"SELECT [l0].[Id], [l0].[Date], [l0].[Level1_Optional_Id], [l0].[Level1_Required_Id], [l0].[Name], [l0].[OneToMany_Optional_Inverse2Id], [l0].[OneToMany_Optional_Self_Inverse2Id], [l0].[OneToMany_Required_Inverse2Id], [l0].[OneToMany_Required_Self_Inverse2Id], [l0].[OneToOne_Optional_PK_Inverse2Id], [l0].[OneToOne_Optional_Self2Id], [l1].[Id], [l1].[Level2_Optional_Id], [l1].[Level2_Required_Id], [l1].[Name], [l1].[OneToMany_Optional_Inverse3Id], [l1].[OneToMany_Optional_Self_Inverse3Id], [l1].[OneToMany_Required_Inverse3Id], [l1].[OneToMany_Required_Self_Inverse3Id], [l1].[OneToOne_Optional_PK_Inverse3Id], [l1].[OneToOne_Optional_Self3Id]
FROM [LevelOne] AS [l]
LEFT JOIN [LevelTwo] AS [l0] ON [l].[Id] = [l0].[Level1_Optional_Id]
LEFT JOIN [LevelThree] AS [l1] ON [l0].[Id] = [l1].[Level2_Optional_Id]");
    }

    public override async Task Include13(bool async)
    {
        await base.Include13(async);

        AssertSql(
            @"SELECT [l].[Id], [l].[Date], [l].[Name], [l].[OneToMany_Optional_Self_Inverse1Id], [l].[OneToMany_Required_Self_Inverse1Id], [l].[OneToOne_Optional_Self1Id], [l0].[Id], [l0].[Date], [l0].[Level1_Optional_Id], [l0].[Level1_Required_Id], [l0].[Name], [l0].[OneToMany_Optional_Inverse2Id], [l0].[OneToMany_Optional_Self_Inverse2Id], [l0].[OneToMany_Required_Inverse2Id], [l0].[OneToMany_Required_Self_Inverse2Id], [l0].[OneToOne_Optional_PK_Inverse2Id], [l0].[OneToOne_Optional_Self2Id]
FROM [LevelOne] AS [l]
LEFT JOIN [LevelTwo] AS [l0] ON [l].[Id] = [l0].[Level1_Optional_Id]");
    }

    public override async Task Include14(bool async)
    {
        await base.Include14(async);

        AssertSql(
            @"SELECT [l].[Id], [l].[Date], [l].[Name], [l].[OneToMany_Optional_Self_Inverse1Id], [l].[OneToMany_Required_Self_Inverse1Id], [l].[OneToOne_Optional_Self1Id], [l0].[Id], [l0].[Date], [l0].[Level1_Optional_Id], [l0].[Level1_Required_Id], [l0].[Name], [l0].[OneToMany_Optional_Inverse2Id], [l0].[OneToMany_Optional_Self_Inverse2Id], [l0].[OneToMany_Required_Inverse2Id], [l0].[OneToMany_Required_Self_Inverse2Id], [l0].[OneToOne_Optional_PK_Inverse2Id], [l0].[OneToOne_Optional_Self2Id], [l2].[Id], [l2].[Level2_Optional_Id], [l2].[Level2_Required_Id], [l2].[Name], [l2].[OneToMany_Optional_Inverse3Id], [l2].[OneToMany_Optional_Self_Inverse3Id], [l2].[OneToMany_Required_Inverse3Id], [l2].[OneToMany_Required_Self_Inverse3Id], [l2].[OneToOne_Optional_PK_Inverse3Id], [l2].[OneToOne_Optional_Self3Id], [l1].[Id], [l1].[Date], [l1].[Level1_Optional_Id], [l1].[Level1_Required_Id], [l1].[Name], [l1].[OneToMany_Optional_Inverse2Id], [l1].[OneToMany_Optional_Self_Inverse2Id], [l1].[OneToMany_Required_Inverse2Id], [l1].[OneToMany_Required_Self_Inverse2Id], [l1].[OneToOne_Optional_PK_Inverse2Id], [l1].[OneToOne_Optional_Self2Id]
FROM [LevelOne] AS [l]
LEFT JOIN [LevelTwo] AS [l0] ON [l].[Id] = [l0].[Level1_Optional_Id]
LEFT JOIN [LevelTwo] AS [l1] ON [l].[Id] = [l1].[OneToOne_Optional_PK_Inverse2Id]
LEFT JOIN [LevelThree] AS [l2] ON [l0].[Id] = [l2].[Level2_Optional_Id]");
    }

    public override async Task Include17(bool async)
    {
        await base.Include17(async);

        AssertSql();
    }

    public override async Task Include18_1(bool async)
    {
        await base.Include18_1(async);

        AssertSql(
            @"SELECT [t].[Id], [t].[Date], [t].[Name], [t].[OneToMany_Optional_Self_Inverse1Id], [t].[OneToMany_Required_Self_Inverse1Id], [t].[OneToOne_Optional_Self1Id], [l0].[Id], [l0].[Date], [l0].[Level1_Optional_Id], [l0].[Level1_Required_Id], [l0].[Name], [l0].[OneToMany_Optional_Inverse2Id], [l0].[OneToMany_Optional_Self_Inverse2Id], [l0].[OneToMany_Required_Inverse2Id], [l0].[OneToMany_Required_Self_Inverse2Id], [l0].[OneToOne_Optional_PK_Inverse2Id], [l0].[OneToOne_Optional_Self2Id]
FROM (
    SELECT DISTINCT [l].[Id], [l].[Date], [l].[Name], [l].[OneToMany_Optional_Self_Inverse1Id], [l].[OneToMany_Required_Self_Inverse1Id], [l].[OneToOne_Optional_Self1Id]
    FROM [LevelOne] AS [l]
) AS [t]
LEFT JOIN [LevelTwo] AS [l0] ON [t].[Id] = [l0].[Level1_Optional_Id]");
    }

    public override async Task Include18_1_1(bool async)
    {
        await base.Include18_1_1(async);

        AssertSql(
            @"@__p_0='10'

SELECT [t].[Id], [t].[Date], [t].[Name], [t].[OneToMany_Optional_Self_Inverse1Id], [t].[OneToMany_Required_Self_Inverse1Id], [t].[OneToOne_Optional_Self1Id], [l1].[Id], [l1].[Date], [l1].[Level1_Optional_Id], [l1].[Level1_Required_Id], [l1].[Name], [l1].[OneToMany_Optional_Inverse2Id], [l1].[OneToMany_Optional_Self_Inverse2Id], [l1].[OneToMany_Required_Inverse2Id], [l1].[OneToMany_Required_Self_Inverse2Id], [l1].[OneToOne_Optional_PK_Inverse2Id], [l1].[OneToOne_Optional_Self2Id]
FROM (
    SELECT TOP(@__p_0) [l].[Id], [l].[Date], [l].[Name], [l].[OneToMany_Optional_Self_Inverse1Id], [l].[OneToMany_Required_Self_Inverse1Id], [l].[OneToOne_Optional_Self1Id], [l0].[Name] AS [Name0]
    FROM [LevelOne] AS [l]
    LEFT JOIN [LevelTwo] AS [l0] ON [l].[Id] = [l0].[Level1_Required_Id]
    ORDER BY [l0].[Name]
) AS [t]
LEFT JOIN [LevelTwo] AS [l1] ON [t].[Id] = [l1].[Level1_Optional_Id]
ORDER BY [t].[Name0]");
    }

    public override async Task Include18_2(bool async)
    {
        await base.Include18_2(async);

        AssertSql(
            @"SELECT [t].[Id], [t].[Date], [t].[Name], [t].[OneToMany_Optional_Self_Inverse1Id], [t].[OneToMany_Required_Self_Inverse1Id], [t].[OneToOne_Optional_Self1Id], [l1].[Id], [l1].[Date], [l1].[Level1_Optional_Id], [l1].[Level1_Required_Id], [l1].[Name], [l1].[OneToMany_Optional_Inverse2Id], [l1].[OneToMany_Optional_Self_Inverse2Id], [l1].[OneToMany_Required_Inverse2Id], [l1].[OneToMany_Required_Self_Inverse2Id], [l1].[OneToOne_Optional_PK_Inverse2Id], [l1].[OneToOne_Optional_Self2Id]
FROM (
    SELECT DISTINCT [l].[Id], [l].[Date], [l].[Name], [l].[OneToMany_Optional_Self_Inverse1Id], [l].[OneToMany_Required_Self_Inverse1Id], [l].[OneToOne_Optional_Self1Id]
    FROM [LevelOne] AS [l]
    LEFT JOIN [LevelTwo] AS [l0] ON [l].[Id] = [l0].[Level1_Required_Id]
<<<<<<< HEAD
    WHERE [l0].[Name] <> N'Foo' OR [l0].[Name] IS NULL
=======
    WHERE ([l0].[Name] <> N'Foo') OR ([l0].[Name] IS NULL)
>>>>>>> 021fbcb7
) AS [t]
LEFT JOIN [LevelTwo] AS [l1] ON [t].[Id] = [l1].[Level1_Optional_Id]");
    }

    public override async Task Include18_3(bool async)
    {
        await base.Include18_3(async);

        AssertSql(
            @"@__p_0='10'

SELECT [t].[Id], [t].[Date], [t].[Name], [t].[OneToMany_Optional_Self_Inverse1Id], [t].[OneToMany_Required_Self_Inverse1Id], [t].[OneToOne_Optional_Self1Id], [l1].[Id], [l1].[Date], [l1].[Level1_Optional_Id], [l1].[Level1_Required_Id], [l1].[Name], [l1].[OneToMany_Optional_Inverse2Id], [l1].[OneToMany_Optional_Self_Inverse2Id], [l1].[OneToMany_Required_Inverse2Id], [l1].[OneToMany_Required_Self_Inverse2Id], [l1].[OneToOne_Optional_PK_Inverse2Id], [l1].[OneToOne_Optional_Self2Id]
FROM (
    SELECT TOP(@__p_0) [l].[Id], [l].[Date], [l].[Name], [l].[OneToMany_Optional_Self_Inverse1Id], [l].[OneToMany_Required_Self_Inverse1Id], [l].[OneToOne_Optional_Self1Id], [l0].[Name] AS [Name0]
    FROM [LevelOne] AS [l]
    LEFT JOIN [LevelTwo] AS [l0] ON [l].[Id] = [l0].[Level1_Required_Id]
    ORDER BY [l0].[Name]
) AS [t]
LEFT JOIN [LevelTwo] AS [l1] ON [t].[Id] = [l1].[Level1_Optional_Id]
ORDER BY [t].[Name0]");
    }

    public override async Task Include18_3_1(bool async)
    {
        await base.Include18_3_1(async);

        // issue #15783
        AssertSql(
            @"@__p_0='10'

SELECT [t].[Id], [t].[Date], [t].[Name], [t].[OneToMany_Optional_Self_Inverse1Id], [t].[OneToMany_Required_Self_Inverse1Id], [t].[OneToOne_Optional_Self1Id], [l1].[Id], [l1].[Date], [l1].[Level1_Optional_Id], [l1].[Level1_Required_Id], [l1].[Name], [l1].[OneToMany_Optional_Inverse2Id], [l1].[OneToMany_Optional_Self_Inverse2Id], [l1].[OneToMany_Required_Inverse2Id], [l1].[OneToMany_Required_Self_Inverse2Id], [l1].[OneToOne_Optional_PK_Inverse2Id], [l1].[OneToOne_Optional_Self2Id]
FROM (
    SELECT TOP(@__p_0) [l].[Id], [l].[Date], [l].[Name], [l].[OneToMany_Optional_Self_Inverse1Id], [l].[OneToMany_Required_Self_Inverse1Id], [l].[OneToOne_Optional_Self1Id], [l0].[Name] AS [Name0]
    FROM [LevelOne] AS [l]
    LEFT JOIN [LevelTwo] AS [l0] ON [l].[Id] = [l0].[Level1_Required_Id]
    ORDER BY [l0].[Name]
) AS [t]
LEFT JOIN [LevelTwo] AS [l1] ON [t].[Id] = [l1].[Level1_Optional_Id]
ORDER BY [t].[Name0]");
    }

    public override async Task Include18_3_2(bool async)
    {
        await base.Include18_3_2(async);

        // issue #15783
        AssertSql(
            @"@__p_0='10'

SELECT [t].[Id], [t].[Date], [t].[Name], [t].[OneToMany_Optional_Self_Inverse1Id], [t].[OneToMany_Required_Self_Inverse1Id], [t].[OneToOne_Optional_Self1Id], [l1].[Id], [l1].[Date], [l1].[Level1_Optional_Id], [l1].[Level1_Required_Id], [l1].[Name], [l1].[OneToMany_Optional_Inverse2Id], [l1].[OneToMany_Optional_Self_Inverse2Id], [l1].[OneToMany_Required_Inverse2Id], [l1].[OneToMany_Required_Self_Inverse2Id], [l1].[OneToOne_Optional_PK_Inverse2Id], [l1].[OneToOne_Optional_Self2Id]
FROM (
    SELECT TOP(@__p_0) [l].[Id], [l].[Date], [l].[Name], [l].[OneToMany_Optional_Self_Inverse1Id], [l].[OneToMany_Required_Self_Inverse1Id], [l].[OneToOne_Optional_Self1Id], [l0].[Name] AS [Name0]
    FROM [LevelOne] AS [l]
    LEFT JOIN [LevelTwo] AS [l0] ON [l].[Id] = [l0].[Level1_Required_Id]
    ORDER BY [l0].[Name]
) AS [t]
LEFT JOIN [LevelTwo] AS [l1] ON [t].[Id] = [l1].[Level1_Optional_Id]
ORDER BY [t].[Name0]");
    }

    public override async Task Include18_3_3(bool async)
    {
        await base.Include18_3_3(async);

        AssertSql(
            @"SELECT [t].[Id], [t].[Date], [t].[Level1_Optional_Id], [t].[Level1_Required_Id], [t].[Name], [t].[OneToMany_Optional_Inverse2Id], [t].[OneToMany_Optional_Self_Inverse2Id], [t].[OneToMany_Required_Inverse2Id], [t].[OneToMany_Required_Self_Inverse2Id], [t].[OneToOne_Optional_PK_Inverse2Id], [t].[OneToOne_Optional_Self2Id], [l1].[Id], [l1].[Level2_Optional_Id], [l1].[Level2_Required_Id], [l1].[Name], [l1].[OneToMany_Optional_Inverse3Id], [l1].[OneToMany_Optional_Self_Inverse3Id], [l1].[OneToMany_Required_Inverse3Id], [l1].[OneToMany_Required_Self_Inverse3Id], [l1].[OneToOne_Optional_PK_Inverse3Id], [l1].[OneToOne_Optional_Self3Id]
FROM (
    SELECT DISTINCT [l0].[Id], [l0].[Date], [l0].[Level1_Optional_Id], [l0].[Level1_Required_Id], [l0].[Name], [l0].[OneToMany_Optional_Inverse2Id], [l0].[OneToMany_Optional_Self_Inverse2Id], [l0].[OneToMany_Required_Inverse2Id], [l0].[OneToMany_Required_Self_Inverse2Id], [l0].[OneToOne_Optional_PK_Inverse2Id], [l0].[OneToOne_Optional_Self2Id]
    FROM [LevelOne] AS [l]
    LEFT JOIN [LevelTwo] AS [l0] ON [l].[Id] = [l0].[Level1_Optional_Id]
) AS [t]
LEFT JOIN [LevelThree] AS [l1] ON [t].[Id] = [l1].[Level2_Optional_Id]");
    }

    public override async Task Include18_4(bool async)
    {
        await base.Include18_4(async);

        // issue #15783
        AssertSql(
            @"SELECT [t].[Id], [t].[Date], [t].[Name], [t].[OneToMany_Optional_Self_Inverse1Id], [t].[OneToMany_Required_Self_Inverse1Id], [t].[OneToOne_Optional_Self1Id], [l0].[Id], [l0].[Date], [l0].[Level1_Optional_Id], [l0].[Level1_Required_Id], [l0].[Name], [l0].[OneToMany_Optional_Inverse2Id], [l0].[OneToMany_Optional_Self_Inverse2Id], [l0].[OneToMany_Required_Inverse2Id], [l0].[OneToMany_Required_Self_Inverse2Id], [l0].[OneToOne_Optional_PK_Inverse2Id], [l0].[OneToOne_Optional_Self2Id], [l1].[Id], [l1].[Date], [l1].[Level1_Optional_Id], [l1].[Level1_Required_Id], [l1].[Name], [l1].[OneToMany_Optional_Inverse2Id], [l1].[OneToMany_Optional_Self_Inverse2Id], [l1].[OneToMany_Required_Inverse2Id], [l1].[OneToMany_Required_Self_Inverse2Id], [l1].[OneToOne_Optional_PK_Inverse2Id], [l1].[OneToOne_Optional_Self2Id]
FROM (
    SELECT DISTINCT [l].[Id], [l].[Date], [l].[Name], [l].[OneToMany_Optional_Self_Inverse1Id], [l].[OneToMany_Required_Self_Inverse1Id], [l].[OneToOne_Optional_Self1Id]
    FROM [LevelOne] AS [l]
) AS [t]
LEFT JOIN [LevelTwo] AS [l0] ON [t].[Id] = [l0].[Level1_Optional_Id]
LEFT JOIN [LevelTwo] AS [l1] ON [t].[Id] = [l1].[Level1_Optional_Id]");
    }

    public override async Task Include18(bool async)
    {
        await base.Include18(async);

        AssertSql(
            @"@__p_0='10'

SELECT [t].[Id], [t].[Date], [t].[Name], [t].[OneToMany_Optional_Self_Inverse1Id], [t].[OneToMany_Required_Self_Inverse1Id], [t].[OneToOne_Optional_Self1Id], [l1].[Id], [l1].[Date], [l1].[Level1_Optional_Id], [l1].[Level1_Required_Id], [l1].[Name], [l1].[OneToMany_Optional_Inverse2Id], [l1].[OneToMany_Optional_Self_Inverse2Id], [l1].[OneToMany_Required_Inverse2Id], [l1].[OneToMany_Required_Self_Inverse2Id], [l1].[OneToOne_Optional_PK_Inverse2Id], [l1].[OneToOne_Optional_Self2Id], [l0].[Id], [l0].[Date], [l0].[Level1_Optional_Id], [l0].[Level1_Required_Id], [l0].[Name], [l0].[OneToMany_Optional_Inverse2Id], [l0].[OneToMany_Optional_Self_Inverse2Id], [l0].[OneToMany_Required_Inverse2Id], [l0].[OneToMany_Required_Self_Inverse2Id], [l0].[OneToOne_Optional_PK_Inverse2Id], [l0].[OneToOne_Optional_Self2Id]
FROM (
    SELECT TOP(@__p_0) [l].[Id], [l].[Date], [l].[Name], [l].[OneToMany_Optional_Self_Inverse1Id], [l].[OneToMany_Required_Self_Inverse1Id], [l].[OneToOne_Optional_Self1Id]
    FROM [LevelOne] AS [l]
    ORDER BY [l].[Id]
) AS [t]
LEFT JOIN [LevelTwo] AS [l0] ON [t].[Id] = [l0].[OneToOne_Optional_PK_Inverse2Id]
LEFT JOIN [LevelTwo] AS [l1] ON [t].[Id] = [l1].[Level1_Optional_Id]
ORDER BY [t].[Id]");
    }

    public override async Task Include19(bool async)
    {
        await base.Include19(async);

        AssertSql(
            @"SELECT [t].[Id], [t].[Date], [t].[Level1_Optional_Id], [t].[Level1_Required_Id], [t].[Name], [t].[OneToMany_Optional_Inverse2Id], [t].[OneToMany_Optional_Self_Inverse2Id], [t].[OneToMany_Required_Inverse2Id], [t].[OneToMany_Required_Self_Inverse2Id], [t].[OneToOne_Optional_PK_Inverse2Id], [t].[OneToOne_Optional_Self2Id], [t].[Id0], [t].[Date0], [t].[Level1_Optional_Id0], [t].[Level1_Required_Id0], [t].[Name0], [t].[OneToMany_Optional_Inverse2Id0], [t].[OneToMany_Optional_Self_Inverse2Id0], [t].[OneToMany_Required_Inverse2Id0], [t].[OneToMany_Required_Self_Inverse2Id0], [t].[OneToOne_Optional_PK_Inverse2Id0], [t].[OneToOne_Optional_Self2Id0]
FROM (
    SELECT DISTINCT [l0].[Id], [l0].[Date], [l0].[Level1_Optional_Id], [l0].[Level1_Required_Id], [l0].[Name], [l0].[OneToMany_Optional_Inverse2Id], [l0].[OneToMany_Optional_Self_Inverse2Id], [l0].[OneToMany_Required_Inverse2Id], [l0].[OneToMany_Required_Self_Inverse2Id], [l0].[OneToOne_Optional_PK_Inverse2Id], [l0].[OneToOne_Optional_Self2Id], [l1].[Id] AS [Id0], [l1].[Date] AS [Date0], [l1].[Level1_Optional_Id] AS [Level1_Optional_Id0], [l1].[Level1_Required_Id] AS [Level1_Required_Id0], [l1].[Name] AS [Name0], [l1].[OneToMany_Optional_Inverse2Id] AS [OneToMany_Optional_Inverse2Id0], [l1].[OneToMany_Optional_Self_Inverse2Id] AS [OneToMany_Optional_Self_Inverse2Id0], [l1].[OneToMany_Required_Inverse2Id] AS [OneToMany_Required_Inverse2Id0], [l1].[OneToMany_Required_Self_Inverse2Id] AS [OneToMany_Required_Self_Inverse2Id0], [l1].[OneToOne_Optional_PK_Inverse2Id] AS [OneToOne_Optional_PK_Inverse2Id0], [l1].[OneToOne_Optional_Self2Id] AS [OneToOne_Optional_Self2Id0]
    FROM [LevelOne] AS [l]
    LEFT JOIN [LevelTwo] AS [l0] ON [l].[Id] = [l0].[Level1_Optional_Id]
    LEFT JOIN [LevelTwo] AS [l1] ON [l].[Id] = [l1].[OneToOne_Optional_PK_Inverse2Id]
) AS [t]");
    }

    public override async Task Include_with_all_method_include_gets_ignored(bool isAsnc)
    {
        await base.Include_with_all_method_include_gets_ignored(isAsnc);

        AssertSql(
            @"SELECT CASE
    WHEN NOT EXISTS (
        SELECT 1
        FROM [LevelOne] AS [l]
<<<<<<< HEAD
        WHERE [l].[Name] = N'Foo' AND [l].[Name] IS NOT NULL) THEN CAST(1 AS bit)
=======
        WHERE ([l].[Name] = N'Foo') AND ([l].[Name] IS NOT NULL)) THEN CAST(1 AS bit)
>>>>>>> 021fbcb7
    ELSE CAST(0 AS bit)
END");
    }

    public override async Task Join_with_navigations_in_the_result_selector1(bool async)
    {
        await base.Join_with_navigations_in_the_result_selector1(async);

        AssertSql(
            @"SELECT [l1].[Id], [l1].[Date], [l1].[Level1_Optional_Id], [l1].[Level1_Required_Id], [l1].[Name], [l1].[OneToMany_Optional_Inverse2Id], [l1].[OneToMany_Optional_Self_Inverse2Id], [l1].[OneToMany_Required_Inverse2Id], [l1].[OneToMany_Required_Self_Inverse2Id], [l1].[OneToOne_Optional_PK_Inverse2Id], [l1].[OneToOne_Optional_Self2Id], [l0].[Id], [l0].[Date], [l0].[Level1_Optional_Id], [l0].[Level1_Required_Id], [l0].[Name], [l0].[OneToMany_Optional_Inverse2Id], [l0].[OneToMany_Optional_Self_Inverse2Id], [l0].[OneToMany_Required_Inverse2Id], [l0].[OneToMany_Required_Self_Inverse2Id], [l0].[OneToOne_Optional_PK_Inverse2Id], [l0].[OneToOne_Optional_Self2Id]
FROM [LevelOne] AS [l]
INNER JOIN [LevelTwo] AS [l0] ON [l].[Id] = [l0].[Level1_Required_Id]
LEFT JOIN [LevelTwo] AS [l1] ON [l].[Id] = [l1].[Level1_Optional_Id]");
    }

    public override async Task Join_with_navigations_in_the_result_selector2(bool async)
    {
        await base.Join_with_navigations_in_the_result_selector2(async);

        AssertSql(
            @"SELECT [l1].[Id], [l1].[Date], [l1].[Level1_Optional_Id], [l1].[Level1_Required_Id], [l1].[Name], [l1].[OneToMany_Optional_Inverse2Id], [l1].[OneToMany_Optional_Self_Inverse2Id], [l1].[OneToMany_Required_Inverse2Id], [l1].[OneToMany_Required_Self_Inverse2Id], [l1].[OneToOne_Optional_PK_Inverse2Id], [l1].[OneToOne_Optional_Self2Id], [l].[Id], [l0].[Id], [l2].[Id], [l2].[Level2_Optional_Id], [l2].[Level2_Required_Id], [l2].[Name], [l2].[OneToMany_Optional_Inverse3Id], [l2].[OneToMany_Optional_Self_Inverse3Id], [l2].[OneToMany_Required_Inverse3Id], [l2].[OneToMany_Required_Self_Inverse3Id], [l2].[OneToOne_Optional_PK_Inverse3Id], [l2].[OneToOne_Optional_Self3Id]
FROM [LevelOne] AS [l]
INNER JOIN [LevelTwo] AS [l0] ON [l].[Id] = [l0].[Level1_Required_Id]
LEFT JOIN [LevelTwo] AS [l1] ON [l].[Id] = [l1].[Level1_Optional_Id]
LEFT JOIN [LevelThree] AS [l2] ON [l0].[Id] = [l2].[OneToMany_Optional_Inverse3Id]
ORDER BY [l].[Id], [l0].[Id], [l1].[Id]");
    }

    public override async Task Member_pushdown_chain_3_levels_deep(bool async)
    {
        await base.Member_pushdown_chain_3_levels_deep(async);

        AssertSql(
            @"SELECT [l].[Id], [l].[Date], [l].[Name], [l].[OneToMany_Optional_Self_Inverse1Id], [l].[OneToMany_Required_Self_Inverse1Id], [l].[OneToOne_Optional_Self1Id]
FROM [LevelOne] AS [l]
WHERE (
    SELECT TOP(1) (
        SELECT TOP(1) (
            SELECT TOP(1) [l2].[Name]
            FROM [LevelFour] AS [l2]
            WHERE [l2].[Level3_Required_Id] = [l1].[Id]
            ORDER BY [l2].[Id])
        FROM [LevelThree] AS [l1]
        WHERE [l1].[Level2_Required_Id] = [l0].[Id]
        ORDER BY [l1].[Id])
    FROM [LevelTwo] AS [l0]
    WHERE [l0].[Level1_Optional_Id] = [l].[Id]
<<<<<<< HEAD
    ORDER BY [l0].[Id]) <> N'Foo' OR (
=======
    ORDER BY [l0].[Id]) <> N'Foo') OR ((
>>>>>>> 021fbcb7
    SELECT TOP(1) (
        SELECT TOP(1) (
            SELECT TOP(1) [l2].[Name]
            FROM [LevelFour] AS [l2]
            WHERE [l2].[Level3_Required_Id] = [l1].[Id]
            ORDER BY [l2].[Id])
        FROM [LevelThree] AS [l1]
        WHERE [l1].[Level2_Required_Id] = [l0].[Id]
        ORDER BY [l1].[Id])
    FROM [LevelTwo] AS [l0]
    WHERE [l0].[Level1_Optional_Id] = [l].[Id]
    ORDER BY [l0].[Id]) IS NULL)
ORDER BY [l].[Id]");
    }

    public override async Task Member_pushdown_chain_3_levels_deep_entity(bool async)
    {
        await base.Member_pushdown_chain_3_levels_deep_entity(async);

        AssertSql(
            @"SELECT [t0].[c], [t1].[c], [t3].[Id], [t3].[Level3_Optional_Id], [t3].[Level3_Required_Id], [t3].[Name], [t3].[OneToMany_Optional_Inverse4Id], [t3].[OneToMany_Optional_Self_Inverse4Id], [t3].[OneToMany_Required_Inverse4Id], [t3].[OneToMany_Required_Self_Inverse4Id], [t3].[OneToOne_Optional_PK_Inverse4Id], [t3].[OneToOne_Optional_Self4Id]
FROM [LevelOne] AS [l]
LEFT JOIN (
    SELECT [t].[c], [t].[Id], [t].[Level1_Optional_Id]
    FROM (
        SELECT 1 AS [c], [l0].[Id], [l0].[Level1_Optional_Id], ROW_NUMBER() OVER(PARTITION BY [l0].[Level1_Optional_Id] ORDER BY [l0].[Id]) AS [row]
        FROM [LevelTwo] AS [l0]
    ) AS [t]
    WHERE [t].[row] <= 1
) AS [t0] ON [l].[Id] = [t0].[Level1_Optional_Id]
LEFT JOIN (
    SELECT [t2].[c], [t2].[Id], [t2].[Level2_Required_Id]
    FROM (
        SELECT 1 AS [c], [l1].[Id], [l1].[Level2_Required_Id], ROW_NUMBER() OVER(PARTITION BY [l1].[Level2_Required_Id] ORDER BY [l1].[Id]) AS [row]
        FROM [LevelThree] AS [l1]
    ) AS [t2]
    WHERE [t2].[row] <= 1
) AS [t1] ON [t0].[Id] = [t1].[Level2_Required_Id]
LEFT JOIN (
    SELECT [t4].[Id], [t4].[Level3_Optional_Id], [t4].[Level3_Required_Id], [t4].[Name], [t4].[OneToMany_Optional_Inverse4Id], [t4].[OneToMany_Optional_Self_Inverse4Id], [t4].[OneToMany_Required_Inverse4Id], [t4].[OneToMany_Required_Self_Inverse4Id], [t4].[OneToOne_Optional_PK_Inverse4Id], [t4].[OneToOne_Optional_Self4Id]
    FROM (
        SELECT [l2].[Id], [l2].[Level3_Optional_Id], [l2].[Level3_Required_Id], [l2].[Name], [l2].[OneToMany_Optional_Inverse4Id], [l2].[OneToMany_Optional_Self_Inverse4Id], [l2].[OneToMany_Required_Inverse4Id], [l2].[OneToMany_Required_Self_Inverse4Id], [l2].[OneToOne_Optional_PK_Inverse4Id], [l2].[OneToOne_Optional_Self4Id], ROW_NUMBER() OVER(PARTITION BY [l2].[Level3_Required_Id] ORDER BY [l2].[Id]) AS [row]
        FROM [LevelFour] AS [l2]
    ) AS [t4]
    WHERE [t4].[row] <= 1
) AS [t3] ON [t1].[Id] = [t3].[Level3_Required_Id]
ORDER BY [l].[Id]");
    }

    public override async Task Member_pushdown_with_collection_navigation_in_the_middle(bool async)
    {
        await base.Member_pushdown_with_collection_navigation_in_the_middle(async);

        AssertSql(
            @"SELECT (
    SELECT TOP(1) (
        SELECT TOP(1) (
            SELECT TOP(1) [l2].[Name]
            FROM [LevelFour] AS [l2]
            WHERE [l2].[Level3_Required_Id] = [l1].[Id]
            ORDER BY [l2].[Id])
        FROM [LevelThree] AS [l1]
        WHERE [l0].[Id] = [l1].[OneToMany_Optional_Inverse3Id])
    FROM [LevelTwo] AS [l0]
    WHERE [l0].[Level1_Required_Id] = [l].[Id]
    ORDER BY [l0].[Id])
FROM [LevelOne] AS [l]
ORDER BY [l].[Id]");
    }

    public override async Task Member_pushdown_with_multiple_collections(bool async)
    {
        await base.Member_pushdown_with_multiple_collections(async);

        AssertSql(
            @"SELECT (
    SELECT TOP(1) [l0].[Name]
    FROM [LevelThree] AS [l0]
    WHERE EXISTS (
        SELECT 1
        FROM [LevelTwo] AS [l1]
        WHERE [l].[Id] = [l1].[OneToMany_Optional_Inverse2Id]) AND ((
        SELECT TOP(1) [l2].[Id]
        FROM [LevelTwo] AS [l2]
        WHERE [l].[Id] = [l2].[OneToMany_Optional_Inverse2Id]
<<<<<<< HEAD
        ORDER BY [l2].[Id]) = [l0].[OneToMany_Optional_Inverse3Id] OR ((
=======
        ORDER BY [l2].[Id]) = [l0].[OneToMany_Optional_Inverse3Id]) OR (((
>>>>>>> 021fbcb7
        SELECT TOP(1) [l2].[Id]
        FROM [LevelTwo] AS [l2]
        WHERE [l].[Id] = [l2].[OneToMany_Optional_Inverse2Id]
        ORDER BY [l2].[Id]) IS NULL) AND ([l0].[OneToMany_Optional_Inverse3Id] IS NULL)))
    ORDER BY [l0].[Id])
FROM [LevelOne] AS [l]");
    }

    public override async Task Null_check_removal_applied_recursively(bool async)
    {
        await base.Null_check_removal_applied_recursively(async);

        AssertSql(
            @"SELECT [l].[Id], [l].[Date], [l].[Name], [l].[OneToMany_Optional_Self_Inverse1Id], [l].[OneToMany_Required_Self_Inverse1Id], [l].[OneToOne_Optional_Self1Id]
FROM [LevelOne] AS [l]
LEFT JOIN [LevelTwo] AS [l0] ON [l].[Id] = [l0].[Level1_Optional_Id]
LEFT JOIN [LevelThree] AS [l1] ON [l0].[Id] = [l1].[Level2_Optional_Id]
LEFT JOIN [LevelFour] AS [l2] ON [l1].[Id] = [l2].[Level3_Optional_Id]
WHERE [l2].[Name] = N'L4 01'");
    }

    public override async Task Null_check_different_structure_does_not_remove_null_checks(bool async)
    {
        await base.Null_check_different_structure_does_not_remove_null_checks(async);

        AssertSql(
            @"SELECT [l].[Id], [l].[Date], [l].[Name], [l].[OneToMany_Optional_Self_Inverse1Id], [l].[OneToMany_Required_Self_Inverse1Id], [l].[OneToOne_Optional_Self1Id]
FROM [LevelOne] AS [l]
LEFT JOIN [LevelTwo] AS [l0] ON [l].[Id] = [l0].[Level1_Optional_Id]
LEFT JOIN [LevelThree] AS [l1] ON [l0].[Id] = [l1].[Level2_Optional_Id]
LEFT JOIN [LevelFour] AS [l2] ON [l1].[Id] = [l2].[Level3_Optional_Id]
WHERE CASE
    WHEN [l0].[Id] IS NULL THEN NULL
    WHEN [l1].[Id] IS NULL THEN NULL
    ELSE [l2].[Name]
END = N'L4 01'");
    }

    public override async Task Union_over_entities_with_different_nullability(bool async)
    {
        await base.Union_over_entities_with_different_nullability(async);

        AssertSql(
            @"SELECT [t].[Id]
FROM (
    SELECT [l].[Id], [l].[Date], [l].[Name], [l].[OneToMany_Optional_Self_Inverse1Id], [l].[OneToMany_Required_Self_Inverse1Id], [l].[OneToOne_Optional_Self1Id], [l0].[Id] AS [Id0], [l0].[Date] AS [Date0], [l0].[Level1_Optional_Id], [l0].[Level1_Required_Id], [l0].[Name] AS [Name0], [l0].[OneToMany_Optional_Inverse2Id], [l0].[OneToMany_Optional_Self_Inverse2Id], [l0].[OneToMany_Required_Inverse2Id], [l0].[OneToMany_Required_Self_Inverse2Id], [l0].[OneToOne_Optional_PK_Inverse2Id], [l0].[OneToOne_Optional_Self2Id]
    FROM [LevelOne] AS [l]
    LEFT JOIN [LevelTwo] AS [l0] ON [l].[Id] = [l0].[Level1_Optional_Id]
    UNION ALL
    SELECT [l2].[Id], [l2].[Date], [l2].[Name], [l2].[OneToMany_Optional_Self_Inverse1Id], [l2].[OneToMany_Required_Self_Inverse1Id], [l2].[OneToOne_Optional_Self1Id], [l1].[Id] AS [Id0], [l1].[Date] AS [Date0], [l1].[Level1_Optional_Id], [l1].[Level1_Required_Id], [l1].[Name] AS [Name0], [l1].[OneToMany_Optional_Inverse2Id], [l1].[OneToMany_Optional_Self_Inverse2Id], [l1].[OneToMany_Required_Inverse2Id], [l1].[OneToMany_Required_Self_Inverse2Id], [l1].[OneToOne_Optional_PK_Inverse2Id], [l1].[OneToOne_Optional_Self2Id]
    FROM [LevelTwo] AS [l1]
    LEFT JOIN [LevelOne] AS [l2] ON [l1].[Level1_Optional_Id] = [l2].[Id]
    WHERE [l2].[Id] IS NULL
) AS [t]");
    }

    public override async Task Including_reference_navigation_and_projecting_collection_navigation_2(bool async)
    {
        await base.Including_reference_navigation_and_projecting_collection_navigation_2(async);

        AssertSql(
            @"SELECT [l].[Id], [l].[Date], [l].[Name], [l].[OneToMany_Optional_Self_Inverse1Id], [l].[OneToMany_Required_Self_Inverse1Id], [l].[OneToOne_Optional_Self1Id], [l0].[Id], [l0].[Date], [l0].[Level1_Optional_Id], [l0].[Level1_Required_Id], [l0].[Name], [l0].[OneToMany_Optional_Inverse2Id], [l0].[OneToMany_Optional_Self_Inverse2Id], [l0].[OneToMany_Required_Inverse2Id], [l0].[OneToMany_Required_Self_Inverse2Id], [l0].[OneToOne_Optional_PK_Inverse2Id], [l0].[OneToOne_Optional_Self2Id], [l1].[Id], [l1].[Date], [l1].[Level1_Optional_Id], [l1].[Level1_Required_Id], [l1].[Name], [l1].[OneToMany_Optional_Inverse2Id], [l1].[OneToMany_Optional_Self_Inverse2Id], [l1].[OneToMany_Required_Inverse2Id], [l1].[OneToMany_Required_Self_Inverse2Id], [l1].[OneToOne_Optional_PK_Inverse2Id], [l1].[OneToOne_Optional_Self2Id], [t0].[Id], [t0].[Date], [t0].[Level1_Optional_Id], [t0].[Level1_Required_Id], [t0].[Name], [t0].[OneToMany_Optional_Inverse2Id], [t0].[OneToMany_Optional_Self_Inverse2Id], [t0].[OneToMany_Required_Inverse2Id], [t0].[OneToMany_Required_Self_Inverse2Id], [t0].[OneToOne_Optional_PK_Inverse2Id], [t0].[OneToOne_Optional_Self2Id]
FROM [LevelOne] AS [l]
LEFT JOIN [LevelTwo] AS [l0] ON [l].[Id] = [l0].[Level1_Required_Id]
LEFT JOIN [LevelTwo] AS [l1] ON [l].[Id] = [l1].[OneToMany_Required_Inverse2Id]
LEFT JOIN (
    SELECT [t].[Id], [t].[Date], [t].[Level1_Optional_Id], [t].[Level1_Required_Id], [t].[Name], [t].[OneToMany_Optional_Inverse2Id], [t].[OneToMany_Optional_Self_Inverse2Id], [t].[OneToMany_Required_Inverse2Id], [t].[OneToMany_Required_Self_Inverse2Id], [t].[OneToOne_Optional_PK_Inverse2Id], [t].[OneToOne_Optional_Self2Id]
    FROM (
        SELECT [l2].[Id], [l2].[Date], [l2].[Level1_Optional_Id], [l2].[Level1_Required_Id], [l2].[Name], [l2].[OneToMany_Optional_Inverse2Id], [l2].[OneToMany_Optional_Self_Inverse2Id], [l2].[OneToMany_Required_Inverse2Id], [l2].[OneToMany_Required_Self_Inverse2Id], [l2].[OneToOne_Optional_PK_Inverse2Id], [l2].[OneToOne_Optional_Self2Id], ROW_NUMBER() OVER(PARTITION BY [l2].[OneToMany_Required_Inverse2Id] ORDER BY [l2].[Id] DESC) AS [row]
        FROM [LevelTwo] AS [l2]
    ) AS [t]
    WHERE [t].[row] <= 1
) AS [t0] ON [l].[Id] = [t0].[OneToMany_Required_Inverse2Id]
ORDER BY [l].[Id], [l0].[Id]");
    }

    public override async Task OrderBy_collection_count_ThenBy_reference_navigation(bool async)
    {
        await base.OrderBy_collection_count_ThenBy_reference_navigation(async);

        AssertSql(
            @"SELECT [l].[Id], [l].[Date], [l].[Name], [l].[OneToMany_Optional_Self_Inverse1Id], [l].[OneToMany_Required_Self_Inverse1Id], [l].[OneToOne_Optional_Self1Id]
FROM [LevelOne] AS [l]
LEFT JOIN [LevelTwo] AS [l0] ON [l].[Id] = [l0].[Level1_Required_Id]
LEFT JOIN [LevelThree] AS [l1] ON [l0].[Id] = [l1].[Level2_Required_Id]
ORDER BY (
    SELECT COUNT(*)
    FROM [LevelThree] AS [l2]
<<<<<<< HEAD
    WHERE [l0].[Id] IS NOT NULL AND [l0].[Id] = [l2].[OneToMany_Required_Inverse3Id]), [l1].[Name]");
    }
=======
    WHERE ([l0].[Id] IS NOT NULL) AND ([l0].[Id] = [l2].[OneToMany_Required_Inverse3Id])), [l1].[Name]");
        }
>>>>>>> 021fbcb7

    public override async Task Null_conditional_is_not_applied_explicitly_for_optional_navigation(bool async)
    {
        await base.Null_conditional_is_not_applied_explicitly_for_optional_navigation(async);

        AssertSql(
            @"SELECT [l].[Id], [l].[Date], [l].[Name], [l].[OneToMany_Optional_Self_Inverse1Id], [l].[OneToMany_Required_Self_Inverse1Id], [l].[OneToOne_Optional_Self1Id]
FROM [LevelOne] AS [l]
LEFT JOIN [LevelTwo] AS [l0] ON [l].[Id] = [l0].[Level1_Optional_Id]
<<<<<<< HEAD
WHERE [l0].[Id] IS NOT NULL AND [l0].[Name] = N'L2 01'");
    }
=======
WHERE ([l0].[Id] IS NOT NULL) AND ([l0].[Name] = N'L2 01')");
        }
>>>>>>> 021fbcb7

    public override async Task Sum_with_selector_cast_using_as(bool async)
    {
        await base.Sum_with_selector_cast_using_as(async);

        AssertSql(
            @"SELECT COALESCE(SUM([l].[Id]), 0)
FROM [LevelOne] AS [l]");
    }

    public override async Task Sum_with_filter_with_include_selector_cast_using_as(bool async)
    {
        await base.Sum_with_filter_with_include_selector_cast_using_as(async);

        AssertSql(
            @"SELECT [l].[Id], [l].[Date], [l].[Name], [l].[OneToMany_Optional_Self_Inverse1Id], [l].[OneToMany_Required_Self_Inverse1Id], [l].[OneToOne_Optional_Self1Id]
FROM [LevelOne] AS [l]
WHERE [l].[Id] > (
    SELECT COALESCE(SUM([l0].[Id]), 0)
    FROM [LevelTwo] AS [l0]
    WHERE [l].[Id] = [l0].[OneToMany_Optional_Inverse2Id])");
    }

    public override async Task Select_with_joined_where_clause_cast_using_as(bool async)
    {
        await base.Select_with_joined_where_clause_cast_using_as(async);

        AssertSql(
            @"SELECT [l].[Id], [l].[Date], [l].[Name], [l].[OneToMany_Optional_Self_Inverse1Id], [l].[OneToMany_Required_Self_Inverse1Id], [l].[OneToOne_Optional_Self1Id]
FROM [LevelOne] AS [l]
LEFT JOIN [LevelTwo] AS [l0] ON [l].[Id] = [l0].[Level1_Optional_Id]
WHERE [l].[Id] = [l0].[Id]");
    }

    public override async Task SelectMany_with_outside_reference_to_joined_table_correctly_translated_to_apply(bool async)
    {
        await base.SelectMany_with_outside_reference_to_joined_table_correctly_translated_to_apply(async);

        AssertSql(
            @"SELECT [l].[Id], [l].[Date], [l].[Name], [l].[OneToMany_Optional_Self_Inverse1Id], [l].[OneToMany_Required_Self_Inverse1Id], [l].[OneToOne_Optional_Self1Id]
FROM [LevelOne] AS [l]
INNER JOIN [LevelTwo] AS [l0] ON [l].[Id] = [l0].[Level1_Required_Id]
INNER JOIN [LevelThree] AS [l1] ON [l0].[Id] = [l1].[Level2_Required_Id]
INNER JOIN [LevelFour] AS [l2] ON [l1].[Id] = [l2].[Level3_Required_Id]
<<<<<<< HEAD
LEFT JOIN [LevelOne] AS [l3] ON [l0].[Id] >= [l3].[Id] AND ([l2].[Name] = [l3].[Name] OR ([l2].[Name] IS NULL AND [l3].[Name] IS NULL))");
    }
=======
LEFT JOIN [LevelOne] AS [l3] ON ([l0].[Id] >= [l3].[Id]) AND (([l2].[Name] = [l3].[Name]) OR (([l2].[Name] IS NULL) AND ([l3].[Name] IS NULL)))");
        }
>>>>>>> 021fbcb7

    public override async Task Nested_SelectMany_correlated_with_join_table_correctly_translated_to_apply(bool async)
    {
        // DefaultIfEmpty on child collection. Issue #19095.
        await Assert.ThrowsAsync<EqualException>(
            async () => await base.Nested_SelectMany_correlated_with_join_table_correctly_translated_to_apply(async));

        AssertSql(
            @"SELECT [t0].[l1Name], [t0].[l2Name], [t0].[l3Name]
FROM [LevelOne] AS [l]
OUTER APPLY (
    SELECT [t].[l1Name], [t].[l2Name], [t].[l3Name]
    FROM [LevelTwo] AS [l0]
    LEFT JOIN [LevelThree] AS [l1] ON [l0].[Id] = [l1].[Id]
    CROSS APPLY (
        SELECT [l].[Name] AS [l1Name], [l1].[Name] AS [l2Name], [l3].[Name] AS [l3Name]
        FROM [LevelFour] AS [l2]
        LEFT JOIN [LevelThree] AS [l3] ON [l2].[OneToOne_Optional_PK_Inverse4Id] = [l3].[Id]
        WHERE [l1].[Id] = [l2].[OneToMany_Optional_Inverse4Id] OR ([l1].[Id] IS NULL AND [l2].[OneToMany_Optional_Inverse4Id] IS NULL)
    ) AS [t]
    WHERE [l].[Id] = [l0].[OneToMany_Optional_Inverse2Id]
) AS [t0]");
    }

    public override async Task Contains_over_optional_navigation_with_null_constant(bool async)
    {
        await base.Contains_over_optional_navigation_with_null_constant(async);

        AssertSql(
            @"SELECT CASE
    WHEN EXISTS (
        SELECT 1
        FROM [LevelOne] AS [l]
        LEFT JOIN [LevelTwo] AS [l0] ON [l].[Id] = [l0].[Level1_Optional_Id]
        WHERE [l0].[Id] IS NULL) THEN CAST(1 AS bit)
    ELSE CAST(0 AS bit)
END");
    }

    public override async Task Contains_over_optional_navigation_with_null_parameter(bool async)
    {
        await base.Contains_over_optional_navigation_with_null_parameter(async);

        AssertSql(
            @"SELECT CASE
    WHEN EXISTS (
        SELECT 1
        FROM [LevelOne] AS [l]
        LEFT JOIN [LevelTwo] AS [l0] ON [l].[Id] = [l0].[Level1_Optional_Id]
        WHERE [l0].[Id] IS NULL) THEN CAST(1 AS bit)
    ELSE CAST(0 AS bit)
END");
    }

    public override async Task Contains_over_optional_navigation_with_null_column(bool async)
    {
        await base.Contains_over_optional_navigation_with_null_column(async);

        AssertSql(
            @"SELECT [l].[Name], [l0].[Name] AS [OptionalName], CASE
    WHEN EXISTS (
        SELECT 1
        FROM [LevelOne] AS [l1]
        LEFT JOIN [LevelTwo] AS [l2] ON [l1].[Id] = [l2].[Level1_Optional_Id]
<<<<<<< HEAD
        WHERE [l2].[Name] = [l0].[Name] OR ([l2].[Name] IS NULL AND [l0].[Name] IS NULL)) THEN CAST(1 AS bit)
=======
        WHERE ([l2].[Name] = [l0].[Name]) OR (([l2].[Name] IS NULL) AND ([l0].[Name] IS NULL))) THEN CAST(1 AS bit)
>>>>>>> 021fbcb7
    ELSE CAST(0 AS bit)
END AS [Contains]
FROM [LevelOne] AS [l]
LEFT JOIN [LevelTwo] AS [l0] ON [l].[Id] = [l0].[Level1_Optional_Id]");
    }

    public override async Task Contains_over_optional_navigation_with_null_entity_reference(bool async)
    {
        await base.Contains_over_optional_navigation_with_null_entity_reference(async);

        AssertSql(
            @"SELECT [l].[Name], [l0].[Name] AS [OptionalName], CASE
    WHEN EXISTS (
        SELECT 1
        FROM [LevelOne] AS [l2]
        LEFT JOIN [LevelTwo] AS [l3] ON [l2].[Id] = [l3].[Level1_Optional_Id]
<<<<<<< HEAD
        WHERE [l3].[Id] = [l1].[Id] OR ([l3].[Id] IS NULL AND [l1].[Id] IS NULL)) THEN CAST(1 AS bit)
=======
        WHERE ([l3].[Id] = [l1].[Id]) OR (([l3].[Id] IS NULL) AND ([l1].[Id] IS NULL))) THEN CAST(1 AS bit)
>>>>>>> 021fbcb7
    ELSE CAST(0 AS bit)
END AS [Contains]
FROM [LevelOne] AS [l]
LEFT JOIN [LevelTwo] AS [l0] ON [l].[Id] = [l0].[Level1_Optional_Id]
LEFT JOIN [LevelTwo] AS [l1] ON [l].[Id] = [l1].[OneToOne_Optional_PK_Inverse2Id]");
    }

    public override async Task Element_selector_with_coalesce_repeated_in_aggregate(bool async)
    {
        await base.Element_selector_with_coalesce_repeated_in_aggregate(async);

        AssertSql(
            @"SELECT COUNT(*)
FROM [LevelOne] AS [l]
LEFT JOIN [LevelTwo] AS [l0] ON [l].[Id] = [l0].[Id]
LEFT JOIN [LevelThree] AS [l1] ON [l0].[Id] = [l1].[Id]
LEFT JOIN [LevelTwo] AS [l2] ON [l].[Id] = [l2].[Id]
GROUP BY [l1].[Name]
HAVING MIN(COALESCE([l2].[Id], 0) + COALESCE([l2].[Id], 0)) > 0");
    }

    public override async Task Nested_object_constructed_from_group_key_properties(bool async)
    {
        await base.Nested_object_constructed_from_group_key_properties(async);

        AssertSql(
            @"SELECT [l].[Id], [l].[Name], [l].[Date], [l0].[Id], [l1].[Name], [l0].[Date], [l0].[Level1_Optional_Id], [l0].[Level1_Required_Id], COALESCE(SUM(CAST(LEN([l].[Name]) AS int)), 0) AS [Aggregate]
FROM [LevelOne] AS [l]
LEFT JOIN [LevelTwo] AS [l0] ON [l].[Id] = [l0].[Level1_Optional_Id]
LEFT JOIN [LevelTwo] AS [l1] ON [l].[Id] = [l1].[Level1_Required_Id]
WHERE [l0].[Id] IS NOT NULL
GROUP BY [l].[Id], [l].[Date], [l].[Name], [l0].[Id], [l0].[Date], [l0].[Level1_Optional_Id], [l0].[Level1_Required_Id], [l1].[Name]");
    }

    public override async Task GroupBy_aggregate_where_required_relationship(bool async)
    {
        await base.GroupBy_aggregate_where_required_relationship(async);

        AssertSql(
            @"SELECT [l0].[Id] AS [Key], MAX([l].[Id]) AS [Max]
FROM [LevelTwo] AS [l]
INNER JOIN [LevelOne] AS [l0] ON [l].[OneToMany_Required_Inverse2Id] = [l0].[Id]
GROUP BY [l0].[Id]
<<<<<<< HEAD
HAVING MAX([l].[Id]) <> 2 OR MAX([l].[Id]) IS NULL");
    }
=======
HAVING (MAX([l].[Id]) <> 2) OR (MAX([l].[Id]) IS NULL)");
        }
>>>>>>> 021fbcb7

    public override async Task GroupBy_aggregate_where_required_relationship_2(bool async)
    {
        await base.GroupBy_aggregate_where_required_relationship_2(async);

        AssertSql(
            @"SELECT [l0].[Id] AS [Key], MAX([l].[Id]) AS [Max]
FROM [LevelTwo] AS [l]
INNER JOIN [LevelOne] AS [l0] ON [l].[OneToMany_Required_Inverse2Id] = [l0].[Id]
GROUP BY [l0].[Id]
HAVING MAX([l].[Id]) < 2 OR MAX([l].[Id]) > 2");
    }

    public override async Task Member_over_null_check_ternary_and_nested_dto_type(bool async)
    {
        await base.Member_over_null_check_ternary_and_nested_dto_type(async);

        AssertSql(
            @"SELECT [l].[Id], [l].[Name], CASE
    WHEN [l0].[Id] IS NULL THEN CAST(1 AS bit)
    ELSE CAST(0 AS bit)
END, [l0].[Id], [l0].[Name]
FROM [LevelOne] AS [l]
LEFT JOIN [LevelTwo] AS [l0] ON [l].[Id] = [l0].[Level1_Optional_Id]
ORDER BY [l0].[Name], [l].[Id]");
    }

    public override async Task Member_over_null_check_ternary_and_nested_anonymous_type(bool async)
    {
        await base.Member_over_null_check_ternary_and_nested_anonymous_type(async);

        AssertSql(
            @"SELECT [l].[Id], [l].[Name], CASE
    WHEN [l0].[Id] IS NULL THEN CAST(1 AS bit)
    ELSE CAST(0 AS bit)
END, [l0].[Id], [l0].[Name], CASE
    WHEN [l1].[Id] IS NULL THEN CAST(1 AS bit)
    ELSE CAST(0 AS bit)
END, [l1].[Id], [l1].[Name]
FROM [LevelOne] AS [l]
LEFT JOIN [LevelTwo] AS [l0] ON [l].[Id] = [l0].[Level1_Optional_Id]
LEFT JOIN [LevelThree] AS [l1] ON [l0].[Id] = [l1].[Level2_Optional_Id]
WHERE CASE
    WHEN [l0].[Id] IS NULL THEN NULL
    ELSE [l1].[Name]
<<<<<<< HEAD
END <> N'L' OR CASE
    WHEN [l0].[Id] IS NULL THEN NULL
    ELSE [l1].[Name]
END IS NULL");
    }
=======
END <> N'L') OR (CASE
    WHEN [l0].[Id] IS NULL THEN NULL
    ELSE [l1].[Name]
END IS NULL)");
        }
>>>>>>> 021fbcb7

    public override async Task Distinct_skip_without_orderby(bool async)
    {
        await base.Distinct_skip_without_orderby(async);

        AssertSql(
            @"SELECT (
    SELECT TOP(1) [t0].[Name]
    FROM (
        SELECT [t].[Id], [t].[Level2_Optional_Id], [t].[Level2_Required_Id], [t].[Name], [t].[OneToMany_Optional_Inverse3Id], [t].[OneToMany_Optional_Self_Inverse3Id], [t].[OneToMany_Required_Inverse3Id], [t].[OneToMany_Required_Self_Inverse3Id], [t].[OneToOne_Optional_PK_Inverse3Id], [t].[OneToOne_Optional_Self3Id]
        FROM (
            SELECT DISTINCT [l0].[Id], [l0].[Level2_Optional_Id], [l0].[Level2_Required_Id], [l0].[Name], [l0].[OneToMany_Optional_Inverse3Id], [l0].[OneToMany_Optional_Self_Inverse3Id], [l0].[OneToMany_Required_Inverse3Id], [l0].[OneToMany_Required_Self_Inverse3Id], [l0].[OneToOne_Optional_PK_Inverse3Id], [l0].[OneToOne_Optional_Self3Id]
            FROM [LevelThree] AS [l0]
        ) AS [t]
        ORDER BY (SELECT 1)
        OFFSET 1 ROWS
    ) AS [t0]
    ORDER BY [t0].[Id])
FROM [LevelOne] AS [l]
WHERE [l].[Id] < 3");
    }

    public override async Task Distinct_take_without_orderby(bool async)
    {
        await base.Distinct_take_without_orderby(async);

        AssertSql(
            @"SELECT (
    SELECT TOP(1) [t].[Name]
    FROM (
        SELECT DISTINCT TOP(1) [l0].[Id], [l0].[Level2_Optional_Id], [l0].[Level2_Required_Id], [l0].[Name], [l0].[OneToMany_Optional_Inverse3Id], [l0].[OneToMany_Optional_Self_Inverse3Id], [l0].[OneToMany_Required_Inverse3Id], [l0].[OneToMany_Required_Self_Inverse3Id], [l0].[OneToOne_Optional_PK_Inverse3Id], [l0].[OneToOne_Optional_Self3Id]
        FROM [LevelThree] AS [l0]
    ) AS [t]
    ORDER BY [t].[Id])
FROM [LevelOne] AS [l]
WHERE [l].[Id] < 3");
    }

    public override async Task Let_let_contains_from_outer_let(bool async)
    {
        await base.Let_let_contains_from_outer_let(async);

        AssertSql(
            @"SELECT [l].[Id], [l].[Date], [l].[Name], [l].[OneToMany_Optional_Self_Inverse1Id], [l].[OneToMany_Required_Self_Inverse1Id], [l].[OneToOne_Optional_Self1Id], [t].[Id], [l2].[Id], [l2].[Date], [l2].[Level1_Optional_Id], [l2].[Level1_Required_Id], [l2].[Name], [l2].[OneToMany_Optional_Inverse2Id], [l2].[OneToMany_Optional_Self_Inverse2Id], [l2].[OneToMany_Required_Inverse2Id], [l2].[OneToMany_Required_Self_Inverse2Id], [l2].[OneToOne_Optional_PK_Inverse2Id], [l2].[OneToOne_Optional_Self2Id], [t].[Level2_Optional_Id], [t].[Level2_Required_Id], [t].[Name], [t].[OneToMany_Optional_Inverse3Id], [t].[OneToMany_Optional_Self_Inverse3Id], [t].[OneToMany_Required_Inverse3Id], [t].[OneToMany_Required_Self_Inverse3Id], [t].[OneToOne_Optional_PK_Inverse3Id], [t].[OneToOne_Optional_Self3Id]
FROM [LevelOne] AS [l]
OUTER APPLY (
    SELECT [l0].[Id], [l0].[Level2_Optional_Id], [l0].[Level2_Required_Id], [l0].[Name], [l0].[OneToMany_Optional_Inverse3Id], [l0].[OneToMany_Optional_Self_Inverse3Id], [l0].[OneToMany_Required_Inverse3Id], [l0].[OneToMany_Required_Self_Inverse3Id], [l0].[OneToOne_Optional_PK_Inverse3Id], [l0].[OneToOne_Optional_Self3Id]
    FROM [LevelThree] AS [l0]
    WHERE EXISTS (
        SELECT 1
        FROM [LevelTwo] AS [l1]
        WHERE [l].[Id] = [l1].[OneToMany_Required_Inverse2Id] AND [l1].[Id] = [l0].[Level2_Required_Id])
) AS [t]
LEFT JOIN [LevelTwo] AS [l2] ON [l].[Id] = [l2].[OneToMany_Required_Inverse2Id]
ORDER BY [l].[Id], [t].[Id]");
    }

    public override async Task Multiple_conditionals_in_projection(bool async)
    {
        await base.Multiple_conditionals_in_projection(async);

        AssertSql(
            @"SELECT [l].[Id], [l0].[Name], CASE
    WHEN [l1].[Id] IS NULL THEN CAST(1 AS bit)
    ELSE CAST(0 AS bit)
END
FROM [LevelTwo] AS [l]
LEFT JOIN [LevelThree] AS [l0] ON [l].[Id] = [l0].[Level2_Optional_Id]
LEFT JOIN [LevelOne] AS [l1] ON [l].[Level1_Optional_Id] = [l1].[Id]");
    }

    public override async Task Composite_key_join_on_groupby_aggregate_projecting_only_grouping_key(bool async)
    {
        await base.Composite_key_join_on_groupby_aggregate_projecting_only_grouping_key(async);

        AssertSql(
            @"SELECT [t].[Key]
FROM [LevelOne] AS [l]
INNER JOIN (
    SELECT [l0].[Id] % 3 AS [Key], COALESCE(SUM([l0].[Id]), 0) AS [Sum]
    FROM [LevelTwo] AS [l0]
    GROUP BY [l0].[Id] % 3
) AS [t] ON [l].[Id] = [t].[Key] AND CAST(1 AS bit) = CASE
    WHEN [t].[Sum] > 10 THEN CAST(1 AS bit)
    ELSE CAST(0 AS bit)
END");
    }

    public override async Task Multiple_joins_groupby_predicate(bool async)
    {
        await base.Multiple_joins_groupby_predicate(async);

        AssertSql(
            @"SELECT [l].[Id], [l].[Name], CASE
    WHEN [l0].[Id] IS NULL THEN N'Foo'
    ELSE N'Bar'
END AS [Foo]
FROM [LevelOne] AS [l]
LEFT JOIN [LevelTwo] AS [l0] ON [l].[Id] = [l0].[Level1_Optional_Id]
LEFT JOIN (
    SELECT [l1].[Name] AS [Key], COUNT(*) AS [Count]
    FROM [LevelThree] AS [l1]
    GROUP BY [l1].[Name]
) AS [t] ON [l].[Name] = [t].[Key]
<<<<<<< HEAD
WHERE [l0].[Name] IS NOT NULL OR [t].[Count] > 0");
    }
=======
WHERE ([l0].[Name] IS NOT NULL) OR ([t].[Count] > 0)");
        }
>>>>>>> 021fbcb7

    public override async Task Collection_FirstOrDefault_property_accesses_in_projection(bool async)
    {
        await base.Collection_FirstOrDefault_property_accesses_in_projection(async);

        AssertSql(
            @"SELECT [l].[Id], (
    SELECT TOP(1) [l0].[Name]
    FROM [LevelTwo] AS [l0]
    WHERE [l].[Id] = [l0].[OneToMany_Optional_Inverse2Id] AND [l0].[Name] = N'L2 02') AS [Pushdown]
FROM [LevelOne] AS [l]
WHERE [l].[Id] < 3");
    }

    public override async Task Collection_FirstOrDefault_entity_reference_accesses_in_projection(bool async)
    {
        await base.Collection_FirstOrDefault_entity_reference_accesses_in_projection(async);

        AssertSql(
            @"SELECT [l].[Id], [t0].[Id], [t0].[Level2_Optional_Id], [t0].[Level2_Required_Id], [t0].[Name], [t0].[OneToMany_Optional_Inverse3Id], [t0].[OneToMany_Optional_Self_Inverse3Id], [t0].[OneToMany_Required_Inverse3Id], [t0].[OneToMany_Required_Self_Inverse3Id], [t0].[OneToOne_Optional_PK_Inverse3Id], [t0].[OneToOne_Optional_Self3Id]
FROM [LevelOne] AS [l]
LEFT JOIN (
    SELECT [t].[Id], [t].[Level2_Optional_Id], [t].[Level2_Required_Id], [t].[Name], [t].[OneToMany_Optional_Inverse3Id], [t].[OneToMany_Optional_Self_Inverse3Id], [t].[OneToMany_Required_Inverse3Id], [t].[OneToMany_Required_Self_Inverse3Id], [t].[OneToOne_Optional_PK_Inverse3Id], [t].[OneToOne_Optional_Self3Id], [t].[OneToMany_Optional_Inverse2Id]
    FROM (
        SELECT [l1].[Id], [l1].[Level2_Optional_Id], [l1].[Level2_Required_Id], [l1].[Name], [l1].[OneToMany_Optional_Inverse3Id], [l1].[OneToMany_Optional_Self_Inverse3Id], [l1].[OneToMany_Required_Inverse3Id], [l1].[OneToMany_Required_Self_Inverse3Id], [l1].[OneToOne_Optional_PK_Inverse3Id], [l1].[OneToOne_Optional_Self3Id], [l0].[OneToMany_Optional_Inverse2Id], ROW_NUMBER() OVER(PARTITION BY [l0].[OneToMany_Optional_Inverse2Id] ORDER BY [l0].[Id], [l1].[Id]) AS [row]
        FROM [LevelTwo] AS [l0]
        LEFT JOIN [LevelThree] AS [l1] ON [l0].[Id] = [l1].[Level2_Optional_Id]
        WHERE [l0].[Name] = N'L2 02'
    ) AS [t]
    WHERE [t].[row] <= 1
) AS [t0] ON [l].[Id] = [t0].[OneToMany_Optional_Inverse2Id]
WHERE [l].[Id] < 3");
    }

    public override async Task Collection_FirstOrDefault_entity_collection_accesses_in_projection(bool async)
    {
        await base.Collection_FirstOrDefault_entity_collection_accesses_in_projection(async);

        AssertSql(
            @"SELECT [l].[Id], [t0].[Id], [l1].[Id], [l1].[Level2_Optional_Id], [l1].[Level2_Required_Id], [l1].[Name], [l1].[OneToMany_Optional_Inverse3Id], [l1].[OneToMany_Optional_Self_Inverse3Id], [l1].[OneToMany_Required_Inverse3Id], [l1].[OneToMany_Required_Self_Inverse3Id], [l1].[OneToOne_Optional_PK_Inverse3Id], [l1].[OneToOne_Optional_Self3Id], [t0].[c]
FROM [LevelOne] AS [l]
LEFT JOIN (
    SELECT [t].[c], [t].[Id], [t].[OneToMany_Optional_Inverse2Id]
    FROM (
        SELECT 1 AS [c], [l0].[Id], [l0].[OneToMany_Optional_Inverse2Id], ROW_NUMBER() OVER(PARTITION BY [l0].[OneToMany_Optional_Inverse2Id] ORDER BY [l0].[Id]) AS [row]
        FROM [LevelTwo] AS [l0]
        WHERE [l0].[Name] = N'L2 02'
    ) AS [t]
    WHERE [t].[row] <= 1
) AS [t0] ON [l].[Id] = [t0].[OneToMany_Optional_Inverse2Id]
LEFT JOIN [LevelThree] AS [l1] ON [t0].[Id] = [l1].[OneToMany_Optional_Inverse3Id]
WHERE [l].[Id] < 2
ORDER BY [l].[Id], [t0].[Id]");
    }

    public override async Task Multiple_collection_FirstOrDefault_followed_by_member_access_in_projection(bool async)
    {
        await base.Multiple_collection_FirstOrDefault_followed_by_member_access_in_projection(async);

        AssertSql(
            @"SELECT [l].[Id], (
    SELECT TOP(1) [l0].[Name]
    FROM [LevelThree] AS [l0]
    WHERE EXISTS (
        SELECT 1
        FROM [LevelTwo] AS [l1]
        WHERE [l].[Id] = [l1].[OneToMany_Optional_Inverse2Id] AND [l1].[Name] = N'L2 02') AND ((
        SELECT TOP(1) [l2].[Id]
        FROM [LevelTwo] AS [l2]
<<<<<<< HEAD
        WHERE [l].[Id] = [l2].[OneToMany_Optional_Inverse2Id] AND [l2].[Name] = N'L2 02') = [l0].[OneToMany_Optional_Inverse3Id] OR ((
        SELECT TOP(1) [l2].[Id]
        FROM [LevelTwo] AS [l2]
        WHERE [l].[Id] = [l2].[OneToMany_Optional_Inverse2Id] AND [l2].[Name] = N'L2 02') IS NULL AND [l0].[OneToMany_Optional_Inverse3Id] IS NULL))
=======
        WHERE ([l].[Id] = [l2].[OneToMany_Optional_Inverse2Id]) AND ([l2].[Name] = N'L2 02')) = [l0].[OneToMany_Optional_Inverse3Id]) OR (((
        SELECT TOP(1) [l2].[Id]
        FROM [LevelTwo] AS [l2]
        WHERE ([l].[Id] = [l2].[OneToMany_Optional_Inverse2Id]) AND ([l2].[Name] = N'L2 02')) IS NULL) AND ([l0].[OneToMany_Optional_Inverse3Id] IS NULL)))
>>>>>>> 021fbcb7
    ORDER BY [l0].[Id]) AS [Pushdown]
FROM [LevelOne] AS [l]
WHERE [l].[Id] < 2");
    }

    public override async Task Projecting_columns_with_same_name_from_different_entities_making_sure_aliasing_works_after_Distinct(
        bool async)
    {
        await base.Projecting_columns_with_same_name_from_different_entities_making_sure_aliasing_works_after_Distinct(async);

        AssertSql(
            @"@__p_0='10'

SELECT [t].[Id1] AS [Foo], [t].[Id2] AS [Bar], [t].[Id3] AS [Baz]
FROM (
    SELECT DISTINCT TOP(@__p_0) [l].[Id] AS [Id1], [l0].[Id] AS [Id2], [l1].[Id] AS [Id3], [l].[Name] AS [Name1], [l0].[Name] AS [Name2]
    FROM [LevelOne] AS [l]
    INNER JOIN [LevelTwo] AS [l0] ON [l].[Id] = [l0].[Level1_Optional_Id]
    INNER JOIN [LevelThree] AS [l1] ON [l0].[Id] = [l1].[Level2_Optional_Id]
) AS [t]");
    }

    public override async Task Complex_query_with_let_collection_SelectMany(bool async)
    {
        await base.Complex_query_with_let_collection_SelectMany(async);

        AssertSql();
    }

    public override async Task SelectMany_without_collection_selector_returning_queryable(bool async)
    {
        await base.SelectMany_without_collection_selector_returning_queryable(async);

        AssertSql(
            @"SELECT [t].[Id], [t].[Date], [t].[Level1_Optional_Id], [t].[Level1_Required_Id], [t].[Name], [t].[OneToMany_Optional_Inverse2Id], [t].[OneToMany_Optional_Self_Inverse2Id], [t].[OneToMany_Required_Inverse2Id], [t].[OneToMany_Required_Self_Inverse2Id], [t].[OneToOne_Optional_PK_Inverse2Id], [t].[OneToOne_Optional_Self2Id]
FROM [LevelOne] AS [l]
CROSS JOIN (
    SELECT [l0].[Id], [l0].[Date], [l0].[Level1_Optional_Id], [l0].[Level1_Required_Id], [l0].[Name], [l0].[OneToMany_Optional_Inverse2Id], [l0].[OneToMany_Optional_Self_Inverse2Id], [l0].[OneToMany_Required_Inverse2Id], [l0].[OneToMany_Required_Self_Inverse2Id], [l0].[OneToOne_Optional_PK_Inverse2Id], [l0].[OneToOne_Optional_Self2Id]
    FROM [LevelTwo] AS [l0]
    WHERE [l0].[Id] < 10
) AS [t]");
    }

    public override async Task Select_projecting_queryable_followed_by_SelectMany(bool async)
    {
        await base.Select_projecting_queryable_followed_by_SelectMany(async);

        AssertSql();
    }

    public override async Task Select_projecting_queryable_followed_by_Join(bool async)
    {
        await base.Select_projecting_queryable_followed_by_Join(async);

        AssertSql();
    }

    public override async Task Select_projecting_queryable_in_anonymous_projection_followed_by_Join(bool async)
    {
        await base.Select_projecting_queryable_in_anonymous_projection_followed_by_Join(async);

        AssertSql();
    }

    public override async Task Complex_query_with_optional_navigations_and_client_side_evaluation(bool async)
    {
        await base.Complex_query_with_optional_navigations_and_client_side_evaluation(async);

        AssertSql();
    }

    public override async Task Join_with_result_selector_returning_queryable_throws_validation_error(bool async)
    {
        // Expression cannot be used for return type. Issue #23302.
        await Assert.ThrowsAsync<ArgumentException>(
            () => base.Join_with_result_selector_returning_queryable_throws_validation_error(async));

        AssertSql();
    }

    public override async Task Prune_does_not_throw_null_ref(bool async)
    {
        await base.Prune_does_not_throw_null_ref(async);

        AssertSql(
            @"SELECT [t0].[Id], [t0].[Date], [t0].[Name], [t0].[OneToMany_Optional_Self_Inverse1Id], [t0].[OneToMany_Required_Self_Inverse1Id], [t0].[OneToOne_Optional_Self1Id]
FROM (
    SELECT NULL AS [empty]
) AS [e]
LEFT JOIN (
    SELECT [l].[Level1_Required_Id]
    FROM [LevelTwo] AS [l]
    WHERE [l].[Id] < 5
) AS [t] ON 1 = 1
CROSS APPLY (
    SELECT [l0].[Id], [l0].[Date], [l0].[Name], [l0].[OneToMany_Optional_Self_Inverse1Id], [l0].[OneToMany_Required_Self_Inverse1Id], [l0].[OneToOne_Optional_Self1Id]
    FROM [LevelOne] AS [l0]
    WHERE [l0].[Id] <> COALESCE([t].[Level1_Required_Id], 0)
) AS [t0]");
    }

    public override async Task Entries_for_detached_entities_are_removed(bool async)
    {
        await base.Entries_for_detached_entities_are_removed(async);

        AssertSql(
            @"SELECT TOP(1) [l].[Id], [l].[Date], [l].[Level1_Optional_Id], [l].[Level1_Required_Id], [l].[Name], [l].[OneToMany_Optional_Inverse2Id], [l].[OneToMany_Optional_Self_Inverse2Id], [l].[OneToMany_Required_Inverse2Id], [l].[OneToMany_Required_Self_Inverse2Id], [l].[OneToOne_Optional_PK_Inverse2Id], [l].[OneToOne_Optional_Self2Id]
FROM [LevelTwo] AS [l]
ORDER BY [l].[Id]");
    }

    public override async Task SelectMany_subquery_with_custom_projection(bool async)
    {
        await base.SelectMany_subquery_with_custom_projection(async);

        AssertSql(
            @"@__p_0='1'

SELECT TOP(@__p_0) [l0].[Name]
FROM [LevelOne] AS [l]
INNER JOIN [LevelTwo] AS [l0] ON [l].[Id] = [l0].[OneToMany_Optional_Inverse2Id]
ORDER BY [l].[Id]");
    }

    public override async Task Include_multiple_collections_on_same_level(bool async)
    {
        await base.Include_multiple_collections_on_same_level(async);

        AssertSql(
            @"SELECT [l].[Id], [l].[Date], [l].[Name], [l].[OneToMany_Optional_Self_Inverse1Id], [l].[OneToMany_Required_Self_Inverse1Id], [l].[OneToOne_Optional_Self1Id], [l0].[Id], [l0].[Date], [l0].[Level1_Optional_Id], [l0].[Level1_Required_Id], [l0].[Name], [l0].[OneToMany_Optional_Inverse2Id], [l0].[OneToMany_Optional_Self_Inverse2Id], [l0].[OneToMany_Required_Inverse2Id], [l0].[OneToMany_Required_Self_Inverse2Id], [l0].[OneToOne_Optional_PK_Inverse2Id], [l0].[OneToOne_Optional_Self2Id], [l1].[Id], [l1].[Date], [l1].[Level1_Optional_Id], [l1].[Level1_Required_Id], [l1].[Name], [l1].[OneToMany_Optional_Inverse2Id], [l1].[OneToMany_Optional_Self_Inverse2Id], [l1].[OneToMany_Required_Inverse2Id], [l1].[OneToMany_Required_Self_Inverse2Id], [l1].[OneToOne_Optional_PK_Inverse2Id], [l1].[OneToOne_Optional_Self2Id]
FROM [LevelOne] AS [l]
LEFT JOIN [LevelTwo] AS [l0] ON [l].[Id] = [l0].[OneToMany_Optional_Inverse2Id]
LEFT JOIN [LevelTwo] AS [l1] ON [l].[Id] = [l1].[OneToMany_Required_Inverse2Id]
ORDER BY [l].[Id], [l0].[Id]");
    }

    public override async Task Simple_level1_include(bool async)
    {
        await base.Simple_level1_include(async);

        AssertSql(
            @"SELECT [l].[Id], [l].[Date], [l].[Name], [l].[OneToMany_Optional_Self_Inverse1Id], [l].[OneToMany_Required_Self_Inverse1Id], [l].[OneToOne_Optional_Self1Id], [l0].[Id], [l0].[Date], [l0].[Level1_Optional_Id], [l0].[Level1_Required_Id], [l0].[Name], [l0].[OneToMany_Optional_Inverse2Id], [l0].[OneToMany_Optional_Self_Inverse2Id], [l0].[OneToMany_Required_Inverse2Id], [l0].[OneToMany_Required_Self_Inverse2Id], [l0].[OneToOne_Optional_PK_Inverse2Id], [l0].[OneToOne_Optional_Self2Id]
FROM [LevelOne] AS [l]
LEFT JOIN [LevelTwo] AS [l0] ON [l].[Id] = [l0].[Id]");
    }

    public override async Task Simple_level1(bool async)
    {
        await base.Simple_level1(async);

        AssertSql(
            @"SELECT [l].[Id], [l].[Date], [l].[Name], [l].[OneToMany_Optional_Self_Inverse1Id], [l].[OneToMany_Required_Self_Inverse1Id], [l].[OneToOne_Optional_Self1Id]
FROM [LevelOne] AS [l]");
    }

    public override async Task Simple_level1_level2_include(bool async)
    {
        await base.Simple_level1_level2_include(async);

        AssertSql(
            @"SELECT [l].[Id], [l].[Date], [l].[Name], [l].[OneToMany_Optional_Self_Inverse1Id], [l].[OneToMany_Required_Self_Inverse1Id], [l].[OneToOne_Optional_Self1Id], [l0].[Id], [l0].[Date], [l0].[Level1_Optional_Id], [l0].[Level1_Required_Id], [l0].[Name], [l0].[OneToMany_Optional_Inverse2Id], [l0].[OneToMany_Optional_Self_Inverse2Id], [l0].[OneToMany_Required_Inverse2Id], [l0].[OneToMany_Required_Self_Inverse2Id], [l0].[OneToOne_Optional_PK_Inverse2Id], [l0].[OneToOne_Optional_Self2Id], [l1].[Id], [l1].[Level2_Optional_Id], [l1].[Level2_Required_Id], [l1].[Name], [l1].[OneToMany_Optional_Inverse3Id], [l1].[OneToMany_Optional_Self_Inverse3Id], [l1].[OneToMany_Required_Inverse3Id], [l1].[OneToMany_Required_Self_Inverse3Id], [l1].[OneToOne_Optional_PK_Inverse3Id], [l1].[OneToOne_Optional_Self3Id]
FROM [LevelOne] AS [l]
LEFT JOIN [LevelTwo] AS [l0] ON [l].[Id] = [l0].[Id]
LEFT JOIN [LevelThree] AS [l1] ON [l0].[Id] = [l1].[Id]");
    }

    public override async Task Simple_level1_level2_GroupBy_Count(bool async)
    {
        await base.Simple_level1_level2_GroupBy_Count(async);

        AssertSql(
            @"SELECT COUNT(*)
FROM [LevelOne] AS [l]
LEFT JOIN [LevelTwo] AS [l0] ON [l].[Id] = [l0].[Id]
LEFT JOIN [LevelThree] AS [l1] ON [l0].[Id] = [l1].[Id]
GROUP BY [l1].[Name]");
    }

    public override async Task Simple_level1_level2_GroupBy_Having_Count(bool async)
    {
        await base.Simple_level1_level2_GroupBy_Having_Count(async);

        AssertSql(
            @"SELECT COUNT(*)
FROM [LevelOne] AS [l]
LEFT JOIN [LevelTwo] AS [l0] ON [l].[Id] = [l0].[Id]
LEFT JOIN [LevelThree] AS [l1] ON [l0].[Id] = [l1].[Id]
LEFT JOIN [LevelTwo] AS [l2] ON [l].[Id] = [l2].[Id]
GROUP BY [l1].[Name]
HAVING MIN(COALESCE([l2].[Id], 0)) > 0");
    }

    public override async Task Simple_level1_level2_level3_include(bool async)
    {
        await base.Simple_level1_level2_level3_include(async);

        AssertSql(
            @"SELECT [l].[Id], [l].[Date], [l].[Name], [l].[OneToMany_Optional_Self_Inverse1Id], [l].[OneToMany_Required_Self_Inverse1Id], [l].[OneToOne_Optional_Self1Id], [l0].[Id], [l0].[Date], [l0].[Level1_Optional_Id], [l0].[Level1_Required_Id], [l0].[Name], [l0].[OneToMany_Optional_Inverse2Id], [l0].[OneToMany_Optional_Self_Inverse2Id], [l0].[OneToMany_Required_Inverse2Id], [l0].[OneToMany_Required_Self_Inverse2Id], [l0].[OneToOne_Optional_PK_Inverse2Id], [l0].[OneToOne_Optional_Self2Id], [l1].[Id], [l1].[Level2_Optional_Id], [l1].[Level2_Required_Id], [l1].[Name], [l1].[OneToMany_Optional_Inverse3Id], [l1].[OneToMany_Optional_Self_Inverse3Id], [l1].[OneToMany_Required_Inverse3Id], [l1].[OneToMany_Required_Self_Inverse3Id], [l1].[OneToOne_Optional_PK_Inverse3Id], [l1].[OneToOne_Optional_Self3Id], [l2].[Id], [l2].[Level3_Optional_Id], [l2].[Level3_Required_Id], [l2].[Name], [l2].[OneToMany_Optional_Inverse4Id], [l2].[OneToMany_Optional_Self_Inverse4Id], [l2].[OneToMany_Required_Inverse4Id], [l2].[OneToMany_Required_Self_Inverse4Id], [l2].[OneToOne_Optional_PK_Inverse4Id], [l2].[OneToOne_Optional_Self4Id]
FROM [LevelOne] AS [l]
LEFT JOIN [LevelTwo] AS [l0] ON [l].[Id] = [l0].[Id]
LEFT JOIN [LevelThree] AS [l1] ON [l0].[Id] = [l1].[Id]
LEFT JOIN [LevelFour] AS [l2] ON [l1].[Id] = [l2].[Id]");
    }

    public override async Task Project_shadow_properties6(bool async)
    {
        await base.Project_shadow_properties6(async);

        AssertSql(
            @"SELECT [i].[Id], [i].[InheritanceBase2Id], [i].[InheritanceBase2Id1]
FROM [InheritanceOne] AS [i]
WHERE [i].[Discriminator] = N'InheritanceDerived1'");
    }

    public override async Task Project_shadow_properties3(bool async)
    {
        await base.Project_shadow_properties3(async);

        AssertSql(
            @"SELECT [l].[Id], [l].[OneToOne_Optional_PK_Inverse3Id], [l].[OneToMany_Required_Inverse3Id], [l].[OneToMany_Optional_Inverse3Id], [l].[OneToOne_Optional_Self3Id], [l].[OneToMany_Required_Self_Inverse3Id], [l].[OneToMany_Optional_Self_Inverse3Id]
FROM [LevelThree] AS [l]");
    }

    public override async Task Project_shadow_properties9(bool async)
    {
        await base.Project_shadow_properties9(async);

        AssertSql(
            @"SELECT [i].[Id], [i].[DifferentTypeReference_InheritanceDerived1Id], [i].[InheritanceDerived1Id], [i].[InheritanceDerived1Id1], [i].[InheritanceDerived2Id], [i].[SameTypeReference_InheritanceDerived1Id], [i].[SameTypeReference_InheritanceDerived2Id]
FROM [InheritanceLeafOne] AS [i]");
    }

    public override async Task Project_shadow_properties4(bool async)
    {
        await base.Project_shadow_properties4(async);

        AssertSql(
            @"SELECT [l].[Id], [l].[OneToOne_Optional_PK_Inverse4Id], [l].[OneToMany_Required_Inverse4Id], [l].[OneToMany_Optional_Inverse4Id], [l].[OneToOne_Optional_Self4Id], [l].[OneToMany_Required_Self_Inverse4Id], [l].[OneToMany_Optional_Self_Inverse4Id]
FROM [LevelFour] AS [l]");
    }

    public override async Task Project_shadow_properties10(bool async)
    {
        await base.Project_shadow_properties10(async);

        AssertSql(
            @"SELECT [i].[Id], [i].[DifferentTypeReference_InheritanceDerived2Id], [i].[InheritanceDerived2Id]
FROM [InheritanceLeafTwo] AS [i]");
    }

    public override async Task Project_shadow_properties5(bool async)
    {
        await base.Project_shadow_properties5(async);

        AssertSql(
            @"SELECT [i].[Id], [i].[InheritanceBase2Id], [i].[InheritanceBase2Id1]
FROM [InheritanceOne] AS [i]");
    }

    public override async Task Project_shadow_properties7(bool async)
    {
        await base.Project_shadow_properties7(async);

        AssertSql(
            @"SELECT [i].[Id], [i].[InheritanceBase2Id], [i].[InheritanceBase2Id1]
FROM [InheritanceOne] AS [i]
WHERE [i].[Discriminator] = N'InheritanceDerived2'");
    }

    public override async Task Project_shadow_properties8(bool async)
    {
        await base.Project_shadow_properties8(async);

        AssertSql(
            @"SELECT [i].[Id], [i].[InheritanceLeaf2Id]
FROM [InheritanceTwo] AS [i]");
    }

    public override async Task Project_shadow_properties1(bool async)
    {
        await base.Project_shadow_properties1(async);

        AssertSql(
            @"SELECT [l].[Id], [l].[OneToOne_Optional_Self1Id], [l].[OneToMany_Required_Self_Inverse1Id], [l].[OneToMany_Optional_Self_Inverse1Id]
FROM [LevelOne] AS [l]");
    }

    public override async Task Project_shadow_properties2(bool async)
    {
        await base.Project_shadow_properties2(async);

        AssertSql(
            @"SELECT [l].[Id], [l].[OneToOne_Optional_PK_Inverse2Id], [l].[OneToMany_Required_Inverse2Id], [l].[OneToMany_Optional_Inverse2Id], [l].[OneToOne_Optional_Self2Id], [l].[OneToMany_Required_Self_Inverse2Id], [l].[OneToMany_Optional_Self_Inverse2Id]
FROM [LevelTwo] AS [l]");
    }

    private void AssertSql(params string[] expected)
        => Fixture.TestSqlLoggerFactory.AssertBaseline(expected);
}<|MERGE_RESOLUTION|>--- conflicted
+++ resolved
@@ -235,13 +235,8 @@
             @"SELECT [l].[Id], [l].[Date], [l].[Name], [l].[OneToMany_Optional_Self_Inverse1Id], [l].[OneToMany_Required_Self_Inverse1Id], [l].[OneToOne_Optional_Self1Id]
 FROM [LevelOne] AS [l]
 LEFT JOIN [LevelTwo] AS [l0] ON [l].[Id] = [l0].[Level1_Required_Id]
-<<<<<<< HEAD
-WHERE [l0].[Name] IS NOT NULL AND ([l0].[Name] LIKE N'L%')");
-    }
-=======
 WHERE ([l0].[Name] IS NOT NULL) AND ([l0].[Name] LIKE N'L%')");
-        }
->>>>>>> 021fbcb7
+    }
 
     public override async Task Navigation_inside_method_call_translated_to_join2(bool async)
     {
@@ -251,13 +246,8 @@
             @"SELECT [l].[Id], [l].[Level2_Optional_Id], [l].[Level2_Required_Id], [l].[Name], [l].[OneToMany_Optional_Inverse3Id], [l].[OneToMany_Optional_Self_Inverse3Id], [l].[OneToMany_Required_Inverse3Id], [l].[OneToMany_Required_Self_Inverse3Id], [l].[OneToOne_Optional_PK_Inverse3Id], [l].[OneToOne_Optional_Self3Id]
 FROM [LevelThree] AS [l]
 INNER JOIN [LevelTwo] AS [l0] ON [l].[Level2_Required_Id] = [l0].[Id]
-<<<<<<< HEAD
-WHERE [l0].[Name] IS NOT NULL AND ([l0].[Name] LIKE N'L%')");
-    }
-=======
 WHERE ([l0].[Name] IS NOT NULL) AND ([l0].[Name] LIKE N'L%')");
-        }
->>>>>>> 021fbcb7
+    }
 
     public override async Task Optional_navigation_inside_method_call_translated_to_join(bool async)
     {
@@ -267,13 +257,8 @@
             @"SELECT [l].[Id], [l].[Date], [l].[Name], [l].[OneToMany_Optional_Self_Inverse1Id], [l].[OneToMany_Required_Self_Inverse1Id], [l].[OneToOne_Optional_Self1Id]
 FROM [LevelOne] AS [l]
 LEFT JOIN [LevelTwo] AS [l0] ON [l].[Id] = [l0].[Level1_Optional_Id]
-<<<<<<< HEAD
-WHERE [l0].[Name] IS NOT NULL AND ([l0].[Name] LIKE N'L%')");
-    }
-=======
 WHERE ([l0].[Name] IS NOT NULL) AND ([l0].[Name] LIKE N'L%')");
-        }
->>>>>>> 021fbcb7
+    }
 
     public override async Task Optional_navigation_inside_property_method_translated_to_join(bool async)
     {
@@ -294,13 +279,8 @@
             @"SELECT [l].[Id], [l].[Date], [l].[Name], [l].[OneToMany_Optional_Self_Inverse1Id], [l].[OneToMany_Required_Self_Inverse1Id], [l].[OneToOne_Optional_Self1Id]
 FROM [LevelOne] AS [l]
 LEFT JOIN [LevelTwo] AS [l0] ON [l].[Id] = [l0].[Level1_Optional_Id]
-<<<<<<< HEAD
-WHERE [l0].[Name] IS NOT NULL AND (UPPER([l0].[Name]) LIKE N'L%')");
-    }
-=======
 WHERE ([l0].[Name] IS NOT NULL) AND (UPPER([l0].[Name]) LIKE N'L%')");
-        }
->>>>>>> 021fbcb7
+    }
 
     public override async Task Method_call_on_optional_navigation_translates_to_null_conditional_properly_for_arguments(bool async)
     {
@@ -310,13 +290,8 @@
             @"SELECT [l].[Id], [l].[Date], [l].[Name], [l].[OneToMany_Optional_Self_Inverse1Id], [l].[OneToMany_Required_Self_Inverse1Id], [l].[OneToOne_Optional_Self1Id]
 FROM [LevelOne] AS [l]
 LEFT JOIN [LevelTwo] AS [l0] ON [l].[Id] = [l0].[Level1_Optional_Id]
-<<<<<<< HEAD
-WHERE [l0].[Name] = N'' OR ([l0].[Name] IS NOT NULL AND LEFT([l0].[Name], LEN([l0].[Name])) = [l0].[Name])");
-    }
-=======
-WHERE ([l0].[Name] = N'') OR (([l0].[Name] IS NOT NULL) AND (LEFT([l0].[Name], LEN([l0].[Name])) = [l0].[Name]))");
-        }
->>>>>>> 021fbcb7
+WHERE [l0].[Name] = N'' OR (([l0].[Name] IS NOT NULL) AND LEFT([l0].[Name], LEN([l0].[Name])) = [l0].[Name])");
+    }
 
     public override async Task Optional_navigation_inside_method_call_translated_to_join_keeps_original_nullability(bool async)
     {
@@ -616,13 +591,8 @@
             @"SELECT [l].[Id]
 FROM [LevelOne] AS [l]
 LEFT JOIN [LevelTwo] AS [l0] ON [l].[Id] = [l0].[Level1_Optional_Id]
-<<<<<<< HEAD
 WHERE [l0].[Name] = N'L2 05' OR [l0].[Name] <> N'L2 42' OR [l0].[Name] IS NULL");
     }
-=======
-WHERE ([l0].[Name] = N'L2 05') OR (([l0].[Name] <> N'L2 42') OR ([l0].[Name] IS NULL))");
-        }
->>>>>>> 021fbcb7
 
     public override async Task Where_nav_prop_reference_optional2_via_DefaultIfEmpty(bool async)
     {
@@ -633,13 +603,8 @@
 FROM [LevelOne] AS [l]
 LEFT JOIN [LevelTwo] AS [l0] ON [l].[Id] = [l0].[Level1_Optional_Id]
 LEFT JOIN [LevelTwo] AS [l1] ON [l].[Id] = [l1].[Level1_Optional_Id]
-<<<<<<< HEAD
 WHERE [l0].[Name] = N'L2 05' OR [l1].[Name] <> N'L2 42' OR [l1].[Name] IS NULL");
     }
-=======
-WHERE ([l0].[Name] = N'L2 05') OR (([l1].[Name] <> N'L2 42') OR ([l1].[Name] IS NULL))");
-        }
->>>>>>> 021fbcb7
 
     public override async Task Select_multiple_nav_prop_reference_optional(bool async)
     {
@@ -661,13 +626,8 @@
 FROM [LevelOne] AS [l]
 LEFT JOIN [LevelTwo] AS [l0] ON [l].[Id] = [l0].[Level1_Optional_Id]
 LEFT JOIN [LevelThree] AS [l1] ON [l0].[Id] = [l1].[Level2_Optional_Id]
-<<<<<<< HEAD
-WHERE [l1].[Name] <> N'L3 05' OR [l1].[Name] IS NULL");
-    }
-=======
-WHERE ([l1].[Name] <> N'L3 05') OR ([l1].[Name] IS NULL)");
-        }
->>>>>>> 021fbcb7
+WHERE [l1].[Name] <> N'L3 05' OR ([l1].[Name] IS NULL)");
+    }
 
     public override async Task Where_multiple_nav_prop_reference_optional_member_compared_to_null(bool async)
     {
@@ -784,13 +744,8 @@
 FROM [LevelOne] AS [l]
 LEFT JOIN [LevelTwo] AS [l0] ON [l].[Id] = [l0].[Level1_Optional_Id]
 LEFT JOIN [LevelThree] AS [l1] ON [l0].[Id] = [l1].[Level2_Required_Id]
-<<<<<<< HEAD
-WHERE [l1].[Name] <> N'L3 05' OR [l1].[Name] IS NULL");
-    }
-=======
-WHERE ([l1].[Name] <> N'L3 05') OR ([l1].[Name] IS NULL)");
-        }
->>>>>>> 021fbcb7
+WHERE [l1].[Name] <> N'L3 05' OR ([l1].[Name] IS NULL)");
+    }
 
     public override async Task SelectMany_navigation_comparison1(bool async)
     {
@@ -837,13 +792,8 @@
 CROSS JOIN [LevelTwo] AS [l0]
 LEFT JOIN [LevelTwo] AS [l1] ON [l].[Id] = [l1].[Level1_Optional_Id]
 INNER JOIN [LevelOne] AS [l2] ON [l0].[Level1_Required_Id] = [l2].[Id]
-<<<<<<< HEAD
 WHERE [l1].[Name] = N'L2 01' OR [l2].[Name] <> N'Bar' OR [l2].[Name] IS NULL");
     }
-=======
-WHERE ([l1].[Name] = N'L2 01') OR (([l2].[Name] <> N'Bar') OR ([l2].[Name] IS NULL))");
-        }
->>>>>>> 021fbcb7
 
     public override async Task Where_complex_predicate_with_with_nav_prop_and_OrElse2(bool async)
     {
@@ -854,13 +804,8 @@
 FROM [LevelOne] AS [l]
 LEFT JOIN [LevelTwo] AS [l0] ON [l].[Id] = [l0].[Level1_Optional_Id]
 LEFT JOIN [LevelThree] AS [l1] ON [l0].[Id] = [l1].[Level2_Required_Id]
-<<<<<<< HEAD
 WHERE [l1].[Name] = N'L3 05' OR [l0].[Name] <> N'L2 05' OR [l0].[Name] IS NULL");
     }
-=======
-WHERE ([l1].[Name] = N'L3 05') OR (([l0].[Name] <> N'L2 05') OR ([l0].[Name] IS NULL))");
-        }
->>>>>>> 021fbcb7
 
     public override async Task Where_complex_predicate_with_with_nav_prop_and_OrElse3(bool async)
     {
@@ -872,13 +817,8 @@
 LEFT JOIN [LevelTwo] AS [l0] ON [l].[Id] = [l0].[Level1_Optional_Id]
 LEFT JOIN [LevelTwo] AS [l1] ON [l].[Id] = [l1].[Level1_Required_Id]
 LEFT JOIN [LevelThree] AS [l2] ON [l1].[Id] = [l2].[Level2_Optional_Id]
-<<<<<<< HEAD
 WHERE [l0].[Name] <> N'L2 05' OR [l0].[Name] IS NULL OR [l2].[Name] = N'L3 05'");
     }
-=======
-WHERE (([l0].[Name] <> N'L2 05') OR ([l0].[Name] IS NULL)) OR ([l2].[Name] = N'L3 05')");
-        }
->>>>>>> 021fbcb7
 
     public override async Task Where_complex_predicate_with_with_nav_prop_and_OrElse4(bool async)
     {
@@ -890,13 +830,8 @@
 LEFT JOIN [LevelTwo] AS [l0] ON [l].[Level2_Optional_Id] = [l0].[Id]
 INNER JOIN [LevelTwo] AS [l1] ON [l].[Level2_Required_Id] = [l1].[Id]
 LEFT JOIN [LevelOne] AS [l2] ON [l1].[Level1_Optional_Id] = [l2].[Id]
-<<<<<<< HEAD
 WHERE [l0].[Name] <> N'L2 05' OR [l0].[Name] IS NULL OR [l2].[Name] = N'L1 05'");
     }
-=======
-WHERE (([l0].[Name] <> N'L2 05') OR ([l0].[Name] IS NULL)) OR ([l2].[Name] = N'L1 05')");
-        }
->>>>>>> 021fbcb7
 
     public override async Task Complex_navigations_with_predicate_projected_into_anonymous_type(bool async)
     {
@@ -908,13 +843,8 @@
 LEFT JOIN [LevelTwo] AS [l0] ON [l].[Id] = [l0].[Level1_Required_Id]
 LEFT JOIN [LevelThree] AS [l1] ON [l0].[Id] = [l1].[Level2_Required_Id]
 LEFT JOIN [LevelThree] AS [l2] ON [l0].[Id] = [l2].[Level2_Optional_Id]
-<<<<<<< HEAD
-WHERE ([l1].[Id] = [l2].[Id] OR ([l1].[Id] IS NULL AND [l2].[Id] IS NULL)) AND ([l2].[Id] <> 7 OR [l2].[Id] IS NULL)");
-    }
-=======
-WHERE (([l1].[Id] = [l2].[Id]) OR (([l1].[Id] IS NULL) AND ([l2].[Id] IS NULL))) AND (([l2].[Id] <> 7) OR ([l2].[Id] IS NULL))");
-        }
->>>>>>> 021fbcb7
+WHERE ([l1].[Id] = [l2].[Id] OR (([l1].[Id] IS NULL) AND ([l2].[Id] IS NULL))) AND ([l2].[Id] <> 7 OR ([l2].[Id] IS NULL))");
+    }
 
     public override async Task Complex_navigations_with_predicate_projected_into_anonymous_type2(bool async)
     {
@@ -926,13 +856,8 @@
 INNER JOIN [LevelTwo] AS [l0] ON [l].[Level2_Required_Id] = [l0].[Id]
 INNER JOIN [LevelOne] AS [l1] ON [l0].[Level1_Required_Id] = [l1].[Id]
 LEFT JOIN [LevelOne] AS [l2] ON [l0].[Level1_Optional_Id] = [l2].[Id]
-<<<<<<< HEAD
-WHERE [l1].[Id] = [l2].[Id] AND ([l2].[Id] <> 7 OR [l2].[Id] IS NULL)");
-    }
-=======
-WHERE ([l1].[Id] = [l2].[Id]) AND (([l2].[Id] <> 7) OR ([l2].[Id] IS NULL))");
-        }
->>>>>>> 021fbcb7
+WHERE [l1].[Id] = [l2].[Id] AND ([l2].[Id] <> 7 OR ([l2].[Id] IS NULL))");
+    }
 
     public override async Task Optional_navigation_projected_into_DTO(bool async)
     {
@@ -1050,13 +975,8 @@
             @"SELECT [l].[Id], [l].[Date], [l].[Name], [l].[OneToMany_Optional_Self_Inverse1Id], [l].[OneToMany_Required_Self_Inverse1Id], [l].[OneToOne_Optional_Self1Id], [l0].[Id], [l0].[Date], [l0].[Level1_Optional_Id], [l0].[Level1_Required_Id], [l0].[Name], [l0].[OneToMany_Optional_Inverse2Id], [l0].[OneToMany_Optional_Self_Inverse2Id], [l0].[OneToMany_Required_Inverse2Id], [l0].[OneToMany_Required_Self_Inverse2Id], [l0].[OneToOne_Optional_PK_Inverse2Id], [l0].[OneToOne_Optional_Self2Id]
 FROM [LevelOne] AS [l]
 LEFT JOIN [LevelTwo] AS [l0] ON [l].[Id] = [l0].[Level1_Optional_Id]
-<<<<<<< HEAD
-WHERE [l0].[Name] <> N'L2 05' OR [l0].[Name] IS NULL");
-    }
-=======
-WHERE ([l0].[Name] <> N'L2 05') OR ([l0].[Name] IS NULL)");
-        }
->>>>>>> 021fbcb7
+WHERE [l0].[Name] <> N'L2 05' OR ([l0].[Name] IS NULL)");
+    }
 
     public override async Task Join_flattening_bug_4539(bool async)
     {
@@ -1213,13 +1133,8 @@
 WHERE (
     SELECT COUNT(*)
     FROM [LevelThree] AS [l1]
-<<<<<<< HEAD
-    WHERE [l0].[Id] IS NOT NULL AND [l0].[Id] = [l1].[OneToMany_Optional_Inverse3Id]) > 0");
-    }
-=======
-    WHERE ([l0].[Id] IS NOT NULL) AND ([l0].[Id] = [l1].[OneToMany_Optional_Inverse3Id])) > 0");
-        }
->>>>>>> 021fbcb7
+    WHERE ([l0].[Id] IS NOT NULL) AND [l0].[Id] = [l1].[OneToMany_Optional_Inverse3Id]) > 0");
+    }
 
     public override async Task Where_navigation_property_to_collection2(bool async)
     {
@@ -1822,11 +1737,7 @@
     FROM (
         SELECT DISTINCT [l1].[Id], [l1].[Level2_Optional_Id], [l1].[Level2_Required_Id], [l1].[Name], [l1].[OneToMany_Optional_Inverse3Id], [l1].[OneToMany_Optional_Self_Inverse3Id], [l1].[OneToMany_Required_Inverse3Id], [l1].[OneToMany_Required_Self_Inverse3Id], [l1].[OneToOne_Optional_PK_Inverse3Id], [l1].[OneToOne_Optional_Self3Id]
         FROM [LevelThree] AS [l1]
-<<<<<<< HEAD
-        WHERE [l0].[Id] IS NOT NULL AND [l0].[Id] = [l1].[OneToMany_Optional_Inverse3Id]
-=======
-        WHERE ([l0].[Id] IS NOT NULL) AND ([l0].[Id] = [l1].[OneToMany_Optional_Inverse3Id])
->>>>>>> 021fbcb7
+        WHERE ([l0].[Id] IS NOT NULL) AND [l0].[Id] = [l1].[OneToMany_Optional_Inverse3Id]
     ) AS [t]
     WHERE [t].[Id] = 1)");
     }
@@ -1842,13 +1753,8 @@
 WHERE EXISTS (
     SELECT DISTINCT 1
     FROM [LevelThree] AS [l1]
-<<<<<<< HEAD
     WHERE [l0].[Id] IS NOT NULL AND [l0].[Id] = [l1].[OneToMany_Optional_Inverse3Id] AND CAST(LEN([l1].[Name]) AS int) = 1)");
     }
-=======
-    WHERE (([l0].[Id] IS NOT NULL) AND ([l0].[Id] = [l1].[OneToMany_Optional_Inverse3Id])) AND (CAST(LEN([l1].[Name]) AS int) = 1))");
-        }
->>>>>>> 021fbcb7
 
     public override async Task Required_navigation_on_a_subquery_with_First_in_projection(bool async)
     {
@@ -1902,13 +1808,8 @@
 FROM [LevelOne] AS [l]
 LEFT JOIN [LevelTwo] AS [l0] ON [l].[Id] = [l0].[Level1_Optional_Id]
 LEFT JOIN [LevelOne] AS [l1] ON [l0].[Level1_Required_Id] = [l1].[Id]
-<<<<<<< HEAD
-WHERE [l1].[Name] <> N'L3 02' OR [l1].[Name] IS NULL");
-    }
-=======
-WHERE ([l1].[Name] <> N'L3 02') OR ([l1].[Name] IS NULL)");
-        }
->>>>>>> 021fbcb7
+WHERE [l1].[Name] <> N'L3 02' OR ([l1].[Name] IS NULL)");
+    }
 
     public override async Task Optional_navigation_propagates_nullability_to_manually_created_left_join1(bool async)
     {
@@ -2233,11 +2134,7 @@
 SELECT TOP(@__p_0) [l].[Id]
 FROM [LevelOne] AS [l]
 LEFT JOIN [LevelTwo] AS [l0] ON [l].[Id] = [l0].[Level1_Optional_Id]
-<<<<<<< HEAD
-WHERE [l0].[Name] <> N'Foo' OR [l0].[Name] IS NULL
-=======
-WHERE ([l0].[Name] <> N'Foo') OR ([l0].[Name] IS NULL)
->>>>>>> 021fbcb7
+WHERE [l0].[Name] <> N'Foo' OR ([l0].[Name] IS NULL)
 ORDER BY [l].[Id]");
     }
 
@@ -2251,11 +2148,7 @@
 SELECT TOP(@__p_0) [l].[Id]
 FROM [LevelOne] AS [l]
 LEFT JOIN [LevelTwo] AS [l0] ON [l].[Id] = [l0].[Level1_Optional_Id]
-<<<<<<< HEAD
-WHERE [l0].[Name] <> N'Foo' OR [l0].[Name] IS NULL
-=======
-WHERE ([l0].[Name] <> N'Foo') OR ([l0].[Name] IS NULL)
->>>>>>> 021fbcb7
+WHERE [l0].[Name] <> N'Foo' OR ([l0].[Name] IS NULL)
 ORDER BY [l].[Id]");
     }
 
@@ -2269,11 +2162,7 @@
     SELECT DISTINCT [l].[Id], [l].[Date], [l].[Name], [l].[OneToMany_Optional_Self_Inverse1Id], [l].[OneToMany_Required_Self_Inverse1Id], [l].[OneToOne_Optional_Self1Id]
     FROM [LevelOne] AS [l]
     LEFT JOIN [LevelTwo] AS [l0] ON [l].[Id] = [l0].[Level1_Optional_Id]
-<<<<<<< HEAD
-    WHERE [l0].[Name] <> N'Foo' OR [l0].[Name] IS NULL
-=======
-    WHERE ([l0].[Name] <> N'Foo') OR ([l0].[Name] IS NULL)
->>>>>>> 021fbcb7
+    WHERE [l0].[Name] <> N'Foo' OR ([l0].[Name] IS NULL)
 ) AS [t]");
     }
 
@@ -2285,13 +2174,8 @@
             @"SELECT DISTINCT [l].[Id]
 FROM [LevelOne] AS [l]
 LEFT JOIN [LevelTwo] AS [l0] ON [l].[Id] = [l0].[Level1_Optional_Id]
-<<<<<<< HEAD
-WHERE [l0].[Name] <> N'Foo' OR [l0].[Name] IS NULL");
-    }
-=======
-WHERE ([l0].[Name] <> N'Foo') OR ([l0].[Name] IS NULL)");
-        }
->>>>>>> 021fbcb7
+WHERE [l0].[Name] <> N'Foo' OR ([l0].[Name] IS NULL)");
+    }
 
     public override async Task Explicit_GroupJoin_in_subquery_with_unrelated_projection4(bool async)
     {
@@ -2305,11 +2189,7 @@
     SELECT DISTINCT [l].[Id]
     FROM [LevelOne] AS [l]
     LEFT JOIN [LevelTwo] AS [l0] ON [l].[Id] = [l0].[Level1_Optional_Id]
-<<<<<<< HEAD
-    WHERE [l0].[Name] <> N'Foo' OR [l0].[Name] IS NULL
-=======
-    WHERE ([l0].[Name] <> N'Foo') OR ([l0].[Name] IS NULL)
->>>>>>> 021fbcb7
+    WHERE [l0].[Name] <> N'Foo' OR ([l0].[Name] IS NULL)
 ) AS [t]
 ORDER BY [t].[Id]");
     }
@@ -2368,13 +2248,8 @@
         AssertSql(
             @"SELECT [l].[Id], [l].[Date], [l].[Name], [l].[OneToMany_Optional_Self_Inverse1Id], [l].[OneToMany_Required_Self_Inverse1Id], [l].[OneToOne_Optional_Self1Id]
 FROM [LevelOne] AS [l]
-<<<<<<< HEAD
-INNER JOIN [LevelTwo] AS [l0] ON [l].[OneToMany_Optional_Self_Inverse1Id] = [l0].[Level1_Optional_Id] OR ([l].[OneToMany_Optional_Self_Inverse1Id] IS NULL AND [l0].[Level1_Optional_Id] IS NULL)");
-    }
-=======
-INNER JOIN [LevelTwo] AS [l0] ON ([l].[OneToMany_Optional_Self_Inverse1Id] = [l0].[Level1_Optional_Id]) OR (([l].[OneToMany_Optional_Self_Inverse1Id] IS NULL) AND ([l0].[Level1_Optional_Id] IS NULL))");
-        }
->>>>>>> 021fbcb7
+INNER JOIN [LevelTwo] AS [l0] ON [l].[OneToMany_Optional_Self_Inverse1Id] = [l0].[Level1_Optional_Id] OR (([l].[OneToMany_Optional_Self_Inverse1Id] IS NULL) AND ([l0].[Level1_Optional_Id] IS NULL))");
+    }
 
     public override async Task Join_condition_optimizations_applied_correctly_when_anonymous_type_with_multiple_properties(bool async)
     {
@@ -2383,13 +2258,8 @@
         AssertSql(
             @"SELECT [l].[Id], [l].[Date], [l].[Name], [l].[OneToMany_Optional_Self_Inverse1Id], [l].[OneToMany_Required_Self_Inverse1Id], [l].[OneToOne_Optional_Self1Id]
 FROM [LevelOne] AS [l]
-<<<<<<< HEAD
-INNER JOIN [LevelTwo] AS [l0] ON ([l].[OneToMany_Optional_Self_Inverse1Id] = [l0].[Level1_Optional_Id] OR ([l].[OneToMany_Optional_Self_Inverse1Id] IS NULL AND [l0].[Level1_Optional_Id] IS NULL)) AND ([l].[OneToOne_Optional_Self1Id] = [l0].[OneToMany_Optional_Self_Inverse2Id] OR ([l].[OneToOne_Optional_Self1Id] IS NULL AND [l0].[OneToMany_Optional_Self_Inverse2Id] IS NULL))");
-    }
-=======
-INNER JOIN [LevelTwo] AS [l0] ON (([l].[OneToMany_Optional_Self_Inverse1Id] = [l0].[Level1_Optional_Id]) OR (([l].[OneToMany_Optional_Self_Inverse1Id] IS NULL) AND ([l0].[Level1_Optional_Id] IS NULL))) AND (([l].[OneToOne_Optional_Self1Id] = [l0].[OneToMany_Optional_Self_Inverse2Id]) OR (([l].[OneToOne_Optional_Self1Id] IS NULL) AND ([l0].[OneToMany_Optional_Self_Inverse2Id] IS NULL)))");
-        }
->>>>>>> 021fbcb7
+INNER JOIN [LevelTwo] AS [l0] ON ([l].[OneToMany_Optional_Self_Inverse1Id] = [l0].[Level1_Optional_Id] OR (([l].[OneToMany_Optional_Self_Inverse1Id] IS NULL) AND ([l0].[Level1_Optional_Id] IS NULL))) AND ([l].[OneToOne_Optional_Self1Id] = [l0].[OneToMany_Optional_Self_Inverse2Id] OR (([l].[OneToOne_Optional_Self1Id] IS NULL) AND ([l0].[OneToMany_Optional_Self_Inverse2Id] IS NULL)))");
+    }
 
     public override async Task Nested_group_join_with_take(bool async)
     {
@@ -2417,13 +2287,8 @@
             @"SELECT [l].[Id]
 FROM [LevelTwo] AS [l]
 INNER JOIN [LevelOne] AS [l0] ON [l].[OneToMany_Required_Inverse2Id] = [l0].[Id]
-<<<<<<< HEAD
-WHERE [l0].[Name] <> N'L1 07' OR [l0].[Name] IS NULL");
-    }
-=======
-WHERE ([l0].[Name] <> N'L1 07') OR ([l0].[Name] IS NULL)");
-        }
->>>>>>> 021fbcb7
+WHERE [l0].[Name] <> N'L1 07' OR ([l0].[Name] IS NULL)");
+    }
 
     public override async Task Multi_level_navigation_compared_to_null(bool async)
     {
@@ -2446,13 +2311,8 @@
 FROM [LevelThree] AS [l]
 LEFT JOIN [LevelTwo] AS [l0] ON [l].[OneToMany_Optional_Inverse3Id] = [l0].[Id]
 LEFT JOIN [LevelOne] AS [l1] ON [l0].[Level1_Required_Id] = [l1].[Id]
-<<<<<<< HEAD
-WHERE ([l1].[Name] <> N'L1 07' OR [l1].[Name] IS NULL) AND [l1].[Id] IS NOT NULL");
-    }
-=======
-WHERE (([l1].[Name] <> N'L1 07') OR ([l1].[Name] IS NULL)) AND ([l1].[Id] IS NOT NULL)");
-        }
->>>>>>> 021fbcb7
+WHERE ([l1].[Name] <> N'L1 07' OR ([l1].[Name] IS NULL)) AND ([l1].[Id] IS NOT NULL)");
+    }
 
     public override async Task Navigations_compared_to_each_other1(bool async)
     {
@@ -2500,13 +2360,8 @@
 WHERE EXISTS (
     SELECT 1
     FROM [LevelFour] AS [l1]
-<<<<<<< HEAD
-    WHERE [l0].[Id] IS NOT NULL AND [l0].[Id] = [l1].[OneToMany_Optional_Inverse4Id])");
-    }
-=======
-    WHERE ([l0].[Id] IS NOT NULL) AND ([l0].[Id] = [l1].[OneToMany_Optional_Inverse4Id]))");
-        }
->>>>>>> 021fbcb7
+    WHERE ([l0].[Id] IS NOT NULL) AND [l0].[Id] = [l1].[OneToMany_Optional_Inverse4Id])");
+    }
 
     public override async Task Navigations_compared_to_each_other5(bool async)
     {
@@ -2520,8 +2375,7 @@
 WHERE EXISTS (
     SELECT 1
     FROM [LevelFour] AS [l2]
-<<<<<<< HEAD
-    WHERE [l0].[Id] IS NOT NULL AND [l0].[Id] = [l2].[OneToMany_Optional_Inverse4Id])");
+    WHERE ([l0].[Id] IS NOT NULL) AND [l0].[Id] = [l2].[OneToMany_Optional_Inverse4Id])");
     }
 
     public override async Task Level4_Include(bool async)
@@ -2530,26 +2384,6 @@
 
         AssertSql();
     }
-=======
-    WHERE ([l0].[Id] IS NOT NULL) AND ([l0].[Id] = [l2].[OneToMany_Optional_Inverse4Id]))");
-        }
-
-        public override async Task Level4_Include(bool async)
-        {
-            await base.Level4_Include(async);
-
-            AssertSql(
-                @"SELECT [l].[Id], [l].[Date], [l].[Level1_Optional_Id], [l].[Level1_Required_Id], [l].[Name], [l].[OneToMany_Optional_Inverse2Id], [l].[OneToMany_Optional_Self_Inverse2Id], [l].[OneToMany_Required_Inverse2Id], [l].[OneToMany_Required_Self_Inverse2Id], [l].[OneToOne_Optional_PK_Inverse2Id], [l].[OneToOne_Optional_Self2Id], [l0].[Id], [l0].[Level2_Optional_Id], [l0].[Level2_Required_Id], [l0].[Name], [l0].[OneToMany_Optional_Inverse3Id], [l0].[OneToMany_Optional_Self_Inverse3Id], [l0].[OneToMany_Required_Inverse3Id], [l0].[OneToMany_Required_Self_Inverse3Id], [l0].[OneToOne_Optional_PK_Inverse3Id], [l0].[OneToOne_Optional_Self3Id]
-FROM [LevelOne] AS [l1]
-LEFT JOIN [LevelTwo] AS [l2] ON [l1].[Id] = [l2].[Id]
-LEFT JOIN [LevelThree] AS [l3] ON [l2].[Id] = [l3].[Id]
-LEFT JOIN [LevelFour] AS [l4] ON [l3].[Id] = [l4].[Id]
-LEFT JOIN [LevelThree] AS [l5] ON [l4].[Level3_Required_Id] = [l5].[Id]
-LEFT JOIN [LevelTwo] AS [l] ON [l5].[Level2_Required_Id] = [l].[Id]
-LEFT JOIN [LevelThree] AS [l0] ON [l].[Id] = [l0].[Level2_Optional_Id]
-WHERE ([l2].[Id] IS NOT NULL AND [l3].[Id] IS NOT NULL) AND [l4].[Id] IS NOT NULL");
-        }
->>>>>>> 021fbcb7
 
     public override async Task Comparing_collection_navigation_on_optional_reference_to_null(bool async)
     {
@@ -2585,11 +2419,7 @@
         SELECT TOP(1) [l1].[Name]
         FROM [LevelTwo] AS [l0]
         INNER JOIN [LevelOne] AS [l1] ON [l0].[Level1_Required_Id] = [l1].[Id]
-<<<<<<< HEAD
-        ORDER BY [l0].[Id]) = N'L1 02' AND (
-=======
-        ORDER BY [l0].[Id]) = N'L1 02') AND ((
->>>>>>> 021fbcb7
+        ORDER BY [l0].[Id]) = N'L1 02' AND ((
         SELECT TOP(1) [l1].[Name]
         FROM [LevelTwo] AS [l0]
         INNER JOIN [LevelOne] AS [l1] ON [l0].[Level1_Required_Id] = [l1].[Id]
@@ -2655,11 +2485,7 @@
             @"SELECT [l].[Id], (
     SELECT COUNT(*)
     FROM [LevelThree] AS [l1]
-<<<<<<< HEAD
-    WHERE [l0].[Id] IS NOT NULL AND [l0].[Id] = [l1].[OneToMany_Optional_Inverse3Id]) AS [Count]
-=======
-    WHERE ([l0].[Id] IS NOT NULL) AND ([l0].[Id] = [l1].[OneToMany_Optional_Inverse3Id])) AS [Count]
->>>>>>> 021fbcb7
+    WHERE ([l0].[Id] IS NOT NULL) AND [l0].[Id] = [l1].[OneToMany_Optional_Inverse3Id]) AS [Count]
 FROM [LevelOne] AS [l]
 LEFT JOIN [LevelTwo] AS [l0] ON [l].[Id] = [l0].[Level1_Optional_Id]");
     }
@@ -2848,13 +2674,8 @@
             @"SELECT [l].[Id], [l].[Date], [l].[Name], [l].[OneToMany_Optional_Self_Inverse1Id], [l].[OneToMany_Required_Self_Inverse1Id], [l].[OneToOne_Optional_Self1Id]
 FROM [LevelOne] AS [l]
 LEFT JOIN [LevelTwo] AS [l0] ON [l].[Id] = [l0].[Level1_Optional_Id]
-<<<<<<< HEAD
-WHERE [l0].[Name] NOT IN (N'Name1', N'Name2') OR [l0].[Name] IS NULL");
-    }
-=======
 WHERE [l0].[Name] NOT IN (N'Name1', N'Name2') OR ([l0].[Name] IS NULL)");
-        }
->>>>>>> 021fbcb7
+    }
 
     public override async Task Include1(bool async)
     {
@@ -2938,13 +2759,8 @@
             @"SELECT [l].[Id], [l].[Date], [l].[Level1_Optional_Id], [l].[Level1_Required_Id], [l].[Name], [l].[OneToMany_Optional_Inverse2Id], [l].[OneToMany_Optional_Self_Inverse2Id], [l].[OneToMany_Required_Inverse2Id], [l].[OneToMany_Required_Self_Inverse2Id], [l].[OneToOne_Optional_PK_Inverse2Id], [l].[OneToOne_Optional_Self2Id], [l0].[Id], [l0].[Date], [l0].[Name], [l0].[OneToMany_Optional_Self_Inverse1Id], [l0].[OneToMany_Required_Self_Inverse1Id], [l0].[OneToOne_Optional_Self1Id]
 FROM [LevelTwo] AS [l]
 LEFT JOIN [LevelOne] AS [l0] ON [l].[Level1_Optional_Id] = [l0].[Id]
-<<<<<<< HEAD
-WHERE [l0].[Name] <> N'Fubar' OR [l0].[Name] IS NULL");
-    }
-=======
-WHERE ([l0].[Name] <> N'Fubar') OR ([l0].[Name] IS NULL)");
-        }
->>>>>>> 021fbcb7
+WHERE [l0].[Name] <> N'Fubar' OR ([l0].[Name] IS NULL)");
+    }
 
     public override async Task Include9(bool async)
     {
@@ -2954,13 +2770,8 @@
             @"SELECT [l].[Id], [l].[Date], [l].[Level1_Optional_Id], [l].[Level1_Required_Id], [l].[Name], [l].[OneToMany_Optional_Inverse2Id], [l].[OneToMany_Optional_Self_Inverse2Id], [l].[OneToMany_Required_Inverse2Id], [l].[OneToMany_Required_Self_Inverse2Id], [l].[OneToOne_Optional_PK_Inverse2Id], [l].[OneToOne_Optional_Self2Id], [l0].[Id], [l0].[Date], [l0].[Name], [l0].[OneToMany_Optional_Self_Inverse1Id], [l0].[OneToMany_Required_Self_Inverse1Id], [l0].[OneToOne_Optional_Self1Id]
 FROM [LevelTwo] AS [l]
 LEFT JOIN [LevelOne] AS [l0] ON [l].[Level1_Optional_Id] = [l0].[Id]
-<<<<<<< HEAD
-WHERE [l0].[Name] <> N'Fubar' OR [l0].[Name] IS NULL");
-    }
-=======
-WHERE ([l0].[Name] <> N'Fubar') OR ([l0].[Name] IS NULL)");
-        }
->>>>>>> 021fbcb7
+WHERE [l0].[Name] <> N'Fubar' OR ([l0].[Name] IS NULL)");
+    }
 
     public override async Task Include10(bool async)
     {
@@ -3074,11 +2885,7 @@
     SELECT DISTINCT [l].[Id], [l].[Date], [l].[Name], [l].[OneToMany_Optional_Self_Inverse1Id], [l].[OneToMany_Required_Self_Inverse1Id], [l].[OneToOne_Optional_Self1Id]
     FROM [LevelOne] AS [l]
     LEFT JOIN [LevelTwo] AS [l0] ON [l].[Id] = [l0].[Level1_Required_Id]
-<<<<<<< HEAD
-    WHERE [l0].[Name] <> N'Foo' OR [l0].[Name] IS NULL
-=======
-    WHERE ([l0].[Name] <> N'Foo') OR ([l0].[Name] IS NULL)
->>>>>>> 021fbcb7
+    WHERE [l0].[Name] <> N'Foo' OR ([l0].[Name] IS NULL)
 ) AS [t]
 LEFT JOIN [LevelTwo] AS [l1] ON [t].[Id] = [l1].[Level1_Optional_Id]");
     }
@@ -3209,11 +3016,7 @@
     WHEN NOT EXISTS (
         SELECT 1
         FROM [LevelOne] AS [l]
-<<<<<<< HEAD
-        WHERE [l].[Name] = N'Foo' AND [l].[Name] IS NOT NULL) THEN CAST(1 AS bit)
-=======
-        WHERE ([l].[Name] = N'Foo') AND ([l].[Name] IS NOT NULL)) THEN CAST(1 AS bit)
->>>>>>> 021fbcb7
+        WHERE [l].[Name] = N'Foo' AND ([l].[Name] IS NOT NULL)) THEN CAST(1 AS bit)
     ELSE CAST(0 AS bit)
 END");
     }
@@ -3261,11 +3064,7 @@
         ORDER BY [l1].[Id])
     FROM [LevelTwo] AS [l0]
     WHERE [l0].[Level1_Optional_Id] = [l].[Id]
-<<<<<<< HEAD
-    ORDER BY [l0].[Id]) <> N'Foo' OR (
-=======
-    ORDER BY [l0].[Id]) <> N'Foo') OR ((
->>>>>>> 021fbcb7
+    ORDER BY [l0].[Id]) <> N'Foo' OR ((
     SELECT TOP(1) (
         SELECT TOP(1) (
             SELECT TOP(1) [l2].[Name]
@@ -3351,11 +3150,7 @@
         SELECT TOP(1) [l2].[Id]
         FROM [LevelTwo] AS [l2]
         WHERE [l].[Id] = [l2].[OneToMany_Optional_Inverse2Id]
-<<<<<<< HEAD
-        ORDER BY [l2].[Id]) = [l0].[OneToMany_Optional_Inverse3Id] OR ((
-=======
-        ORDER BY [l2].[Id]) = [l0].[OneToMany_Optional_Inverse3Id]) OR (((
->>>>>>> 021fbcb7
+        ORDER BY [l2].[Id]) = [l0].[OneToMany_Optional_Inverse3Id] OR (((
         SELECT TOP(1) [l2].[Id]
         FROM [LevelTwo] AS [l2]
         WHERE [l].[Id] = [l2].[OneToMany_Optional_Inverse2Id]
@@ -3444,13 +3239,8 @@
 ORDER BY (
     SELECT COUNT(*)
     FROM [LevelThree] AS [l2]
-<<<<<<< HEAD
-    WHERE [l0].[Id] IS NOT NULL AND [l0].[Id] = [l2].[OneToMany_Required_Inverse3Id]), [l1].[Name]");
-    }
-=======
-    WHERE ([l0].[Id] IS NOT NULL) AND ([l0].[Id] = [l2].[OneToMany_Required_Inverse3Id])), [l1].[Name]");
-        }
->>>>>>> 021fbcb7
+    WHERE ([l0].[Id] IS NOT NULL) AND [l0].[Id] = [l2].[OneToMany_Required_Inverse3Id]), [l1].[Name]");
+    }
 
     public override async Task Null_conditional_is_not_applied_explicitly_for_optional_navigation(bool async)
     {
@@ -3460,13 +3250,8 @@
             @"SELECT [l].[Id], [l].[Date], [l].[Name], [l].[OneToMany_Optional_Self_Inverse1Id], [l].[OneToMany_Required_Self_Inverse1Id], [l].[OneToOne_Optional_Self1Id]
 FROM [LevelOne] AS [l]
 LEFT JOIN [LevelTwo] AS [l0] ON [l].[Id] = [l0].[Level1_Optional_Id]
-<<<<<<< HEAD
-WHERE [l0].[Id] IS NOT NULL AND [l0].[Name] = N'L2 01'");
-    }
-=======
-WHERE ([l0].[Id] IS NOT NULL) AND ([l0].[Name] = N'L2 01')");
-        }
->>>>>>> 021fbcb7
+WHERE ([l0].[Id] IS NOT NULL) AND [l0].[Name] = N'L2 01'");
+    }
 
     public override async Task Sum_with_selector_cast_using_as(bool async)
     {
@@ -3511,13 +3296,8 @@
 INNER JOIN [LevelTwo] AS [l0] ON [l].[Id] = [l0].[Level1_Required_Id]
 INNER JOIN [LevelThree] AS [l1] ON [l0].[Id] = [l1].[Level2_Required_Id]
 INNER JOIN [LevelFour] AS [l2] ON [l1].[Id] = [l2].[Level3_Required_Id]
-<<<<<<< HEAD
-LEFT JOIN [LevelOne] AS [l3] ON [l0].[Id] >= [l3].[Id] AND ([l2].[Name] = [l3].[Name] OR ([l2].[Name] IS NULL AND [l3].[Name] IS NULL))");
-    }
-=======
-LEFT JOIN [LevelOne] AS [l3] ON ([l0].[Id] >= [l3].[Id]) AND (([l2].[Name] = [l3].[Name]) OR (([l2].[Name] IS NULL) AND ([l3].[Name] IS NULL)))");
-        }
->>>>>>> 021fbcb7
+LEFT JOIN [LevelOne] AS [l3] ON [l0].[Id] >= [l3].[Id] AND ([l2].[Name] = [l3].[Name] OR (([l2].[Name] IS NULL) AND ([l3].[Name] IS NULL)))");
+    }
 
     public override async Task Nested_SelectMany_correlated_with_join_table_correctly_translated_to_apply(bool async)
     {
@@ -3582,11 +3362,7 @@
         SELECT 1
         FROM [LevelOne] AS [l1]
         LEFT JOIN [LevelTwo] AS [l2] ON [l1].[Id] = [l2].[Level1_Optional_Id]
-<<<<<<< HEAD
-        WHERE [l2].[Name] = [l0].[Name] OR ([l2].[Name] IS NULL AND [l0].[Name] IS NULL)) THEN CAST(1 AS bit)
-=======
-        WHERE ([l2].[Name] = [l0].[Name]) OR (([l2].[Name] IS NULL) AND ([l0].[Name] IS NULL))) THEN CAST(1 AS bit)
->>>>>>> 021fbcb7
+        WHERE [l2].[Name] = [l0].[Name] OR (([l2].[Name] IS NULL) AND ([l0].[Name] IS NULL))) THEN CAST(1 AS bit)
     ELSE CAST(0 AS bit)
 END AS [Contains]
 FROM [LevelOne] AS [l]
@@ -3603,11 +3379,7 @@
         SELECT 1
         FROM [LevelOne] AS [l2]
         LEFT JOIN [LevelTwo] AS [l3] ON [l2].[Id] = [l3].[Level1_Optional_Id]
-<<<<<<< HEAD
-        WHERE [l3].[Id] = [l1].[Id] OR ([l3].[Id] IS NULL AND [l1].[Id] IS NULL)) THEN CAST(1 AS bit)
-=======
-        WHERE ([l3].[Id] = [l1].[Id]) OR (([l3].[Id] IS NULL) AND ([l1].[Id] IS NULL))) THEN CAST(1 AS bit)
->>>>>>> 021fbcb7
+        WHERE [l3].[Id] = [l1].[Id] OR (([l3].[Id] IS NULL) AND ([l1].[Id] IS NULL))) THEN CAST(1 AS bit)
     ELSE CAST(0 AS bit)
 END AS [Contains]
 FROM [LevelOne] AS [l]
@@ -3651,13 +3423,8 @@
 FROM [LevelTwo] AS [l]
 INNER JOIN [LevelOne] AS [l0] ON [l].[OneToMany_Required_Inverse2Id] = [l0].[Id]
 GROUP BY [l0].[Id]
-<<<<<<< HEAD
-HAVING MAX([l].[Id]) <> 2 OR MAX([l].[Id]) IS NULL");
-    }
-=======
-HAVING (MAX([l].[Id]) <> 2) OR (MAX([l].[Id]) IS NULL)");
-        }
->>>>>>> 021fbcb7
+HAVING MAX([l].[Id]) <> 2 OR (MAX([l].[Id]) IS NULL)");
+    }
 
     public override async Task GroupBy_aggregate_where_required_relationship_2(bool async)
     {
@@ -3703,19 +3470,11 @@
 WHERE CASE
     WHEN [l0].[Id] IS NULL THEN NULL
     ELSE [l1].[Name]
-<<<<<<< HEAD
-END <> N'L' OR CASE
-    WHEN [l0].[Id] IS NULL THEN NULL
-    ELSE [l1].[Name]
-END IS NULL");
-    }
-=======
-END <> N'L') OR (CASE
+END <> N'L' OR (CASE
     WHEN [l0].[Id] IS NULL THEN NULL
     ELSE [l1].[Name]
 END IS NULL)");
-        }
->>>>>>> 021fbcb7
+    }
 
     public override async Task Distinct_skip_without_orderby(bool async)
     {
@@ -3820,13 +3579,8 @@
     FROM [LevelThree] AS [l1]
     GROUP BY [l1].[Name]
 ) AS [t] ON [l].[Name] = [t].[Key]
-<<<<<<< HEAD
-WHERE [l0].[Name] IS NOT NULL OR [t].[Count] > 0");
-    }
-=======
-WHERE ([l0].[Name] IS NOT NULL) OR ([t].[Count] > 0)");
-        }
->>>>>>> 021fbcb7
+WHERE ([l0].[Name] IS NOT NULL) OR [t].[Count] > 0");
+    }
 
     public override async Task Collection_FirstOrDefault_property_accesses_in_projection(bool async)
     {
@@ -3896,17 +3650,10 @@
         WHERE [l].[Id] = [l1].[OneToMany_Optional_Inverse2Id] AND [l1].[Name] = N'L2 02') AND ((
         SELECT TOP(1) [l2].[Id]
         FROM [LevelTwo] AS [l2]
-<<<<<<< HEAD
-        WHERE [l].[Id] = [l2].[OneToMany_Optional_Inverse2Id] AND [l2].[Name] = N'L2 02') = [l0].[OneToMany_Optional_Inverse3Id] OR ((
+        WHERE [l].[Id] = [l2].[OneToMany_Optional_Inverse2Id] AND [l2].[Name] = N'L2 02') = [l0].[OneToMany_Optional_Inverse3Id] OR (((
         SELECT TOP(1) [l2].[Id]
         FROM [LevelTwo] AS [l2]
-        WHERE [l].[Id] = [l2].[OneToMany_Optional_Inverse2Id] AND [l2].[Name] = N'L2 02') IS NULL AND [l0].[OneToMany_Optional_Inverse3Id] IS NULL))
-=======
-        WHERE ([l].[Id] = [l2].[OneToMany_Optional_Inverse2Id]) AND ([l2].[Name] = N'L2 02')) = [l0].[OneToMany_Optional_Inverse3Id]) OR (((
-        SELECT TOP(1) [l2].[Id]
-        FROM [LevelTwo] AS [l2]
-        WHERE ([l].[Id] = [l2].[OneToMany_Optional_Inverse2Id]) AND ([l2].[Name] = N'L2 02')) IS NULL) AND ([l0].[OneToMany_Optional_Inverse3Id] IS NULL)))
->>>>>>> 021fbcb7
+        WHERE [l].[Id] = [l2].[OneToMany_Optional_Inverse2Id] AND [l2].[Name] = N'L2 02') IS NULL) AND ([l0].[OneToMany_Optional_Inverse3Id] IS NULL)))
     ORDER BY [l0].[Id]) AS [Pushdown]
 FROM [LevelOne] AS [l]
 WHERE [l].[Id] < 2");
