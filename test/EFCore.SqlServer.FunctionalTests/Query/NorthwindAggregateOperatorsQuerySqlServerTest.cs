--- conflicted
+++ resolved
@@ -1210,15 +1210,11 @@
 OUTER APPLY (
     SELECT TOP(1) [o].[OrderID], [o].[ProductID], [o].[Discount], [o].[Quantity], [o].[UnitPrice]
     FROM [Order Details] AS [o]
-    WHERE ((
+    WHERE (
         SELECT TOP(1) [o0].[OrderID]
         FROM [Orders] AS [o0]
-<<<<<<< HEAD
-        WHERE [c].[CustomerID] = [o0].[CustomerID]) AND (
-=======
         WHERE [c].[CustomerID] = [o0].[CustomerID]
-        ORDER BY [o0].[OrderID]) IS NOT NULL) AND ((
->>>>>>> 4b0f8305
+        ORDER BY [o0].[OrderID]) IS NOT NULL AND (
         SELECT TOP(1) [o1].[OrderID]
         FROM [Orders] AS [o1]
         WHERE [c].[CustomerID] = [o1].[CustomerID]
@@ -1237,15 +1233,11 @@
             @"SELECT (
     SELECT TOP(1) [o].[ProductID]
     FROM [Order Details] AS [o]
-    WHERE ((
+    WHERE (
         SELECT TOP(1) [o0].[OrderID]
         FROM [Orders] AS [o0]
-<<<<<<< HEAD
-        WHERE [c].[CustomerID] = [o0].[CustomerID]) AND (
-=======
         WHERE [c].[CustomerID] = [o0].[CustomerID]
-        ORDER BY [o0].[OrderID]) IS NOT NULL) AND ((
->>>>>>> 4b0f8305
+        ORDER BY [o0].[OrderID]) IS NOT NULL AND (
         SELECT TOP(1) [o1].[OrderID]
         FROM [Orders] AS [o1]
         WHERE [c].[CustomerID] = [o1].[CustomerID]
