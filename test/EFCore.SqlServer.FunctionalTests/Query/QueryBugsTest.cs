--- conflicted
+++ resolved
@@ -3031,12 +3031,7 @@
 WHERE EXISTS (
     SELECT 1
     FROM [Leaders] AS [l]
-<<<<<<< HEAD
     WHERE [l].[Name] IS NOT NULL AND ([l].[Name] LIKE N'Bran%') AND [l].[Name] = N'Crach an Craite')");
-=======
-    WHERE (([l].[Name] IS NOT NULL) AND ([l].[Name] LIKE N'Bran%')) AND ([l].[Name] = N'Crach an Craite'))");
-            }
->>>>>>> 021fbcb7
         }
     }
 
@@ -4766,13 +4761,8 @@
 FROM [EntitiesWithQueryFilterSelfReference] AS [e]
 WHERE EXISTS (
     SELECT 1
-<<<<<<< HEAD
-    FROM [EntitiesWithQueryFilterSelfReference] AS [e0]) AND ([e].[Name] <> N'Foo' OR [e].[Name] IS NULL)");
-        }
-=======
-    FROM [EntitiesWithQueryFilterSelfReference] AS [e0]) AND (([e].[Name] <> N'Foo') OR ([e].[Name] IS NULL))");
-            }
->>>>>>> 021fbcb7
+    FROM [EntitiesWithQueryFilterSelfReference] AS [e0]) AND ([e].[Name] <> N'Foo' OR ([e].[Name] IS NULL))");
+        }
 
         using (var context = contextFactory.CreateContext())
         {
@@ -4788,12 +4778,7 @@
     FROM [EntitiesWithQueryFilterSelfReference] AS [e0]
     WHERE EXISTS (
         SELECT 1
-<<<<<<< HEAD
-        FROM [EntitiesWithQueryFilterSelfReference] AS [e1])) AND ([e].[Name] <> N'Foo' OR [e].[Name] IS NULL)");
-=======
-        FROM [EntitiesWithQueryFilterSelfReference] AS [e1])) AND (([e].[Name] <> N'Foo') OR ([e].[Name] IS NULL))");
-            }
->>>>>>> 021fbcb7
+        FROM [EntitiesWithQueryFilterSelfReference] AS [e1])) AND ([e].[Name] <> N'Foo' OR ([e].[Name] IS NULL))");
         }
     }
 
@@ -5386,11 +5371,7 @@
         WHERE [e].[Id] = [v].[Entity11023Id]) AND ((
         SELECT TOP(1) [v0].[Id]
         FROM [Values] AS [v0]
-<<<<<<< HEAD
-        WHERE [e].[Id] = [v0].[Entity11023Id]) = [t].[Value11023Id] OR ((
-=======
-        WHERE [e].[Id] = [v0].[Entity11023Id]) = [t].[Value11023Id]) OR (((
->>>>>>> 021fbcb7
+        WHERE [e].[Id] = [v0].[Entity11023Id]) = [t].[Value11023Id] OR (((
         SELECT TOP(1) [v0].[Id]
         FROM [Values] AS [v0]
         WHERE [e].[Id] = [v0].[Entity11023Id]) IS NULL) AND ([t].[Value11023Id] IS NULL)))
@@ -5789,11 +5770,7 @@
         WHEN COALESCE((
             SELECT MAX([d2].[GameNumber])
             FROM [DbGame] AS [d2]
-<<<<<<< HEAD
-            WHERE [d1].[Id] IS NOT NULL AND [d1].[Id] = [d2].[SeasonId]), 0) > 10 THEN CAST(1 AS bit)
-=======
-            WHERE ([d1].[Id] IS NOT NULL) AND ([d1].[Id] = [d2].[SeasonId])), 0) > 10 THEN CAST(1 AS bit)
->>>>>>> 021fbcb7
+            WHERE ([d1].[Id] IS NOT NULL) AND [d1].[Id] = [d2].[SeasonId]), 0) > 10 THEN CAST(1 AS bit)
         ELSE CAST(0 AS bit)
     END AS [IsPastTradeDeadline], [d].[DbTradeId]
     FROM [DbTradeAsset] AS [d]
@@ -6288,13 +6265,8 @@
     SELECT COUNT(*)
     FROM [Customers] AS [c0]
     LEFT JOIN [CustomerMemberships] AS [c1] ON [c0].[Id] = [c1].[CustomerId]
-<<<<<<< HEAD
-    WHERE [c1].[Id] IS NOT NULL AND [c0].[Id] = [c].[CustomerId]) > 0");
-        }
-=======
-    WHERE ([c1].[Id] IS NOT NULL) AND ([c0].[Id] = [c].[CustomerId])) > 0");
-            }
->>>>>>> 021fbcb7
+    WHERE ([c1].[Id] IS NOT NULL) AND [c0].[Id] = [c].[CustomerId]) > 0");
+        }
 
         using (var context = contextFactory.CreateContext())
         {
@@ -7324,24 +7296,13 @@
 
 SELECT [e].[Id], [e].[Name], [e].[TenantId]
 FROM [Entities] AS [e]
-<<<<<<< HEAD
-WHERE ([e].[Name] <> N'Foo' OR [e].[Name] IS NULL) AND [e].[TenantId] = @__ef_filter__p_0",
+WHERE ([e].[Name] <> N'Foo' OR ([e].[Name] IS NULL)) AND [e].[TenantId] = @__ef_filter__p_0",
                 //
                 @"@__ef_filter__p_0='2'
 
 SELECT [e].[Id], [e].[Name], [e].[TenantId]
 FROM [Entities] AS [e]
-WHERE ([e].[Name] <> N'Foo' OR [e].[Name] IS NULL) AND [e].[TenantId] = @__ef_filter__p_0");
-=======
-WHERE (([e].[Name] <> N'Foo') OR ([e].[Name] IS NULL)) AND ([e].[TenantId] = @__ef_filter__p_0)",
-                    //
-                    @"@__ef_filter__p_0='2'
-
-SELECT [e].[Id], [e].[Name], [e].[TenantId]
-FROM [Entities] AS [e]
-WHERE (([e].[Name] <> N'Foo') OR ([e].[Name] IS NULL)) AND ([e].[TenantId] = @__ef_filter__p_0)");
-            }
->>>>>>> 021fbcb7
+WHERE ([e].[Name] <> N'Foo' OR ([e].[Name] IS NULL)) AND [e].[TenantId] = @__ef_filter__p_0");
         }
     }
 
@@ -9398,20 +9359,12 @@
     SELECT [m0].[Id], [m0].[Budget], [m0].[Description], [m0].[DurationInMins], [m0].[Name], [m0].[PosterUrl], [m0].[Rating], [m0].[ReleaseDate], [m0].[Revenue]
     FROM [MovieActorEntity] AS [m]
     INNER JOIN [MovieEntity] AS [m0] ON [m].[MovieId] = [m0].[Id]
-<<<<<<< HEAD
-    WHERE [t].[Id0] IS NOT NULL AND [t].[Id0] = [m].[ActorId]
-=======
-    WHERE ([t].[Id0] IS NOT NULL) AND ([t].[Id0] = [m].[ActorId])
->>>>>>> 021fbcb7
+    WHERE ([t].[Id0] IS NOT NULL) AND [t].[Id0] = [m].[ActorId]
     UNION
     SELECT [m2].[Id], [m2].[Budget], [m2].[Description], [m2].[DurationInMins], [m2].[Name], [m2].[PosterUrl], [m2].[Rating], [m2].[ReleaseDate], [m2].[Revenue]
     FROM [MovieDirectorEntity] AS [m1]
     INNER JOIN [MovieEntity] AS [m2] ON [m1].[MovieId] = [m2].[Id]
-<<<<<<< HEAD
-    WHERE [t].[Id1] IS NOT NULL AND [t].[Id1] = [m1].[DirectorId]
-=======
-    WHERE ([t].[Id1] IS NOT NULL) AND ([t].[Id1] = [m1].[DirectorId])
->>>>>>> 021fbcb7
+    WHERE ([t].[Id1] IS NOT NULL) AND [t].[Id1] = [m1].[DirectorId]
 ) AS [t0]
 ORDER BY [t].[Id], [t].[Id0], [t].[Id1], [p0].[Id]");
     }
@@ -9547,11 +9500,7 @@
         SELECT COUNT(*)
         FROM [Cars] AS [c]
         INNER JOIN [Taxis] AS [t0] ON [c].[Id] = [t0].[CarId]
-<<<<<<< HEAD
-        WHERE [u].[Id] = [c].[EUserId] AND ([t0].[ReportText] <> N'' OR [t0].[ReportText] IS NULL)) AS [c], [u].[Id]
-=======
-        WHERE ([u].[Id] = [c].[EUserId]) AND (([t0].[ReportText] <> N'') OR ([t0].[ReportText] IS NULL))) AS [c], [u].[Id]
->>>>>>> 021fbcb7
+        WHERE [u].[Id] = [c].[EUserId] AND ([t0].[ReportText] <> N'' OR ([t0].[ReportText] IS NULL))) AS [c], [u].[Id]
     FROM [Users] AS [u]
 ) AS [t]
 OUTER APPLY (
