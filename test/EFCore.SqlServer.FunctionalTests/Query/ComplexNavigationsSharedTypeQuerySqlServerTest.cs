// Licensed to the .NET Foundation under one or more agreements.
// The .NET Foundation licenses this file to you under the MIT license.

using Xunit.Sdk;

namespace Microsoft.EntityFrameworkCore.Query;

public class ComplexNavigationsSharedTypeQuerySqlServerTest :
    ComplexNavigationsSharedTypeQueryRelationalTestBase<ComplexNavigationsSharedTypeQuerySqlServerFixture>
{
    public ComplexNavigationsSharedTypeQuerySqlServerTest(
        ComplexNavigationsSharedTypeQuerySqlServerFixture fixture,
        ITestOutputHelper testOutputHelper)
        : base(fixture)
    {
        Fixture.TestSqlLoggerFactory.Clear();
        //Fixture.TestSqlLoggerFactory.SetTestOutputHelper(testOutputHelper);
    }

    [ConditionalFact]
    public virtual void Check_all_tests_overridden()
        => TestHelpers.AssertAllMethodsOverridden(GetType());

    public override async Task Simple_level1_include(bool async)
    {
        await base.Simple_level1_include(async);

        AssertSql(
            @"SELECT [l].[Id], [l].[Date], [l].[Name], [t].[Id], [t].[OneToOne_Required_PK_Date], [t].[Level1_Optional_Id], [t].[Level1_Required_Id], [t].[Level2_Name], [t].[OneToMany_Optional_Inverse2Id], [t].[OneToMany_Required_Inverse2Id], [t].[OneToOne_Optional_PK_Inverse2Id]
FROM [Level1] AS [l]
LEFT JOIN (
    SELECT [l0].[Id], [l0].[OneToOne_Required_PK_Date], [l0].[Level1_Optional_Id], [l0].[Level1_Required_Id], [l0].[Level2_Name], [l0].[OneToMany_Optional_Inverse2Id], [l0].[OneToMany_Required_Inverse2Id], [l0].[OneToOne_Optional_PK_Inverse2Id]
    FROM [Level1] AS [l0]
    WHERE [l0].[OneToOne_Required_PK_Date] IS NOT NULL AND [l0].[Level1_Required_Id] IS NOT NULL AND [l0].[OneToMany_Required_Inverse2Id] IS NOT NULL
) AS [t] ON [l].[Id] = CASE
    WHEN [t].[OneToOne_Required_PK_Date] IS NOT NULL AND [t].[Level1_Required_Id] IS NOT NULL AND [t].[OneToMany_Required_Inverse2Id] IS NOT NULL THEN [t].[Id]
END");
    }

    public override async Task Simple_level1(bool async)
    {
        await base.Simple_level1(async);

        AssertSql(
            @"SELECT [l].[Id], [l].[Date], [l].[Name]
FROM [Level1] AS [l]");
    }

    public override async Task Simple_level1_level2_include(bool async)
    {
        await base.Simple_level1_level2_include(async);
        AssertSql(
            @"SELECT [l].[Id], [l].[Date], [l].[Name], [t].[Id], [t].[OneToOne_Required_PK_Date], [t].[Level1_Optional_Id], [t].[Level1_Required_Id], [t].[Level2_Name], [t].[OneToMany_Optional_Inverse2Id], [t].[OneToMany_Required_Inverse2Id], [t].[OneToOne_Optional_PK_Inverse2Id], [t0].[Id], [t0].[Level2_Optional_Id], [t0].[Level2_Required_Id], [t0].[Level3_Name], [t0].[OneToMany_Optional_Inverse3Id], [t0].[OneToMany_Required_Inverse3Id], [t0].[OneToOne_Optional_PK_Inverse3Id]
FROM [Level1] AS [l]
LEFT JOIN (
    SELECT [l0].[Id], [l0].[OneToOne_Required_PK_Date], [l0].[Level1_Optional_Id], [l0].[Level1_Required_Id], [l0].[Level2_Name], [l0].[OneToMany_Optional_Inverse2Id], [l0].[OneToMany_Required_Inverse2Id], [l0].[OneToOne_Optional_PK_Inverse2Id]
    FROM [Level1] AS [l0]
    WHERE [l0].[OneToOne_Required_PK_Date] IS NOT NULL AND [l0].[Level1_Required_Id] IS NOT NULL AND [l0].[OneToMany_Required_Inverse2Id] IS NOT NULL
) AS [t] ON [l].[Id] = CASE
    WHEN [t].[OneToOne_Required_PK_Date] IS NOT NULL AND [t].[Level1_Required_Id] IS NOT NULL AND [t].[OneToMany_Required_Inverse2Id] IS NOT NULL THEN [t].[Id]
END
LEFT JOIN (
    SELECT [l1].[Id], [l1].[Level2_Optional_Id], [l1].[Level2_Required_Id], [l1].[Level3_Name], [l1].[OneToMany_Optional_Inverse3Id], [l1].[OneToMany_Required_Inverse3Id], [l1].[OneToOne_Optional_PK_Inverse3Id]
    FROM [Level1] AS [l1]
    WHERE [l1].[Level2_Required_Id] IS NOT NULL AND [l1].[OneToMany_Required_Inverse3Id] IS NOT NULL
) AS [t0] ON CASE
    WHEN [t].[OneToOne_Required_PK_Date] IS NOT NULL AND [t].[Level1_Required_Id] IS NOT NULL AND [t].[OneToMany_Required_Inverse2Id] IS NOT NULL THEN [t].[Id]
END = CASE
    WHEN [t0].[Level2_Required_Id] IS NOT NULL AND [t0].[OneToMany_Required_Inverse3Id] IS NOT NULL THEN [t0].[Id]
END");
    }

    public override async Task Simple_level1_level2_GroupBy_Count(bool async)
    {
        await base.Simple_level1_level2_GroupBy_Count(async);

        AssertSql(
            @"SELECT COUNT(*)
FROM [Level1] AS [l]
LEFT JOIN (
    SELECT [l0].[Id], [l0].[OneToOne_Required_PK_Date], [l0].[Level1_Required_Id], [l0].[OneToMany_Required_Inverse2Id]
    FROM [Level1] AS [l0]
    WHERE [l0].[OneToOne_Required_PK_Date] IS NOT NULL AND [l0].[Level1_Required_Id] IS NOT NULL AND [l0].[OneToMany_Required_Inverse2Id] IS NOT NULL
) AS [t] ON [l].[Id] = CASE
    WHEN [t].[OneToOne_Required_PK_Date] IS NOT NULL AND [t].[Level1_Required_Id] IS NOT NULL AND [t].[OneToMany_Required_Inverse2Id] IS NOT NULL THEN [t].[Id]
END
LEFT JOIN (
    SELECT [l1].[Id], [l1].[Level2_Required_Id], [l1].[Level3_Name], [l1].[OneToMany_Required_Inverse3Id]
    FROM [Level1] AS [l1]
    WHERE [l1].[Level2_Required_Id] IS NOT NULL AND [l1].[OneToMany_Required_Inverse3Id] IS NOT NULL
) AS [t0] ON CASE
    WHEN [t].[OneToOne_Required_PK_Date] IS NOT NULL AND [t].[Level1_Required_Id] IS NOT NULL AND [t].[OneToMany_Required_Inverse2Id] IS NOT NULL THEN [t].[Id]
END = CASE
    WHEN [t0].[Level2_Required_Id] IS NOT NULL AND [t0].[OneToMany_Required_Inverse3Id] IS NOT NULL THEN [t0].[Id]
END
GROUP BY [t0].[Level3_Name]");
    }

    public override async Task Simple_level1_level2_GroupBy_Having_Count(bool async)
    {
        await base.Simple_level1_level2_GroupBy_Having_Count(async);

        AssertSql(
            @"SELECT COUNT(*)
FROM [Level1] AS [l]
LEFT JOIN (
    SELECT [l0].[Id], [l0].[OneToOne_Required_PK_Date], [l0].[Level1_Required_Id], [l0].[OneToMany_Required_Inverse2Id]
    FROM [Level1] AS [l0]
    WHERE [l0].[OneToOne_Required_PK_Date] IS NOT NULL AND [l0].[Level1_Required_Id] IS NOT NULL AND [l0].[OneToMany_Required_Inverse2Id] IS NOT NULL
) AS [t] ON [l].[Id] = CASE
    WHEN [t].[OneToOne_Required_PK_Date] IS NOT NULL AND [t].[Level1_Required_Id] IS NOT NULL AND [t].[OneToMany_Required_Inverse2Id] IS NOT NULL THEN [t].[Id]
END
LEFT JOIN (
    SELECT [l1].[Id], [l1].[Level2_Required_Id], [l1].[Level3_Name], [l1].[OneToMany_Required_Inverse3Id]
    FROM [Level1] AS [l1]
    WHERE [l1].[Level2_Required_Id] IS NOT NULL AND [l1].[OneToMany_Required_Inverse3Id] IS NOT NULL
) AS [t0] ON CASE
    WHEN [t].[OneToOne_Required_PK_Date] IS NOT NULL AND [t].[Level1_Required_Id] IS NOT NULL AND [t].[OneToMany_Required_Inverse2Id] IS NOT NULL THEN [t].[Id]
END = CASE
    WHEN [t0].[Level2_Required_Id] IS NOT NULL AND [t0].[OneToMany_Required_Inverse3Id] IS NOT NULL THEN [t0].[Id]
END
GROUP BY [t0].[Level3_Name]
HAVING (
    SELECT MIN(COALESCE(CASE
        WHEN [t3].[OneToOne_Required_PK_Date] IS NOT NULL AND [t3].[Level1_Required_Id] IS NOT NULL AND [t3].[OneToMany_Required_Inverse2Id] IS NOT NULL THEN [t3].[Id]
    END, 0))
    FROM [Level1] AS [l2]
    LEFT JOIN (
        SELECT [l3].[Id], [l3].[OneToOne_Required_PK_Date], [l3].[Level1_Optional_Id], [l3].[Level1_Required_Id], [l3].[Level2_Name], [l3].[OneToMany_Optional_Inverse2Id], [l3].[OneToMany_Required_Inverse2Id], [l3].[OneToOne_Optional_PK_Inverse2Id]
        FROM [Level1] AS [l3]
        WHERE [l3].[OneToOne_Required_PK_Date] IS NOT NULL AND [l3].[Level1_Required_Id] IS NOT NULL AND [l3].[OneToMany_Required_Inverse2Id] IS NOT NULL
    ) AS [t1] ON [l2].[Id] = CASE
        WHEN [t1].[OneToOne_Required_PK_Date] IS NOT NULL AND [t1].[Level1_Required_Id] IS NOT NULL AND [t1].[OneToMany_Required_Inverse2Id] IS NOT NULL THEN [t1].[Id]
    END
    LEFT JOIN (
        SELECT [l4].[Id], [l4].[Level2_Optional_Id], [l4].[Level2_Required_Id], [l4].[Level3_Name], [l4].[OneToMany_Optional_Inverse3Id], [l4].[OneToMany_Required_Inverse3Id], [l4].[OneToOne_Optional_PK_Inverse3Id]
        FROM [Level1] AS [l4]
        WHERE [l4].[Level2_Required_Id] IS NOT NULL AND [l4].[OneToMany_Required_Inverse3Id] IS NOT NULL
    ) AS [t2] ON CASE
        WHEN [t1].[OneToOne_Required_PK_Date] IS NOT NULL AND [t1].[Level1_Required_Id] IS NOT NULL AND [t1].[OneToMany_Required_Inverse2Id] IS NOT NULL THEN [t1].[Id]
    END = CASE
        WHEN [t2].[Level2_Required_Id] IS NOT NULL AND [t2].[OneToMany_Required_Inverse3Id] IS NOT NULL THEN [t2].[Id]
    END
    LEFT JOIN (
        SELECT [l5].[Id], [l5].[OneToOne_Required_PK_Date], [l5].[Level1_Optional_Id], [l5].[Level1_Required_Id], [l5].[Level2_Name], [l5].[OneToMany_Optional_Inverse2Id], [l5].[OneToMany_Required_Inverse2Id], [l5].[OneToOne_Optional_PK_Inverse2Id]
        FROM [Level1] AS [l5]
        WHERE [l5].[OneToOne_Required_PK_Date] IS NOT NULL AND [l5].[Level1_Required_Id] IS NOT NULL AND [l5].[OneToMany_Required_Inverse2Id] IS NOT NULL
    ) AS [t3] ON [l2].[Id] = CASE
        WHEN [t3].[OneToOne_Required_PK_Date] IS NOT NULL AND [t3].[Level1_Required_Id] IS NOT NULL AND [t3].[OneToMany_Required_Inverse2Id] IS NOT NULL THEN [t3].[Id]
    END
    WHERE [t0].[Level3_Name] = [t2].[Level3_Name] OR ([t0].[Level3_Name] IS NULL AND [t2].[Level3_Name] IS NULL)) > 0");
    }

    public override async Task Simple_level1_level2_level3_include(bool async)
    {
        await base.Simple_level1_level2_level3_include(async);

        AssertSql(
            @"SELECT [l].[Id], [l].[Date], [l].[Name], [t].[Id], [t].[OneToOne_Required_PK_Date], [t].[Level1_Optional_Id], [t].[Level1_Required_Id], [t].[Level2_Name], [t].[OneToMany_Optional_Inverse2Id], [t].[OneToMany_Required_Inverse2Id], [t].[OneToOne_Optional_PK_Inverse2Id], [t0].[Id], [t0].[Level2_Optional_Id], [t0].[Level2_Required_Id], [t0].[Level3_Name], [t0].[OneToMany_Optional_Inverse3Id], [t0].[OneToMany_Required_Inverse3Id], [t0].[OneToOne_Optional_PK_Inverse3Id], [t1].[Id], [t1].[Level3_Optional_Id], [t1].[Level3_Required_Id], [t1].[Level4_Name], [t1].[OneToMany_Optional_Inverse4Id], [t1].[OneToMany_Required_Inverse4Id], [t1].[OneToOne_Optional_PK_Inverse4Id]
FROM [Level1] AS [l]
LEFT JOIN (
    SELECT [l0].[Id], [l0].[OneToOne_Required_PK_Date], [l0].[Level1_Optional_Id], [l0].[Level1_Required_Id], [l0].[Level2_Name], [l0].[OneToMany_Optional_Inverse2Id], [l0].[OneToMany_Required_Inverse2Id], [l0].[OneToOne_Optional_PK_Inverse2Id]
    FROM [Level1] AS [l0]
    WHERE [l0].[OneToOne_Required_PK_Date] IS NOT NULL AND [l0].[Level1_Required_Id] IS NOT NULL AND [l0].[OneToMany_Required_Inverse2Id] IS NOT NULL
) AS [t] ON [l].[Id] = CASE
    WHEN [t].[OneToOne_Required_PK_Date] IS NOT NULL AND [t].[Level1_Required_Id] IS NOT NULL AND [t].[OneToMany_Required_Inverse2Id] IS NOT NULL THEN [t].[Id]
END
LEFT JOIN (
    SELECT [l1].[Id], [l1].[Level2_Optional_Id], [l1].[Level2_Required_Id], [l1].[Level3_Name], [l1].[OneToMany_Optional_Inverse3Id], [l1].[OneToMany_Required_Inverse3Id], [l1].[OneToOne_Optional_PK_Inverse3Id]
    FROM [Level1] AS [l1]
    WHERE [l1].[Level2_Required_Id] IS NOT NULL AND [l1].[OneToMany_Required_Inverse3Id] IS NOT NULL
) AS [t0] ON CASE
    WHEN [t].[OneToOne_Required_PK_Date] IS NOT NULL AND [t].[Level1_Required_Id] IS NOT NULL AND [t].[OneToMany_Required_Inverse2Id] IS NOT NULL THEN [t].[Id]
END = CASE
    WHEN [t0].[Level2_Required_Id] IS NOT NULL AND [t0].[OneToMany_Required_Inverse3Id] IS NOT NULL THEN [t0].[Id]
END
LEFT JOIN (
    SELECT [l2].[Id], [l2].[Level3_Optional_Id], [l2].[Level3_Required_Id], [l2].[Level4_Name], [l2].[OneToMany_Optional_Inverse4Id], [l2].[OneToMany_Required_Inverse4Id], [l2].[OneToOne_Optional_PK_Inverse4Id]
    FROM [Level1] AS [l2]
    WHERE [l2].[Level3_Required_Id] IS NOT NULL AND [l2].[OneToMany_Required_Inverse4Id] IS NOT NULL
) AS [t1] ON CASE
    WHEN [t0].[Level2_Required_Id] IS NOT NULL AND [t0].[OneToMany_Required_Inverse3Id] IS NOT NULL THEN [t0].[Id]
END = CASE
    WHEN [t1].[Level3_Required_Id] IS NOT NULL AND [t1].[OneToMany_Required_Inverse4Id] IS NOT NULL THEN [t1].[Id]
END");
    }

    public override async Task Nested_group_join_with_take(bool async)
    {
        await base.Nested_group_join_with_take(async);

        AssertSql(
            @"@__p_0='2'

SELECT [t2].[Level2_Name]
FROM (
    SELECT TOP(@__p_0) [l].[Id], [t0].[Id0] AS [Id00], [t0].[OneToOne_Required_PK_Date], [t0].[Level1_Required_Id], [t0].[OneToMany_Required_Inverse2Id]
    FROM [Level1] AS [l]
    LEFT JOIN (
        SELECT [t].[Id] AS [Id0], [t].[OneToOne_Required_PK_Date], [t].[Level1_Optional_Id], [t].[Level1_Required_Id], [t].[OneToMany_Required_Inverse2Id]
        FROM [Level1] AS [l0]
        LEFT JOIN (
            SELECT [l1].[Id], [l1].[OneToOne_Required_PK_Date], [l1].[Level1_Optional_Id], [l1].[Level1_Required_Id], [l1].[OneToMany_Required_Inverse2Id]
            FROM [Level1] AS [l1]
            WHERE [l1].[OneToOne_Required_PK_Date] IS NOT NULL AND [l1].[Level1_Required_Id] IS NOT NULL AND [l1].[OneToMany_Required_Inverse2Id] IS NOT NULL
        ) AS [t] ON [l0].[Id] = CASE
            WHEN [t].[OneToOne_Required_PK_Date] IS NOT NULL AND [t].[Level1_Required_Id] IS NOT NULL AND [t].[OneToMany_Required_Inverse2Id] IS NOT NULL THEN [t].[Id]
        END
        WHERE [t].[OneToOne_Required_PK_Date] IS NOT NULL AND [t].[Level1_Required_Id] IS NOT NULL AND [t].[OneToMany_Required_Inverse2Id] IS NOT NULL
    ) AS [t0] ON [l].[Id] = [t0].[Level1_Optional_Id]
    ORDER BY [l].[Id]
) AS [t1]
LEFT JOIN (
    SELECT [t3].[Level1_Optional_Id], [t3].[Level2_Name]
    FROM [Level1] AS [l2]
    LEFT JOIN (
        SELECT [l3].[Id], [l3].[OneToOne_Required_PK_Date], [l3].[Level1_Optional_Id], [l3].[Level1_Required_Id], [l3].[Level2_Name], [l3].[OneToMany_Required_Inverse2Id]
        FROM [Level1] AS [l3]
        WHERE [l3].[OneToOne_Required_PK_Date] IS NOT NULL AND [l3].[Level1_Required_Id] IS NOT NULL AND [l3].[OneToMany_Required_Inverse2Id] IS NOT NULL
    ) AS [t3] ON [l2].[Id] = CASE
        WHEN [t3].[OneToOne_Required_PK_Date] IS NOT NULL AND [t3].[Level1_Required_Id] IS NOT NULL AND [t3].[OneToMany_Required_Inverse2Id] IS NOT NULL THEN [t3].[Id]
    END
    WHERE [t3].[OneToOne_Required_PK_Date] IS NOT NULL AND [t3].[Level1_Required_Id] IS NOT NULL AND [t3].[OneToMany_Required_Inverse2Id] IS NOT NULL
) AS [t2] ON CASE
    WHEN [t1].[OneToOne_Required_PK_Date] IS NOT NULL AND [t1].[Level1_Required_Id] IS NOT NULL AND [t1].[OneToMany_Required_Inverse2Id] IS NOT NULL THEN [t1].[Id00]
END = [t2].[Level1_Optional_Id]
ORDER BY [t1].[Id]");
    }

    public override async Task Explicit_GroupJoin_in_subquery_with_unrelated_projection2(bool async)
    {
        await base.Explicit_GroupJoin_in_subquery_with_unrelated_projection2(async);

        AssertSql(
            @"SELECT [t1].[Id]
FROM (
    SELECT DISTINCT [l].[Id], [l].[Date], [l].[Name]
    FROM [Level1] AS [l]
    LEFT JOIN (
        SELECT [t].[Level1_Optional_Id], [t].[Level2_Name]
        FROM [Level1] AS [l0]
        LEFT JOIN (
            SELECT [l1].[Id], [l1].[OneToOne_Required_PK_Date], [l1].[Level1_Optional_Id], [l1].[Level1_Required_Id], [l1].[Level2_Name], [l1].[OneToMany_Required_Inverse2Id]
            FROM [Level1] AS [l1]
            WHERE [l1].[OneToOne_Required_PK_Date] IS NOT NULL AND [l1].[Level1_Required_Id] IS NOT NULL AND [l1].[OneToMany_Required_Inverse2Id] IS NOT NULL
        ) AS [t] ON [l0].[Id] = CASE
            WHEN [t].[OneToOne_Required_PK_Date] IS NOT NULL AND [t].[Level1_Required_Id] IS NOT NULL AND [t].[OneToMany_Required_Inverse2Id] IS NOT NULL THEN [t].[Id]
        END
        WHERE [t].[OneToOne_Required_PK_Date] IS NOT NULL AND [t].[Level1_Required_Id] IS NOT NULL AND [t].[OneToMany_Required_Inverse2Id] IS NOT NULL
    ) AS [t0] ON [l].[Id] = [t0].[Level1_Optional_Id]
    WHERE [t0].[Level2_Name] <> N'Foo' OR [t0].[Level2_Name] IS NULL
) AS [t1]");
    }

    public override async Task Result_operator_nav_prop_reference_optional_via_DefaultIfEmpty(bool async)
    {
        await base.Result_operator_nav_prop_reference_optional_via_DefaultIfEmpty(async);

        AssertSql(
            @"SELECT COALESCE(SUM(CASE
    WHEN [t0].[OneToOne_Required_PK_Date] IS NULL OR [t0].[Level1_Required_Id] IS NULL OR [t0].[OneToMany_Required_Inverse2Id] IS NULL THEN 0
    ELSE [t0].[Level1_Required_Id]
END), 0)
FROM [Level1] AS [l]
LEFT JOIN (
    SELECT [t].[OneToOne_Required_PK_Date], [t].[Level1_Optional_Id], [t].[Level1_Required_Id], [t].[OneToMany_Required_Inverse2Id]
    FROM [Level1] AS [l0]
    LEFT JOIN (
        SELECT [l1].[Id], [l1].[OneToOne_Required_PK_Date], [l1].[Level1_Optional_Id], [l1].[Level1_Required_Id], [l1].[OneToMany_Required_Inverse2Id]
        FROM [Level1] AS [l1]
        WHERE [l1].[OneToOne_Required_PK_Date] IS NOT NULL AND [l1].[Level1_Required_Id] IS NOT NULL AND [l1].[OneToMany_Required_Inverse2Id] IS NOT NULL
    ) AS [t] ON [l0].[Id] = CASE
        WHEN [t].[OneToOne_Required_PK_Date] IS NOT NULL AND [t].[Level1_Required_Id] IS NOT NULL AND [t].[OneToMany_Required_Inverse2Id] IS NOT NULL THEN [t].[Id]
    END
    WHERE [t].[OneToOne_Required_PK_Date] IS NOT NULL AND [t].[Level1_Required_Id] IS NOT NULL AND [t].[OneToMany_Required_Inverse2Id] IS NOT NULL
) AS [t0] ON [l].[Id] = [t0].[Level1_Optional_Id]");
    }

    public override async Task Complex_query_with_optional_navigations_and_client_side_evaluation(bool async)
    {
        await base.Complex_query_with_optional_navigations_and_client_side_evaluation(async);

        AssertSql();
    }

    public override async Task Member_over_null_check_ternary_and_nested_anonymous_type(bool async)
    {
        await base.Member_over_null_check_ternary_and_nested_anonymous_type(async);

        AssertSql(
            @"SELECT [l].[Id], [l].[Name], CASE
    WHEN [t].[OneToOne_Required_PK_Date] IS NULL OR [t].[Level1_Required_Id] IS NULL OR [t].[OneToMany_Required_Inverse2Id] IS NULL THEN CAST(1 AS bit)
    ELSE CAST(0 AS bit)
END, CASE
    WHEN [t].[OneToOne_Required_PK_Date] IS NOT NULL AND [t].[Level1_Required_Id] IS NOT NULL AND [t].[OneToMany_Required_Inverse2Id] IS NOT NULL THEN [t].[Id]
END, [t].[Level2_Name], CASE
    WHEN [t0].[Level2_Required_Id] IS NULL OR [t0].[OneToMany_Required_Inverse3Id] IS NULL THEN CAST(1 AS bit)
    ELSE CAST(0 AS bit)
END, CASE
    WHEN [t0].[Level2_Required_Id] IS NOT NULL AND [t0].[OneToMany_Required_Inverse3Id] IS NOT NULL THEN [t0].[Id]
END, [t0].[Level3_Name]
FROM [Level1] AS [l]
LEFT JOIN (
    SELECT [l0].[Id], [l0].[OneToOne_Required_PK_Date], [l0].[Level1_Optional_Id], [l0].[Level1_Required_Id], [l0].[Level2_Name], [l0].[OneToMany_Required_Inverse2Id]
    FROM [Level1] AS [l0]
    WHERE [l0].[OneToOne_Required_PK_Date] IS NOT NULL AND [l0].[Level1_Required_Id] IS NOT NULL AND [l0].[OneToMany_Required_Inverse2Id] IS NOT NULL
) AS [t] ON [l].[Id] = [t].[Level1_Optional_Id]
LEFT JOIN (
    SELECT [l1].[Id], [l1].[Level2_Optional_Id], [l1].[Level2_Required_Id], [l1].[Level3_Name], [l1].[OneToMany_Required_Inverse3Id]
    FROM [Level1] AS [l1]
    WHERE [l1].[Level2_Required_Id] IS NOT NULL AND [l1].[OneToMany_Required_Inverse3Id] IS NOT NULL
) AS [t0] ON CASE
    WHEN [t].[OneToOne_Required_PK_Date] IS NOT NULL AND [t].[Level1_Required_Id] IS NOT NULL AND [t].[OneToMany_Required_Inverse2Id] IS NOT NULL THEN [t].[Id]
END = [t0].[Level2_Optional_Id]
WHERE CASE
    WHEN [t].[OneToOne_Required_PK_Date] IS NULL OR [t].[Level1_Required_Id] IS NULL OR [t].[OneToMany_Required_Inverse2Id] IS NULL THEN NULL
    ELSE [t0].[Level3_Name]
END <> N'L' OR CASE
    WHEN [t].[OneToOne_Required_PK_Date] IS NULL OR [t].[Level1_Required_Id] IS NULL OR [t].[OneToMany_Required_Inverse2Id] IS NULL THEN NULL
    ELSE [t0].[Level3_Name]
END IS NULL");
    }

    public override async Task Nested_SelectMany_correlated_with_join_table_correctly_translated_to_apply(bool async)
    {
        // DefaultIfEmpty on child collection. Issue #19095.
        await Assert.ThrowsAsync<EqualException>(
            async () => await base.Nested_SelectMany_correlated_with_join_table_correctly_translated_to_apply(async));

        AssertSql(
            @"SELECT [t2].[l1Name], [t2].[l2Name], [t2].[l3Name]
FROM [Level1] AS [l]
OUTER APPLY (
    SELECT [t0].[l1Name], [t0].[l2Name], [t0].[l3Name]
    FROM [Level1] AS [l0]
    LEFT JOIN (
        SELECT [l1].[Id], [l1].[Level2_Required_Id], [l1].[Level3_Name], [l1].[OneToMany_Required_Inverse3Id]
        FROM [Level1] AS [l1]
        WHERE [l1].[Level2_Required_Id] IS NOT NULL AND [l1].[OneToMany_Required_Inverse3Id] IS NOT NULL
    ) AS [t] ON CASE
        WHEN [l0].[OneToOne_Required_PK_Date] IS NOT NULL AND [l0].[Level1_Required_Id] IS NOT NULL AND [l0].[OneToMany_Required_Inverse2Id] IS NOT NULL THEN [l0].[Id]
    END = CASE
        WHEN [t].[Level2_Required_Id] IS NOT NULL AND [t].[OneToMany_Required_Inverse3Id] IS NOT NULL THEN [t].[Id]
    END
    CROSS APPLY (
        SELECT [l].[Name] AS [l1Name], [t].[Level3_Name] AS [l2Name], [t1].[Level3_Name] AS [l3Name]
        FROM [Level1] AS [l2]
        LEFT JOIN (
            SELECT [l3].[Id], [l3].[Level2_Required_Id], [l3].[Level3_Name], [l3].[OneToMany_Required_Inverse3Id]
            FROM [Level1] AS [l3]
            WHERE [l3].[Level2_Required_Id] IS NOT NULL AND [l3].[OneToMany_Required_Inverse3Id] IS NOT NULL
        ) AS [t1] ON [l2].[OneToOne_Optional_PK_Inverse4Id] = CASE
            WHEN [t1].[Level2_Required_Id] IS NOT NULL AND [t1].[OneToMany_Required_Inverse3Id] IS NOT NULL THEN [t1].[Id]
        END
        WHERE [l2].[Level3_Required_Id] IS NOT NULL AND [l2].[OneToMany_Required_Inverse4Id] IS NOT NULL AND CASE
            WHEN [t].[Level2_Required_Id] IS NOT NULL AND [t].[OneToMany_Required_Inverse3Id] IS NOT NULL THEN [t].[Id]
        END IS NOT NULL AND (CASE
            WHEN [t].[Level2_Required_Id] IS NOT NULL AND [t].[OneToMany_Required_Inverse3Id] IS NOT NULL THEN [t].[Id]
        END = [l2].[OneToMany_Optional_Inverse4Id] OR (CASE
            WHEN [t].[Level2_Required_Id] IS NOT NULL AND [t].[OneToMany_Required_Inverse3Id] IS NOT NULL THEN [t].[Id]
        END IS NULL AND [l2].[OneToMany_Optional_Inverse4Id] IS NULL))
    ) AS [t0]
    WHERE [l0].[OneToOne_Required_PK_Date] IS NOT NULL AND [l0].[Level1_Required_Id] IS NOT NULL AND [l0].[OneToMany_Required_Inverse2Id] IS NOT NULL AND [l].[Id] = [l0].[OneToMany_Optional_Inverse2Id]
) AS [t2]");
    }

    public override async Task OrderBy_collection_count_ThenBy_reference_navigation(bool async)
    {
        await base.OrderBy_collection_count_ThenBy_reference_navigation(async);

        AssertSql(
            @"SELECT [l].[Id], [l].[Date], [l].[Name]
FROM [Level1] AS [l]
LEFT JOIN (
    SELECT [l0].[Id], [l0].[OneToOne_Required_PK_Date], [l0].[Level1_Required_Id], [l0].[OneToMany_Required_Inverse2Id]
    FROM [Level1] AS [l0]
    WHERE [l0].[OneToOne_Required_PK_Date] IS NOT NULL AND [l0].[Level1_Required_Id] IS NOT NULL AND [l0].[OneToMany_Required_Inverse2Id] IS NOT NULL
) AS [t] ON [l].[Id] = [t].[Level1_Required_Id]
LEFT JOIN (
    SELECT [l1].[Level2_Required_Id], [l1].[Level3_Name]
    FROM [Level1] AS [l1]
    WHERE [l1].[Level2_Required_Id] IS NOT NULL AND [l1].[OneToMany_Required_Inverse3Id] IS NOT NULL
) AS [t0] ON CASE
    WHEN [t].[OneToOne_Required_PK_Date] IS NOT NULL AND [t].[Level1_Required_Id] IS NOT NULL AND [t].[OneToMany_Required_Inverse2Id] IS NOT NULL THEN [t].[Id]
END = [t0].[Level2_Required_Id]
ORDER BY (
    SELECT COUNT(*)
    FROM [Level1] AS [l2]
    WHERE [l2].[Level2_Required_Id] IS NOT NULL AND [l2].[OneToMany_Required_Inverse3Id] IS NOT NULL AND CASE
        WHEN [t].[OneToOne_Required_PK_Date] IS NOT NULL AND [t].[Level1_Required_Id] IS NOT NULL AND [t].[OneToMany_Required_Inverse2Id] IS NOT NULL THEN [t].[Id]
    END IS NOT NULL AND CASE
        WHEN [t].[OneToOne_Required_PK_Date] IS NOT NULL AND [t].[Level1_Required_Id] IS NOT NULL AND [t].[OneToMany_Required_Inverse2Id] IS NOT NULL THEN [t].[Id]
    END = [l2].[OneToMany_Required_Inverse3Id]), [t0].[Level3_Name]");
    }

    public override async Task Element_selector_with_coalesce_repeated_in_aggregate(bool async)
    {
        await base.Element_selector_with_coalesce_repeated_in_aggregate(async);

        AssertSql(
            @"SELECT COUNT(*)
FROM [Level1] AS [l]
LEFT JOIN (
    SELECT [l0].[Id], [l0].[OneToOne_Required_PK_Date], [l0].[Level1_Required_Id], [l0].[OneToMany_Required_Inverse2Id]
    FROM [Level1] AS [l0]
    WHERE [l0].[OneToOne_Required_PK_Date] IS NOT NULL AND [l0].[Level1_Required_Id] IS NOT NULL AND [l0].[OneToMany_Required_Inverse2Id] IS NOT NULL
) AS [t] ON [l].[Id] = CASE
    WHEN [t].[OneToOne_Required_PK_Date] IS NOT NULL AND [t].[Level1_Required_Id] IS NOT NULL AND [t].[OneToMany_Required_Inverse2Id] IS NOT NULL THEN [t].[Id]
END
LEFT JOIN (
    SELECT [l1].[Id], [l1].[Level2_Required_Id], [l1].[Level3_Name], [l1].[OneToMany_Required_Inverse3Id]
    FROM [Level1] AS [l1]
    WHERE [l1].[Level2_Required_Id] IS NOT NULL AND [l1].[OneToMany_Required_Inverse3Id] IS NOT NULL
) AS [t0] ON CASE
    WHEN [t].[OneToOne_Required_PK_Date] IS NOT NULL AND [t].[Level1_Required_Id] IS NOT NULL AND [t].[OneToMany_Required_Inverse2Id] IS NOT NULL THEN [t].[Id]
END = CASE
    WHEN [t0].[Level2_Required_Id] IS NOT NULL AND [t0].[OneToMany_Required_Inverse3Id] IS NOT NULL THEN [t0].[Id]
END
GROUP BY [t0].[Level3_Name]
HAVING (
    SELECT MIN(COALESCE(CASE
        WHEN [t3].[OneToOne_Required_PK_Date] IS NOT NULL AND [t3].[Level1_Required_Id] IS NOT NULL AND [t3].[OneToMany_Required_Inverse2Id] IS NOT NULL THEN [t3].[Id]
    END, 0) + COALESCE(CASE
        WHEN [t3].[OneToOne_Required_PK_Date] IS NOT NULL AND [t3].[Level1_Required_Id] IS NOT NULL AND [t3].[OneToMany_Required_Inverse2Id] IS NOT NULL THEN [t3].[Id]
    END, 0))
    FROM [Level1] AS [l2]
    LEFT JOIN (
        SELECT [l3].[Id], [l3].[OneToOne_Required_PK_Date], [l3].[Level1_Optional_Id], [l3].[Level1_Required_Id], [l3].[Level2_Name], [l3].[OneToMany_Optional_Inverse2Id], [l3].[OneToMany_Required_Inverse2Id], [l3].[OneToOne_Optional_PK_Inverse2Id]
        FROM [Level1] AS [l3]
        WHERE [l3].[OneToOne_Required_PK_Date] IS NOT NULL AND [l3].[Level1_Required_Id] IS NOT NULL AND [l3].[OneToMany_Required_Inverse2Id] IS NOT NULL
    ) AS [t1] ON [l2].[Id] = CASE
        WHEN [t1].[OneToOne_Required_PK_Date] IS NOT NULL AND [t1].[Level1_Required_Id] IS NOT NULL AND [t1].[OneToMany_Required_Inverse2Id] IS NOT NULL THEN [t1].[Id]
    END
    LEFT JOIN (
        SELECT [l4].[Id], [l4].[Level2_Optional_Id], [l4].[Level2_Required_Id], [l4].[Level3_Name], [l4].[OneToMany_Optional_Inverse3Id], [l4].[OneToMany_Required_Inverse3Id], [l4].[OneToOne_Optional_PK_Inverse3Id]
        FROM [Level1] AS [l4]
        WHERE [l4].[Level2_Required_Id] IS NOT NULL AND [l4].[OneToMany_Required_Inverse3Id] IS NOT NULL
    ) AS [t2] ON CASE
        WHEN [t1].[OneToOne_Required_PK_Date] IS NOT NULL AND [t1].[Level1_Required_Id] IS NOT NULL AND [t1].[OneToMany_Required_Inverse2Id] IS NOT NULL THEN [t1].[Id]
    END = CASE
        WHEN [t2].[Level2_Required_Id] IS NOT NULL AND [t2].[OneToMany_Required_Inverse3Id] IS NOT NULL THEN [t2].[Id]
    END
    LEFT JOIN (
        SELECT [l5].[Id], [l5].[OneToOne_Required_PK_Date], [l5].[Level1_Optional_Id], [l5].[Level1_Required_Id], [l5].[Level2_Name], [l5].[OneToMany_Optional_Inverse2Id], [l5].[OneToMany_Required_Inverse2Id], [l5].[OneToOne_Optional_PK_Inverse2Id]
        FROM [Level1] AS [l5]
        WHERE [l5].[OneToOne_Required_PK_Date] IS NOT NULL AND [l5].[Level1_Required_Id] IS NOT NULL AND [l5].[OneToMany_Required_Inverse2Id] IS NOT NULL
    ) AS [t3] ON [l2].[Id] = CASE
        WHEN [t3].[OneToOne_Required_PK_Date] IS NOT NULL AND [t3].[Level1_Required_Id] IS NOT NULL AND [t3].[OneToMany_Required_Inverse2Id] IS NOT NULL THEN [t3].[Id]
    END
    WHERE [t0].[Level3_Name] = [t2].[Level3_Name] OR ([t0].[Level3_Name] IS NULL AND [t2].[Level3_Name] IS NULL)) > 0");
    }

    public override async Task Sum_with_selector_cast_using_as(bool async)
    {
        await base.Sum_with_selector_cast_using_as(async);

        AssertSql(
            @"SELECT COALESCE(SUM([l].[Id]), 0)
FROM [Level1] AS [l]");
    }

    public override async Task Sum_with_filter_with_include_selector_cast_using_as(bool async)
    {
        await base.Sum_with_filter_with_include_selector_cast_using_as(async);

        AssertSql(
            @"SELECT [l].[Id], [l].[Date], [l].[Name]
FROM [Level1] AS [l]
WHERE [l].[Id] > (
    SELECT COALESCE(SUM(CASE
        WHEN [l0].[OneToOne_Required_PK_Date] IS NOT NULL AND [l0].[Level1_Required_Id] IS NOT NULL AND [l0].[OneToMany_Required_Inverse2Id] IS NOT NULL THEN [l0].[Id]
    END), 0)
    FROM [Level1] AS [l0]
    WHERE [l0].[OneToOne_Required_PK_Date] IS NOT NULL AND [l0].[Level1_Required_Id] IS NOT NULL AND [l0].[OneToMany_Required_Inverse2Id] IS NOT NULL AND [l].[Id] = [l0].[OneToMany_Optional_Inverse2Id])");
    }

    public override async Task Distinct_take_without_orderby(bool async)
    {
        await base.Distinct_take_without_orderby(async);

        AssertSql(
            @"SELECT (
    SELECT TOP(1) [t1].[Level3_Name]
    FROM (
        SELECT DISTINCT TOP(1) [t0].[Id], [t0].[Level2_Optional_Id], [t0].[Level2_Required_Id], [t0].[Level3_Name], [t0].[OneToMany_Optional_Inverse3Id], [t0].[OneToMany_Required_Inverse3Id], [t0].[OneToOne_Optional_PK_Inverse3Id]
        FROM [Level1] AS [l0]
        LEFT JOIN (
            SELECT [l1].[Id], [l1].[OneToOne_Required_PK_Date], [l1].[Level1_Optional_Id], [l1].[Level1_Required_Id], [l1].[Level2_Name], [l1].[OneToMany_Optional_Inverse2Id], [l1].[OneToMany_Required_Inverse2Id], [l1].[OneToOne_Optional_PK_Inverse2Id]
            FROM [Level1] AS [l1]
            WHERE [l1].[OneToOne_Required_PK_Date] IS NOT NULL AND [l1].[Level1_Required_Id] IS NOT NULL AND [l1].[OneToMany_Required_Inverse2Id] IS NOT NULL
        ) AS [t] ON [l0].[Id] = CASE
            WHEN [t].[OneToOne_Required_PK_Date] IS NOT NULL AND [t].[Level1_Required_Id] IS NOT NULL AND [t].[OneToMany_Required_Inverse2Id] IS NOT NULL THEN [t].[Id]
        END
        LEFT JOIN (
            SELECT [l2].[Id], [l2].[Level2_Optional_Id], [l2].[Level2_Required_Id], [l2].[Level3_Name], [l2].[OneToMany_Optional_Inverse3Id], [l2].[OneToMany_Required_Inverse3Id], [l2].[OneToOne_Optional_PK_Inverse3Id]
            FROM [Level1] AS [l2]
            WHERE [l2].[Level2_Required_Id] IS NOT NULL AND [l2].[OneToMany_Required_Inverse3Id] IS NOT NULL
        ) AS [t0] ON CASE
            WHEN [t].[OneToOne_Required_PK_Date] IS NOT NULL AND [t].[Level1_Required_Id] IS NOT NULL AND [t].[OneToMany_Required_Inverse2Id] IS NOT NULL THEN [t].[Id]
        END = CASE
            WHEN [t0].[Level2_Required_Id] IS NOT NULL AND [t0].[OneToMany_Required_Inverse3Id] IS NOT NULL THEN [t0].[Id]
        END
        WHERE [t].[OneToOne_Required_PK_Date] IS NOT NULL AND [t].[Level1_Required_Id] IS NOT NULL AND [t].[OneToMany_Required_Inverse2Id] IS NOT NULL AND [t0].[Level2_Required_Id] IS NOT NULL AND [t0].[OneToMany_Required_Inverse3Id] IS NOT NULL
    ) AS [t1]
    ORDER BY CASE
        WHEN [t1].[Level2_Required_Id] IS NOT NULL AND [t1].[OneToMany_Required_Inverse3Id] IS NOT NULL THEN [t1].[Id]
    END)
FROM [Level1] AS [l]
WHERE [l].[Id] < 3");
    }

    public override async Task Let_let_contains_from_outer_let(bool async)
    {
        await base.Let_let_contains_from_outer_let(async);

        AssertSql(
            @"SELECT [l].[Id], [l].[Date], [l].[Name], [t1].[Id0], [t1].[Id1], [t1].[Id], [t2].[Id], [t2].[OneToOne_Required_PK_Date], [t2].[Level1_Optional_Id], [t2].[Level1_Required_Id], [t2].[Level2_Name], [t2].[OneToMany_Optional_Inverse2Id], [t2].[OneToMany_Required_Inverse2Id], [t2].[OneToOne_Optional_PK_Inverse2Id], [t1].[Level2_Optional_Id], [t1].[Level2_Required_Id], [t1].[Level3_Name], [t1].[OneToMany_Optional_Inverse3Id], [t1].[OneToMany_Required_Inverse3Id], [t1].[OneToOne_Optional_PK_Inverse3Id]
FROM [Level1] AS [l]
OUTER APPLY (
    SELECT [t0].[Id], [t0].[Level2_Optional_Id], [t0].[Level2_Required_Id], [t0].[Level3_Name], [t0].[OneToMany_Optional_Inverse3Id], [t0].[OneToMany_Required_Inverse3Id], [t0].[OneToOne_Optional_PK_Inverse3Id], [l0].[Id] AS [Id0], [t].[Id] AS [Id1]
    FROM [Level1] AS [l0]
    LEFT JOIN (
        SELECT [l1].[Id], [l1].[OneToOne_Required_PK_Date], [l1].[Level1_Required_Id], [l1].[OneToMany_Required_Inverse2Id]
        FROM [Level1] AS [l1]
        WHERE [l1].[OneToOne_Required_PK_Date] IS NOT NULL AND [l1].[Level1_Required_Id] IS NOT NULL AND [l1].[OneToMany_Required_Inverse2Id] IS NOT NULL
    ) AS [t] ON [l0].[Id] = CASE
        WHEN [t].[OneToOne_Required_PK_Date] IS NOT NULL AND [t].[Level1_Required_Id] IS NOT NULL AND [t].[OneToMany_Required_Inverse2Id] IS NOT NULL THEN [t].[Id]
    END
    LEFT JOIN (
        SELECT [l2].[Id], [l2].[Level2_Optional_Id], [l2].[Level2_Required_Id], [l2].[Level3_Name], [l2].[OneToMany_Optional_Inverse3Id], [l2].[OneToMany_Required_Inverse3Id], [l2].[OneToOne_Optional_PK_Inverse3Id]
        FROM [Level1] AS [l2]
        WHERE [l2].[Level2_Required_Id] IS NOT NULL AND [l2].[OneToMany_Required_Inverse3Id] IS NOT NULL
    ) AS [t0] ON CASE
        WHEN [t].[OneToOne_Required_PK_Date] IS NOT NULL AND [t].[Level1_Required_Id] IS NOT NULL AND [t].[OneToMany_Required_Inverse2Id] IS NOT NULL THEN [t].[Id]
    END = CASE
        WHEN [t0].[Level2_Required_Id] IS NOT NULL AND [t0].[OneToMany_Required_Inverse3Id] IS NOT NULL THEN [t0].[Id]
    END
    WHERE [t].[OneToOne_Required_PK_Date] IS NOT NULL AND [t].[Level1_Required_Id] IS NOT NULL AND [t].[OneToMany_Required_Inverse2Id] IS NOT NULL AND [t0].[Level2_Required_Id] IS NOT NULL AND [t0].[OneToMany_Required_Inverse3Id] IS NOT NULL AND EXISTS (
        SELECT 1
        FROM [Level1] AS [l3]
        WHERE [l3].[OneToOne_Required_PK_Date] IS NOT NULL AND [l3].[Level1_Required_Id] IS NOT NULL AND [l3].[OneToMany_Required_Inverse2Id] IS NOT NULL AND [l].[Id] = [l3].[OneToMany_Required_Inverse2Id] AND [l3].[Id] = [t0].[Level2_Required_Id])
) AS [t1]
LEFT JOIN (
    SELECT [l4].[Id], [l4].[OneToOne_Required_PK_Date], [l4].[Level1_Optional_Id], [l4].[Level1_Required_Id], [l4].[Level2_Name], [l4].[OneToMany_Optional_Inverse2Id], [l4].[OneToMany_Required_Inverse2Id], [l4].[OneToOne_Optional_PK_Inverse2Id]
    FROM [Level1] AS [l4]
    WHERE [l4].[OneToOne_Required_PK_Date] IS NOT NULL AND [l4].[Level1_Required_Id] IS NOT NULL AND [l4].[OneToMany_Required_Inverse2Id] IS NOT NULL
) AS [t2] ON [l].[Id] = [t2].[OneToMany_Required_Inverse2Id]
ORDER BY [l].[Id], [t1].[Id0], [t1].[Id1], [t1].[Id]");
    }

    public override async Task Null_check_different_structure_does_not_remove_null_checks(bool async)
    {
        await base.Null_check_different_structure_does_not_remove_null_checks(async);

        AssertSql(
            @"SELECT [l].[Id], [l].[Date], [l].[Name]
FROM [Level1] AS [l]
LEFT JOIN (
    SELECT [l0].[Id], [l0].[OneToOne_Required_PK_Date], [l0].[Level1_Optional_Id], [l0].[Level1_Required_Id], [l0].[OneToMany_Required_Inverse2Id]
    FROM [Level1] AS [l0]
    WHERE [l0].[OneToOne_Required_PK_Date] IS NOT NULL AND [l0].[Level1_Required_Id] IS NOT NULL AND [l0].[OneToMany_Required_Inverse2Id] IS NOT NULL
) AS [t] ON [l].[Id] = [t].[Level1_Optional_Id]
LEFT JOIN (
    SELECT [l1].[Id], [l1].[Level2_Optional_Id], [l1].[Level2_Required_Id], [l1].[OneToMany_Required_Inverse3Id]
    FROM [Level1] AS [l1]
    WHERE [l1].[Level2_Required_Id] IS NOT NULL AND [l1].[OneToMany_Required_Inverse3Id] IS NOT NULL
) AS [t0] ON CASE
    WHEN [t].[OneToOne_Required_PK_Date] IS NOT NULL AND [t].[Level1_Required_Id] IS NOT NULL AND [t].[OneToMany_Required_Inverse2Id] IS NOT NULL THEN [t].[Id]
END = [t0].[Level2_Optional_Id]
LEFT JOIN (
    SELECT [l2].[Level3_Optional_Id], [l2].[Level4_Name]
    FROM [Level1] AS [l2]
    WHERE [l2].[Level3_Required_Id] IS NOT NULL AND [l2].[OneToMany_Required_Inverse4Id] IS NOT NULL
) AS [t1] ON CASE
    WHEN [t0].[Level2_Required_Id] IS NOT NULL AND [t0].[OneToMany_Required_Inverse3Id] IS NOT NULL THEN [t0].[Id]
END = [t1].[Level3_Optional_Id]
WHERE CASE
    WHEN [t].[OneToOne_Required_PK_Date] IS NULL OR [t].[Level1_Required_Id] IS NULL OR [t].[OneToMany_Required_Inverse2Id] IS NULL THEN NULL
    WHEN [t0].[Level2_Required_Id] IS NULL OR [t0].[OneToMany_Required_Inverse3Id] IS NULL THEN NULL
    ELSE [t1].[Level4_Name]
END = N'L4 01'");
    }

    public override async Task Null_conditional_is_not_applied_explicitly_for_optional_navigation(bool async)
    {
        await base.Null_conditional_is_not_applied_explicitly_for_optional_navigation(async);

        AssertSql(
            @"SELECT [l].[Id], [l].[Date], [l].[Name]
FROM [Level1] AS [l]
LEFT JOIN (
    SELECT [l0].[OneToOne_Required_PK_Date], [l0].[Level1_Optional_Id], [l0].[Level1_Required_Id], [l0].[Level2_Name], [l0].[OneToMany_Required_Inverse2Id]
    FROM [Level1] AS [l0]
    WHERE [l0].[OneToOne_Required_PK_Date] IS NOT NULL AND [l0].[Level1_Required_Id] IS NOT NULL AND [l0].[OneToMany_Required_Inverse2Id] IS NOT NULL
) AS [t] ON [l].[Id] = [t].[Level1_Optional_Id]
WHERE [t].[OneToOne_Required_PK_Date] IS NOT NULL AND [t].[Level1_Required_Id] IS NOT NULL AND [t].[OneToMany_Required_Inverse2Id] IS NOT NULL AND [t].[Level2_Name] = N'L2 01'");
    }

    public override async Task Multiple_conditionals_in_projection(bool async)
    {
        await base.Multiple_conditionals_in_projection(async);

        AssertSql(
            @"SELECT CASE
    WHEN [t].[OneToOne_Required_PK_Date] IS NOT NULL AND [t].[Level1_Required_Id] IS NOT NULL AND [t].[OneToMany_Required_Inverse2Id] IS NOT NULL THEN [t].[Id]
END, [t0].[Level3_Name], CASE
    WHEN [l2].[Id] IS NULL THEN CAST(1 AS bit)
    ELSE CAST(0 AS bit)
END
FROM [Level1] AS [l]
LEFT JOIN (
    SELECT [l0].[Id], [l0].[OneToOne_Required_PK_Date], [l0].[Level1_Optional_Id], [l0].[Level1_Required_Id], [l0].[OneToMany_Required_Inverse2Id]
    FROM [Level1] AS [l0]
    WHERE [l0].[OneToOne_Required_PK_Date] IS NOT NULL AND [l0].[Level1_Required_Id] IS NOT NULL AND [l0].[OneToMany_Required_Inverse2Id] IS NOT NULL
) AS [t] ON [l].[Id] = CASE
    WHEN [t].[OneToOne_Required_PK_Date] IS NOT NULL AND [t].[Level1_Required_Id] IS NOT NULL AND [t].[OneToMany_Required_Inverse2Id] IS NOT NULL THEN [t].[Id]
END
LEFT JOIN (
    SELECT [l1].[Level2_Optional_Id], [l1].[Level3_Name]
    FROM [Level1] AS [l1]
    WHERE [l1].[Level2_Required_Id] IS NOT NULL AND [l1].[OneToMany_Required_Inverse3Id] IS NOT NULL
) AS [t0] ON CASE
    WHEN [t].[OneToOne_Required_PK_Date] IS NOT NULL AND [t].[Level1_Required_Id] IS NOT NULL AND [t].[OneToMany_Required_Inverse2Id] IS NOT NULL THEN [t].[Id]
END = [t0].[Level2_Optional_Id]
LEFT JOIN [Level1] AS [l2] ON [t].[Level1_Optional_Id] = [l2].[Id]
WHERE [t].[OneToOne_Required_PK_Date] IS NOT NULL AND [t].[Level1_Required_Id] IS NOT NULL AND [t].[OneToMany_Required_Inverse2Id] IS NOT NULL");
    }

    public override async Task Multiple_joins_groupby_predicate(bool async)
    {
        await base.Multiple_joins_groupby_predicate(async);

        AssertSql(
            @"SELECT [l].[Id], [l].[Name], CASE
    WHEN [t0].[OneToOne_Required_PK_Date] IS NULL OR [t0].[Level1_Required_Id] IS NULL OR [t0].[OneToMany_Required_Inverse2Id] IS NULL THEN N'Foo'
    ELSE N'Bar'
END AS [Foo]
FROM [Level1] AS [l]
LEFT JOIN (
    SELECT [t].[OneToOne_Required_PK_Date], [t].[Level1_Optional_Id], [t].[Level1_Required_Id], [t].[Level2_Name], [t].[OneToMany_Required_Inverse2Id]
    FROM [Level1] AS [l0]
    LEFT JOIN (
        SELECT [l1].[Id], [l1].[OneToOne_Required_PK_Date], [l1].[Level1_Optional_Id], [l1].[Level1_Required_Id], [l1].[Level2_Name], [l1].[OneToMany_Required_Inverse2Id]
        FROM [Level1] AS [l1]
        WHERE [l1].[OneToOne_Required_PK_Date] IS NOT NULL AND [l1].[Level1_Required_Id] IS NOT NULL AND [l1].[OneToMany_Required_Inverse2Id] IS NOT NULL
    ) AS [t] ON [l0].[Id] = CASE
        WHEN [t].[OneToOne_Required_PK_Date] IS NOT NULL AND [t].[Level1_Required_Id] IS NOT NULL AND [t].[OneToMany_Required_Inverse2Id] IS NOT NULL THEN [t].[Id]
    END
    WHERE [t].[OneToOne_Required_PK_Date] IS NOT NULL AND [t].[Level1_Required_Id] IS NOT NULL AND [t].[OneToMany_Required_Inverse2Id] IS NOT NULL
) AS [t0] ON [l].[Id] = [t0].[Level1_Optional_Id]
LEFT JOIN (
    SELECT [t3].[Level3_Name] AS [Key], COUNT(*) AS [Count]
    FROM [Level1] AS [l2]
    LEFT JOIN (
        SELECT [l3].[Id], [l3].[OneToOne_Required_PK_Date], [l3].[Level1_Required_Id], [l3].[OneToMany_Required_Inverse2Id]
        FROM [Level1] AS [l3]
        WHERE [l3].[OneToOne_Required_PK_Date] IS NOT NULL AND [l3].[Level1_Required_Id] IS NOT NULL AND [l3].[OneToMany_Required_Inverse2Id] IS NOT NULL
    ) AS [t2] ON [l2].[Id] = CASE
        WHEN [t2].[OneToOne_Required_PK_Date] IS NOT NULL AND [t2].[Level1_Required_Id] IS NOT NULL AND [t2].[OneToMany_Required_Inverse2Id] IS NOT NULL THEN [t2].[Id]
    END
    LEFT JOIN (
        SELECT [l4].[Id], [l4].[Level2_Required_Id], [l4].[Level3_Name], [l4].[OneToMany_Required_Inverse3Id]
        FROM [Level1] AS [l4]
        WHERE [l4].[Level2_Required_Id] IS NOT NULL AND [l4].[OneToMany_Required_Inverse3Id] IS NOT NULL
    ) AS [t3] ON CASE
        WHEN [t2].[OneToOne_Required_PK_Date] IS NOT NULL AND [t2].[Level1_Required_Id] IS NOT NULL AND [t2].[OneToMany_Required_Inverse2Id] IS NOT NULL THEN [t2].[Id]
    END = CASE
        WHEN [t3].[Level2_Required_Id] IS NOT NULL AND [t3].[OneToMany_Required_Inverse3Id] IS NOT NULL THEN [t3].[Id]
    END
    WHERE [t2].[OneToOne_Required_PK_Date] IS NOT NULL AND [t2].[Level1_Required_Id] IS NOT NULL AND [t2].[OneToMany_Required_Inverse2Id] IS NOT NULL AND [t3].[Level2_Required_Id] IS NOT NULL AND [t3].[OneToMany_Required_Inverse3Id] IS NOT NULL
    GROUP BY [t3].[Level3_Name]
) AS [t1] ON [l].[Name] = [t1].[Key]
WHERE [t0].[Level2_Name] IS NOT NULL OR [t1].[Count] > 0");
    }

    public override async Task Nested_object_constructed_from_group_key_properties(bool async)
    {
        await base.Nested_object_constructed_from_group_key_properties(async);

        AssertSql(
            @"SELECT [t1].[Id], [t1].[Name], [t1].[Date], [t1].[InnerId] AS [Id], [t1].[Level2_Name0] AS [Name], [t1].[OneToOne_Required_PK_Date] AS [Date], [t1].[Level1_Optional_Id], [t1].[Level1_Required_Id], COALESCE(SUM(CAST(LEN([t1].[Name]) AS int)), 0) AS [Aggregate]
FROM (
    SELECT [l].[Id], [l].[Date], [l].[Name], [t].[OneToOne_Required_PK_Date], [t].[Level1_Optional_Id], [t].[Level1_Required_Id], [t0].[Level2_Name] AS [Level2_Name0], CASE
        WHEN [t].[OneToOne_Required_PK_Date] IS NOT NULL AND [t].[Level1_Required_Id] IS NOT NULL AND [t].[OneToMany_Required_Inverse2Id] IS NOT NULL THEN [t].[Id]
    END AS [InnerId]
    FROM [Level1] AS [l]
    LEFT JOIN (
        SELECT [l0].[Id], [l0].[OneToOne_Required_PK_Date], [l0].[Level1_Optional_Id], [l0].[Level1_Required_Id], [l0].[OneToMany_Required_Inverse2Id]
        FROM [Level1] AS [l0]
        WHERE [l0].[OneToOne_Required_PK_Date] IS NOT NULL AND [l0].[Level1_Required_Id] IS NOT NULL AND [l0].[OneToMany_Required_Inverse2Id] IS NOT NULL
    ) AS [t] ON [l].[Id] = [t].[Level1_Optional_Id]
    LEFT JOIN (
        SELECT [l1].[Level1_Required_Id], [l1].[Level2_Name]
        FROM [Level1] AS [l1]
        WHERE [l1].[OneToOne_Required_PK_Date] IS NOT NULL AND [l1].[Level1_Required_Id] IS NOT NULL AND [l1].[OneToMany_Required_Inverse2Id] IS NOT NULL
    ) AS [t0] ON [l].[Id] = [t0].[Level1_Required_Id]
    WHERE [t].[OneToOne_Required_PK_Date] IS NOT NULL AND [t].[Level1_Required_Id] IS NOT NULL AND [t].[OneToMany_Required_Inverse2Id] IS NOT NULL
) AS [t1]
GROUP BY [t1].[Id], [t1].[Date], [t1].[Name], [t1].[InnerId], [t1].[OneToOne_Required_PK_Date], [t1].[Level1_Optional_Id], [t1].[Level1_Required_Id], [t1].[Level2_Name0]");
    }

    public override async Task Contains_over_optional_navigation_with_null_parameter(bool async)
    {
        await base.Contains_over_optional_navigation_with_null_parameter(async);

        AssertSql(
            @"SELECT CASE
    WHEN EXISTS (
        SELECT 1
        FROM [Level1] AS [l]
        LEFT JOIN (
            SELECT [l0].[Id], [l0].[OneToOne_Required_PK_Date], [l0].[Level1_Optional_Id], [l0].[Level1_Required_Id], [l0].[Level2_Name], [l0].[OneToMany_Optional_Inverse2Id], [l0].[OneToMany_Required_Inverse2Id], [l0].[OneToOne_Optional_PK_Inverse2Id]
            FROM [Level1] AS [l0]
            WHERE [l0].[OneToOne_Required_PK_Date] IS NOT NULL AND [l0].[Level1_Required_Id] IS NOT NULL AND [l0].[OneToMany_Required_Inverse2Id] IS NOT NULL
        ) AS [t] ON [l].[Id] = [t].[Level1_Optional_Id]
        WHERE CASE
            WHEN [t].[OneToOne_Required_PK_Date] IS NOT NULL AND [t].[Level1_Required_Id] IS NOT NULL AND [t].[OneToMany_Required_Inverse2Id] IS NOT NULL THEN [t].[Id]
        END IS NULL) THEN CAST(1 AS bit)
    ELSE CAST(0 AS bit)
END");
    }

    public override async Task Member_over_null_check_ternary_and_nested_dto_type(bool async)
    {
        await base.Member_over_null_check_ternary_and_nested_dto_type(async);

        AssertSql(
            @"SELECT [l].[Id], [l].[Name], CASE
    WHEN [t].[OneToOne_Required_PK_Date] IS NULL OR [t].[Level1_Required_Id] IS NULL OR [t].[OneToMany_Required_Inverse2Id] IS NULL THEN CAST(1 AS bit)
    ELSE CAST(0 AS bit)
END, CASE
    WHEN [t].[OneToOne_Required_PK_Date] IS NOT NULL AND [t].[Level1_Required_Id] IS NOT NULL AND [t].[OneToMany_Required_Inverse2Id] IS NOT NULL THEN [t].[Id]
END, [t].[Level2_Name]
FROM [Level1] AS [l]
LEFT JOIN (
    SELECT [l0].[Id], [l0].[OneToOne_Required_PK_Date], [l0].[Level1_Optional_Id], [l0].[Level1_Required_Id], [l0].[Level2_Name], [l0].[OneToMany_Required_Inverse2Id]
    FROM [Level1] AS [l0]
    WHERE [l0].[OneToOne_Required_PK_Date] IS NOT NULL AND [l0].[Level1_Required_Id] IS NOT NULL AND [l0].[OneToMany_Required_Inverse2Id] IS NOT NULL
) AS [t] ON [l].[Id] = [t].[Level1_Optional_Id]
ORDER BY [t].[Level2_Name], [l].[Id]");
    }

    public override async Task Select_with_joined_where_clause_cast_using_as(bool async)
    {
        await base.Select_with_joined_where_clause_cast_using_as(async);

        AssertSql(
            @"SELECT [l].[Id], [l].[Date], [l].[Name]
FROM [Level1] AS [l]
LEFT JOIN (
    SELECT [l0].[Id], [l0].[OneToOne_Required_PK_Date], [l0].[Level1_Optional_Id], [l0].[Level1_Required_Id], [l0].[OneToMany_Required_Inverse2Id]
    FROM [Level1] AS [l0]
    WHERE [l0].[OneToOne_Required_PK_Date] IS NOT NULL AND [l0].[Level1_Required_Id] IS NOT NULL AND [l0].[OneToMany_Required_Inverse2Id] IS NOT NULL
) AS [t] ON [l].[Id] = [t].[Level1_Optional_Id]
WHERE [l].[Id] = CASE
    WHEN [t].[OneToOne_Required_PK_Date] IS NOT NULL AND [t].[Level1_Required_Id] IS NOT NULL AND [t].[OneToMany_Required_Inverse2Id] IS NOT NULL THEN [t].[Id]
END");
    }

    public override async Task Composite_key_join_on_groupby_aggregate_projecting_only_grouping_key(bool async)
    {
        await base.Composite_key_join_on_groupby_aggregate_projecting_only_grouping_key(async);

        AssertSql(
            @"SELECT [t1].[Key]
FROM [Level1] AS [l]
INNER JOIN (
    SELECT [t0].[Key], (
        SELECT COALESCE(SUM(CASE
            WHEN [t3].[OneToOne_Required_PK_Date] IS NOT NULL AND [t3].[Level1_Required_Id] IS NOT NULL AND [t3].[OneToMany_Required_Inverse2Id] IS NOT NULL THEN [t3].[Id]
        END), 0)
        FROM (
            SELECT [l1].[Id], [l1].[Date], [l1].[Name], [t4].[Id] AS [Id0], [t4].[OneToOne_Required_PK_Date], [t4].[Level1_Optional_Id], [t4].[Level1_Required_Id], [t4].[Level2_Name], [t4].[OneToMany_Optional_Inverse2Id], [t4].[OneToMany_Required_Inverse2Id], [t4].[OneToOne_Optional_PK_Inverse2Id], CASE
                WHEN [t4].[OneToOne_Required_PK_Date] IS NOT NULL AND [t4].[Level1_Required_Id] IS NOT NULL AND [t4].[OneToMany_Required_Inverse2Id] IS NOT NULL THEN [t4].[Id]
            END % 3 AS [Key]
            FROM [Level1] AS [l1]
            LEFT JOIN (
                SELECT [l2].[Id], [l2].[OneToOne_Required_PK_Date], [l2].[Level1_Optional_Id], [l2].[Level1_Required_Id], [l2].[Level2_Name], [l2].[OneToMany_Optional_Inverse2Id], [l2].[OneToMany_Required_Inverse2Id], [l2].[OneToOne_Optional_PK_Inverse2Id]
                FROM [Level1] AS [l2]
                WHERE [l2].[OneToOne_Required_PK_Date] IS NOT NULL AND [l2].[Level1_Required_Id] IS NOT NULL AND [l2].[OneToMany_Required_Inverse2Id] IS NOT NULL
            ) AS [t4] ON [l1].[Id] = CASE
                WHEN [t4].[OneToOne_Required_PK_Date] IS NOT NULL AND [t4].[Level1_Required_Id] IS NOT NULL AND [t4].[OneToMany_Required_Inverse2Id] IS NOT NULL THEN [t4].[Id]
            END
            WHERE [t4].[OneToOne_Required_PK_Date] IS NOT NULL AND [t4].[Level1_Required_Id] IS NOT NULL AND [t4].[OneToMany_Required_Inverse2Id] IS NOT NULL
        ) AS [t2]
        LEFT JOIN (
            SELECT [l3].[Id], [l3].[OneToOne_Required_PK_Date], [l3].[Level1_Optional_Id], [l3].[Level1_Required_Id], [l3].[Level2_Name], [l3].[OneToMany_Optional_Inverse2Id], [l3].[OneToMany_Required_Inverse2Id], [l3].[OneToOne_Optional_PK_Inverse2Id]
            FROM [Level1] AS [l3]
            WHERE [l3].[OneToOne_Required_PK_Date] IS NOT NULL AND [l3].[Level1_Required_Id] IS NOT NULL AND [l3].[OneToMany_Required_Inverse2Id] IS NOT NULL
        ) AS [t3] ON [t2].[Id] = CASE
            WHEN [t3].[OneToOne_Required_PK_Date] IS NOT NULL AND [t3].[Level1_Required_Id] IS NOT NULL AND [t3].[OneToMany_Required_Inverse2Id] IS NOT NULL THEN [t3].[Id]
        END
        WHERE [t0].[Key] = [t2].[Key] OR ([t0].[Key] IS NULL AND [t2].[Key] IS NULL)) AS [Sum]
    FROM (
        SELECT CASE
            WHEN [t].[OneToOne_Required_PK_Date] IS NOT NULL AND [t].[Level1_Required_Id] IS NOT NULL AND [t].[OneToMany_Required_Inverse2Id] IS NOT NULL THEN [t].[Id]
        END % 3 AS [Key]
        FROM [Level1] AS [l0]
        LEFT JOIN (
            SELECT [l4].[Id], [l4].[OneToOne_Required_PK_Date], [l4].[Level1_Required_Id], [l4].[OneToMany_Required_Inverse2Id]
            FROM [Level1] AS [l4]
            WHERE [l4].[OneToOne_Required_PK_Date] IS NOT NULL AND [l4].[Level1_Required_Id] IS NOT NULL AND [l4].[OneToMany_Required_Inverse2Id] IS NOT NULL
        ) AS [t] ON [l0].[Id] = CASE
            WHEN [t].[OneToOne_Required_PK_Date] IS NOT NULL AND [t].[Level1_Required_Id] IS NOT NULL AND [t].[OneToMany_Required_Inverse2Id] IS NOT NULL THEN [t].[Id]
        END
        WHERE [t].[OneToOne_Required_PK_Date] IS NOT NULL AND [t].[Level1_Required_Id] IS NOT NULL AND [t].[OneToMany_Required_Inverse2Id] IS NOT NULL
    ) AS [t0]
    GROUP BY [t0].[Key]
) AS [t1] ON [l].[Id] = [t1].[Key] AND CAST(1 AS bit) = CASE
    WHEN [t1].[Sum] > 10 THEN CAST(1 AS bit)
    ELSE CAST(0 AS bit)
END");
    }

    public override async Task Contains_over_optional_navigation_with_null_entity_reference(bool async)
    {
        await base.Contains_over_optional_navigation_with_null_entity_reference(async);

        AssertSql(
            @"SELECT [l].[Name], [t].[Level2_Name] AS [OptionalName], CASE
    WHEN EXISTS (
        SELECT 1
        FROM [Level1] AS [l2]
        LEFT JOIN (
            SELECT [l3].[Id], [l3].[OneToOne_Required_PK_Date], [l3].[Level1_Optional_Id], [l3].[Level1_Required_Id], [l3].[Level2_Name], [l3].[OneToMany_Optional_Inverse2Id], [l3].[OneToMany_Required_Inverse2Id], [l3].[OneToOne_Optional_PK_Inverse2Id]
            FROM [Level1] AS [l3]
            WHERE [l3].[OneToOne_Required_PK_Date] IS NOT NULL AND [l3].[Level1_Required_Id] IS NOT NULL AND [l3].[OneToMany_Required_Inverse2Id] IS NOT NULL
        ) AS [t1] ON [l2].[Id] = [t1].[Level1_Optional_Id]
        WHERE CASE
            WHEN [t1].[OneToOne_Required_PK_Date] IS NOT NULL AND [t1].[Level1_Required_Id] IS NOT NULL AND [t1].[OneToMany_Required_Inverse2Id] IS NOT NULL THEN [t1].[Id]
        END = CASE
            WHEN [t0].[OneToOne_Required_PK_Date] IS NOT NULL AND [t0].[Level1_Required_Id] IS NOT NULL AND [t0].[OneToMany_Required_Inverse2Id] IS NOT NULL THEN [t0].[Id]
        END OR (CASE
            WHEN [t1].[OneToOne_Required_PK_Date] IS NOT NULL AND [t1].[Level1_Required_Id] IS NOT NULL AND [t1].[OneToMany_Required_Inverse2Id] IS NOT NULL THEN [t1].[Id]
        END IS NULL AND CASE
            WHEN [t0].[OneToOne_Required_PK_Date] IS NOT NULL AND [t0].[Level1_Required_Id] IS NOT NULL AND [t0].[OneToMany_Required_Inverse2Id] IS NOT NULL THEN [t0].[Id]
        END IS NULL)) THEN CAST(1 AS bit)
    ELSE CAST(0 AS bit)
END AS [Contains]
FROM [Level1] AS [l]
LEFT JOIN (
    SELECT [l0].[Level1_Optional_Id], [l0].[Level2_Name]
    FROM [Level1] AS [l0]
    WHERE [l0].[OneToOne_Required_PK_Date] IS NOT NULL AND [l0].[Level1_Required_Id] IS NOT NULL AND [l0].[OneToMany_Required_Inverse2Id] IS NOT NULL
) AS [t] ON [l].[Id] = [t].[Level1_Optional_Id]
LEFT JOIN (
    SELECT [l1].[Id], [l1].[OneToOne_Required_PK_Date], [l1].[Level1_Required_Id], [l1].[OneToMany_Required_Inverse2Id], [l1].[OneToOne_Optional_PK_Inverse2Id]
    FROM [Level1] AS [l1]
    WHERE [l1].[OneToOne_Required_PK_Date] IS NOT NULL AND [l1].[Level1_Required_Id] IS NOT NULL AND [l1].[OneToMany_Required_Inverse2Id] IS NOT NULL
) AS [t0] ON [l].[Id] = [t0].[OneToOne_Optional_PK_Inverse2Id]");
    }

    [ConditionalTheory(Skip = "Issue #26104")]
    public override async Task GroupBy_aggregate_where_required_relationship_2(bool async)
    {
        await base.GroupBy_aggregate_where_required_relationship_2(async);

        AssertSql(
            @"SELECT [l2].[Id] AS [Key], MAX(CASE
    WHEN [t0].[OneToOne_Required_PK_Date] IS NOT NULL AND [t0].[Level1_Required_Id] IS NOT NULL AND [t0].[OneToMany_Required_Inverse2Id] IS NOT NULL THEN [t0].[Id]
END) AS [Max]
FROM [Level1] AS [l]
LEFT JOIN (
    SELECT [l0].[Id], [l0].[OneToOne_Required_PK_Date], [l0].[Level1_Required_Id], [l0].[OneToMany_Required_Inverse2Id]
    FROM [Level1] AS [l0]
    INNER JOIN [Level1] AS [l1] ON [l0].[Id] = [l1].[Id]
    WHERE [l0].[OneToOne_Required_PK_Date] IS NOT NULL AND [l0].[Level1_Required_Id] IS NOT NULL AND [l0].[OneToMany_Required_Inverse2Id] IS NOT NULL
) AS [t] ON [l].[Id] = CASE
    WHEN [t].[OneToOne_Required_PK_Date] IS NOT NULL AND [t].[Level1_Required_Id] IS NOT NULL AND [t].[OneToMany_Required_Inverse2Id] IS NOT NULL THEN [t].[Id]
END
LEFT JOIN [Level1] AS [l2] ON [t].[OneToMany_Required_Inverse2Id] = [l2].[Id]
LEFT JOIN (
    SELECT [l3].[Id], [l3].[OneToOne_Required_PK_Date], [l3].[Level1_Required_Id], [l3].[OneToMany_Required_Inverse2Id]
    FROM [Level1] AS [l3]
    INNER JOIN [Level1] AS [l4] ON [l3].[Id] = [l4].[Id]
    WHERE [l3].[OneToOne_Required_PK_Date] IS NOT NULL AND [l3].[Level1_Required_Id] IS NOT NULL AND [l3].[OneToMany_Required_Inverse2Id] IS NOT NULL
) AS [t0] ON [l].[Id] = CASE
    WHEN [t0].[OneToOne_Required_PK_Date] IS NOT NULL AND [t0].[Level1_Required_Id] IS NOT NULL AND [t0].[OneToMany_Required_Inverse2Id] IS NOT NULL THEN [t0].[Id]
END
WHERE [t].[OneToOne_Required_PK_Date] IS NOT NULL AND [t].[Level1_Required_Id] IS NOT NULL AND [t].[OneToMany_Required_Inverse2Id] IS NOT NULL
GROUP BY [l2].[Id]
HAVING MAX(CASE
    WHEN [t0].[OneToOne_Required_PK_Date] IS NOT NULL AND [t0].[Level1_Required_Id] IS NOT NULL AND [t0].[OneToMany_Required_Inverse2Id] IS NOT NULL THEN [t0].[Id]
END) < 2 OR MAX(CASE
    WHEN [t0].[OneToOne_Required_PK_Date] IS NOT NULL AND [t0].[Level1_Required_Id] IS NOT NULL AND [t0].[OneToMany_Required_Inverse2Id] IS NOT NULL THEN [t0].[Id]
END) > 2");
    }

    public override async Task Including_reference_navigation_and_projecting_collection_navigation_2(bool async)
    {
        await base.Including_reference_navigation_and_projecting_collection_navigation_2(async);

        AssertSql(
            @"SELECT [l].[Id], [l].[Date], [l].[Name], [t].[Id], [t].[OneToOne_Required_PK_Date], [t].[Level1_Optional_Id], [t].[Level1_Required_Id], [t].[Level2_Name], [t].[OneToMany_Optional_Inverse2Id], [t].[OneToMany_Required_Inverse2Id], [t].[OneToOne_Optional_PK_Inverse2Id], [t0].[Id], [t0].[OneToOne_Required_PK_Date], [t0].[Level1_Optional_Id], [t0].[Level1_Required_Id], [t0].[Level2_Name], [t0].[OneToMany_Optional_Inverse2Id], [t0].[OneToMany_Required_Inverse2Id], [t0].[OneToOne_Optional_PK_Inverse2Id], [t1].[Id], [t1].[OneToOne_Required_PK_Date], [t1].[Level1_Optional_Id], [t1].[Level1_Required_Id], [t1].[Level2_Name], [t1].[OneToMany_Optional_Inverse2Id], [t1].[OneToMany_Required_Inverse2Id], [t1].[OneToOne_Optional_PK_Inverse2Id]
FROM [Level1] AS [l]
LEFT JOIN (
    SELECT [l0].[Id], [l0].[OneToOne_Required_PK_Date], [l0].[Level1_Optional_Id], [l0].[Level1_Required_Id], [l0].[Level2_Name], [l0].[OneToMany_Optional_Inverse2Id], [l0].[OneToMany_Required_Inverse2Id], [l0].[OneToOne_Optional_PK_Inverse2Id]
    FROM [Level1] AS [l0]
    WHERE [l0].[OneToOne_Required_PK_Date] IS NOT NULL AND [l0].[Level1_Required_Id] IS NOT NULL AND [l0].[OneToMany_Required_Inverse2Id] IS NOT NULL
) AS [t] ON [l].[Id] = [t].[Level1_Required_Id]
LEFT JOIN (
    SELECT [l1].[Id], [l1].[OneToOne_Required_PK_Date], [l1].[Level1_Optional_Id], [l1].[Level1_Required_Id], [l1].[Level2_Name], [l1].[OneToMany_Optional_Inverse2Id], [l1].[OneToMany_Required_Inverse2Id], [l1].[OneToOne_Optional_PK_Inverse2Id]
    FROM [Level1] AS [l1]
    WHERE [l1].[OneToOne_Required_PK_Date] IS NOT NULL AND [l1].[Level1_Required_Id] IS NOT NULL AND [l1].[OneToMany_Required_Inverse2Id] IS NOT NULL
) AS [t0] ON [l].[Id] = [t0].[OneToMany_Required_Inverse2Id]
LEFT JOIN (
    SELECT [t2].[Id], [t2].[OneToOne_Required_PK_Date], [t2].[Level1_Optional_Id], [t2].[Level1_Required_Id], [t2].[Level2_Name], [t2].[OneToMany_Optional_Inverse2Id], [t2].[OneToMany_Required_Inverse2Id], [t2].[OneToOne_Optional_PK_Inverse2Id]
    FROM (
        SELECT [l2].[Id], [l2].[OneToOne_Required_PK_Date], [l2].[Level1_Optional_Id], [l2].[Level1_Required_Id], [l2].[Level2_Name], [l2].[OneToMany_Optional_Inverse2Id], [l2].[OneToMany_Required_Inverse2Id], [l2].[OneToOne_Optional_PK_Inverse2Id], ROW_NUMBER() OVER(PARTITION BY [l2].[OneToMany_Required_Inverse2Id] ORDER BY CASE
            WHEN [l2].[OneToOne_Required_PK_Date] IS NOT NULL AND [l2].[Level1_Required_Id] IS NOT NULL AND [l2].[OneToMany_Required_Inverse2Id] IS NOT NULL THEN [l2].[Id]
        END DESC) AS [row]
        FROM [Level1] AS [l2]
        WHERE [l2].[OneToOne_Required_PK_Date] IS NOT NULL AND [l2].[Level1_Required_Id] IS NOT NULL AND [l2].[OneToMany_Required_Inverse2Id] IS NOT NULL
    ) AS [t2]
    WHERE [t2].[row] <= 1
) AS [t1] ON [l].[Id] = [t1].[OneToMany_Required_Inverse2Id]
ORDER BY [l].[Id], [t].[Id]");
    }

    public override async Task Union_over_entities_with_different_nullability(bool async)
    {
        await base.Union_over_entities_with_different_nullability(async);

        AssertSql(
            @"SELECT [l].[Id]
FROM [Level1] AS [l]
LEFT JOIN (
    SELECT [l0].[Id], [l0].[Date], [l0].[Name], [t].[Id] AS [Id0], [t].[OneToOne_Required_PK_Date], [t].[Level1_Optional_Id], [t].[Level1_Required_Id], [t].[Level2_Name], [t].[OneToMany_Optional_Inverse2Id], [t].[OneToMany_Required_Inverse2Id], [t].[OneToOne_Optional_PK_Inverse2Id]
    FROM [Level1] AS [l0]
    LEFT JOIN (
        SELECT [l1].[Id], [l1].[OneToOne_Required_PK_Date], [l1].[Level1_Optional_Id], [l1].[Level1_Required_Id], [l1].[Level2_Name], [l1].[OneToMany_Optional_Inverse2Id], [l1].[OneToMany_Required_Inverse2Id], [l1].[OneToOne_Optional_PK_Inverse2Id]
        FROM [Level1] AS [l1]
        WHERE [l1].[OneToOne_Required_PK_Date] IS NOT NULL AND [l1].[Level1_Required_Id] IS NOT NULL AND [l1].[OneToMany_Required_Inverse2Id] IS NOT NULL
    ) AS [t] ON [l0].[Id] = CASE
        WHEN [t].[OneToOne_Required_PK_Date] IS NOT NULL AND [t].[Level1_Required_Id] IS NOT NULL AND [t].[OneToMany_Required_Inverse2Id] IS NOT NULL THEN [t].[Id]
    END
    WHERE [t].[OneToOne_Required_PK_Date] IS NOT NULL AND [t].[Level1_Required_Id] IS NOT NULL AND [t].[OneToMany_Required_Inverse2Id] IS NOT NULL
) AS [t0] ON [l].[Id] = [t0].[Level1_Optional_Id]
UNION ALL
SELECT [l3].[Id]
FROM [Level1] AS [l2]
LEFT JOIN (
    SELECT [l4].[Id], [l4].[OneToOne_Required_PK_Date], [l4].[Level1_Optional_Id], [l4].[Level1_Required_Id], [l4].[OneToMany_Required_Inverse2Id]
    FROM [Level1] AS [l4]
    WHERE [l4].[OneToOne_Required_PK_Date] IS NOT NULL AND [l4].[Level1_Required_Id] IS NOT NULL AND [l4].[OneToMany_Required_Inverse2Id] IS NOT NULL
) AS [t2] ON [l2].[Id] = CASE
    WHEN [t2].[OneToOne_Required_PK_Date] IS NOT NULL AND [t2].[Level1_Required_Id] IS NOT NULL AND [t2].[OneToMany_Required_Inverse2Id] IS NOT NULL THEN [t2].[Id]
END
LEFT JOIN [Level1] AS [l3] ON [t2].[Level1_Optional_Id] = [l3].[Id]
WHERE [t2].[OneToOne_Required_PK_Date] IS NOT NULL AND [t2].[Level1_Required_Id] IS NOT NULL AND [t2].[OneToMany_Required_Inverse2Id] IS NOT NULL AND [l3].[Id] IS NULL");
    }

    public override async Task Distinct_skip_without_orderby(bool async)
    {
        await base.Distinct_skip_without_orderby(async);

        AssertSql(
            @"SELECT (
    SELECT TOP(1) [t2].[Level3_Name]
    FROM (
        SELECT [t1].[Id], [t1].[Level2_Optional_Id], [t1].[Level2_Required_Id], [t1].[Level3_Name], [t1].[OneToMany_Optional_Inverse3Id], [t1].[OneToMany_Required_Inverse3Id], [t1].[OneToOne_Optional_PK_Inverse3Id]
        FROM (
            SELECT DISTINCT [t0].[Id], [t0].[Level2_Optional_Id], [t0].[Level2_Required_Id], [t0].[Level3_Name], [t0].[OneToMany_Optional_Inverse3Id], [t0].[OneToMany_Required_Inverse3Id], [t0].[OneToOne_Optional_PK_Inverse3Id]
            FROM [Level1] AS [l0]
            LEFT JOIN (
                SELECT [l1].[Id], [l1].[OneToOne_Required_PK_Date], [l1].[Level1_Optional_Id], [l1].[Level1_Required_Id], [l1].[Level2_Name], [l1].[OneToMany_Optional_Inverse2Id], [l1].[OneToMany_Required_Inverse2Id], [l1].[OneToOne_Optional_PK_Inverse2Id]
                FROM [Level1] AS [l1]
                WHERE [l1].[OneToOne_Required_PK_Date] IS NOT NULL AND [l1].[Level1_Required_Id] IS NOT NULL AND [l1].[OneToMany_Required_Inverse2Id] IS NOT NULL
            ) AS [t] ON [l0].[Id] = CASE
                WHEN [t].[OneToOne_Required_PK_Date] IS NOT NULL AND [t].[Level1_Required_Id] IS NOT NULL AND [t].[OneToMany_Required_Inverse2Id] IS NOT NULL THEN [t].[Id]
            END
            LEFT JOIN (
                SELECT [l2].[Id], [l2].[Level2_Optional_Id], [l2].[Level2_Required_Id], [l2].[Level3_Name], [l2].[OneToMany_Optional_Inverse3Id], [l2].[OneToMany_Required_Inverse3Id], [l2].[OneToOne_Optional_PK_Inverse3Id]
                FROM [Level1] AS [l2]
                WHERE [l2].[Level2_Required_Id] IS NOT NULL AND [l2].[OneToMany_Required_Inverse3Id] IS NOT NULL
            ) AS [t0] ON CASE
                WHEN [t].[OneToOne_Required_PK_Date] IS NOT NULL AND [t].[Level1_Required_Id] IS NOT NULL AND [t].[OneToMany_Required_Inverse2Id] IS NOT NULL THEN [t].[Id]
            END = CASE
                WHEN [t0].[Level2_Required_Id] IS NOT NULL AND [t0].[OneToMany_Required_Inverse3Id] IS NOT NULL THEN [t0].[Id]
            END
            WHERE [t].[OneToOne_Required_PK_Date] IS NOT NULL AND [t].[Level1_Required_Id] IS NOT NULL AND [t].[OneToMany_Required_Inverse2Id] IS NOT NULL AND [t0].[Level2_Required_Id] IS NOT NULL AND [t0].[OneToMany_Required_Inverse3Id] IS NOT NULL
        ) AS [t1]
        ORDER BY (SELECT 1)
        OFFSET 1 ROWS
    ) AS [t2]
    ORDER BY CASE
        WHEN [t2].[Level2_Required_Id] IS NOT NULL AND [t2].[OneToMany_Required_Inverse3Id] IS NOT NULL THEN [t2].[Id]
    END)
FROM [Level1] AS [l]
WHERE [l].[Id] < 3");
    }

    [ConditionalTheory(Skip = "Issue #26104")]
    public override async Task GroupBy_aggregate_where_required_relationship(bool async)
    {
        await base.GroupBy_aggregate_where_required_relationship(async);

        AssertSql(
            @"SELECT [l2].[Id] AS [Key], MAX(CASE
    WHEN [t0].[OneToOne_Required_PK_Date] IS NOT NULL AND [t0].[Level1_Required_Id] IS NOT NULL AND [t0].[OneToMany_Required_Inverse2Id] IS NOT NULL THEN [t0].[Id]
END) AS [Max]
FROM [Level1] AS [l]
LEFT JOIN (
    SELECT [l0].[Id], [l0].[OneToOne_Required_PK_Date], [l0].[Level1_Required_Id], [l0].[OneToMany_Required_Inverse2Id]
    FROM [Level1] AS [l0]
    INNER JOIN [Level1] AS [l1] ON [l0].[Id] = [l1].[Id]
    WHERE [l0].[OneToOne_Required_PK_Date] IS NOT NULL AND [l0].[Level1_Required_Id] IS NOT NULL AND [l0].[OneToMany_Required_Inverse2Id] IS NOT NULL
) AS [t] ON [l].[Id] = CASE
    WHEN [t].[OneToOne_Required_PK_Date] IS NOT NULL AND [t].[Level1_Required_Id] IS NOT NULL AND [t].[OneToMany_Required_Inverse2Id] IS NOT NULL THEN [t].[Id]
END
LEFT JOIN [Level1] AS [l2] ON [t].[OneToMany_Required_Inverse2Id] = [l2].[Id]
LEFT JOIN (
    SELECT [l3].[Id], [l3].[OneToOne_Required_PK_Date], [l3].[Level1_Required_Id], [l3].[OneToMany_Required_Inverse2Id]
    FROM [Level1] AS [l3]
    INNER JOIN [Level1] AS [l4] ON [l3].[Id] = [l4].[Id]
    WHERE [l3].[OneToOne_Required_PK_Date] IS NOT NULL AND [l3].[Level1_Required_Id] IS NOT NULL AND [l3].[OneToMany_Required_Inverse2Id] IS NOT NULL
) AS [t0] ON [l].[Id] = CASE
    WHEN [t0].[OneToOne_Required_PK_Date] IS NOT NULL AND [t0].[Level1_Required_Id] IS NOT NULL AND [t0].[OneToMany_Required_Inverse2Id] IS NOT NULL THEN [t0].[Id]
END
WHERE [t].[OneToOne_Required_PK_Date] IS NOT NULL AND [t].[Level1_Required_Id] IS NOT NULL AND [t].[OneToMany_Required_Inverse2Id] IS NOT NULL
GROUP BY [l2].[Id]
HAVING MAX(CASE
    WHEN [t0].[OneToOne_Required_PK_Date] IS NOT NULL AND [t0].[Level1_Required_Id] IS NOT NULL AND [t0].[OneToMany_Required_Inverse2Id] IS NOT NULL THEN [t0].[Id]
END) <> 2 OR MAX(CASE
    WHEN [t0].[OneToOne_Required_PK_Date] IS NOT NULL AND [t0].[Level1_Required_Id] IS NOT NULL AND [t0].[OneToMany_Required_Inverse2Id] IS NOT NULL THEN [t0].[Id]
END) IS NULL");
    }

    public override async Task Contains_over_optional_navigation_with_null_column(bool async)
    {
        await base.Contains_over_optional_navigation_with_null_column(async);

        AssertSql(
            @"SELECT [l].[Name], [t].[Level2_Name] AS [OptionalName], CASE
    WHEN EXISTS (
        SELECT 1
        FROM [Level1] AS [l1]
        LEFT JOIN (
            SELECT [l2].[Id], [l2].[OneToOne_Required_PK_Date], [l2].[Level1_Optional_Id], [l2].[Level1_Required_Id], [l2].[Level2_Name], [l2].[OneToMany_Optional_Inverse2Id], [l2].[OneToMany_Required_Inverse2Id], [l2].[OneToOne_Optional_PK_Inverse2Id]
            FROM [Level1] AS [l2]
            WHERE [l2].[OneToOne_Required_PK_Date] IS NOT NULL AND [l2].[Level1_Required_Id] IS NOT NULL AND [l2].[OneToMany_Required_Inverse2Id] IS NOT NULL
        ) AS [t0] ON [l1].[Id] = [t0].[Level1_Optional_Id]
        WHERE [t0].[Level2_Name] = [t].[Level2_Name] OR ([t0].[Level2_Name] IS NULL AND [t].[Level2_Name] IS NULL)) THEN CAST(1 AS bit)
    ELSE CAST(0 AS bit)
END AS [Contains]
FROM [Level1] AS [l]
LEFT JOIN (
    SELECT [l0].[Level1_Optional_Id], [l0].[Level2_Name]
    FROM [Level1] AS [l0]
    WHERE [l0].[OneToOne_Required_PK_Date] IS NOT NULL AND [l0].[Level1_Required_Id] IS NOT NULL AND [l0].[OneToMany_Required_Inverse2Id] IS NOT NULL
) AS [t] ON [l].[Id] = [t].[Level1_Optional_Id]");
    }

    public override async Task Collection_FirstOrDefault_property_accesses_in_projection(bool async)
    {
        await base.Collection_FirstOrDefault_property_accesses_in_projection(async);

        AssertSql(
            @"SELECT [l].[Id], (
    SELECT TOP(1) [l0].[Level2_Name]
    FROM [Level1] AS [l0]
    WHERE [l0].[OneToOne_Required_PK_Date] IS NOT NULL AND [l0].[Level1_Required_Id] IS NOT NULL AND [l0].[OneToMany_Required_Inverse2Id] IS NOT NULL AND [l].[Id] = [l0].[OneToMany_Optional_Inverse2Id] AND [l0].[Level2_Name] = N'L2 02') AS [Pushdown]
FROM [Level1] AS [l]
WHERE [l].[Id] < 3");
    }

    public override async Task SelectMany_with_outside_reference_to_joined_table_correctly_translated_to_apply(bool async)
    {
        await base.SelectMany_with_outside_reference_to_joined_table_correctly_translated_to_apply(async);

        AssertSql(
            @"SELECT [l].[Id], [l].[Date], [l].[Name]
FROM [Level1] AS [l]
INNER JOIN (
    SELECT [t].[Id] AS [Id0], [t].[OneToOne_Required_PK_Date], [t].[Level1_Required_Id], [t].[OneToMany_Required_Inverse2Id]
    FROM [Level1] AS [l0]
    LEFT JOIN (
        SELECT [l1].[Id], [l1].[OneToOne_Required_PK_Date], [l1].[Level1_Required_Id], [l1].[OneToMany_Required_Inverse2Id]
        FROM [Level1] AS [l1]
        WHERE [l1].[OneToOne_Required_PK_Date] IS NOT NULL AND [l1].[Level1_Required_Id] IS NOT NULL AND [l1].[OneToMany_Required_Inverse2Id] IS NOT NULL
    ) AS [t] ON [l0].[Id] = CASE
        WHEN [t].[OneToOne_Required_PK_Date] IS NOT NULL AND [t].[Level1_Required_Id] IS NOT NULL AND [t].[OneToMany_Required_Inverse2Id] IS NOT NULL THEN [t].[Id]
    END
    WHERE [t].[OneToOne_Required_PK_Date] IS NOT NULL AND [t].[Level1_Required_Id] IS NOT NULL AND [t].[OneToMany_Required_Inverse2Id] IS NOT NULL
) AS [t0] ON [l].[Id] = [t0].[Level1_Required_Id]
INNER JOIN (
    SELECT [t3].[Id] AS [Id1], [t3].[Level2_Required_Id], [t3].[OneToMany_Required_Inverse3Id]
    FROM [Level1] AS [l2]
    LEFT JOIN (
        SELECT [l3].[Id], [l3].[OneToOne_Required_PK_Date], [l3].[Level1_Required_Id], [l3].[OneToMany_Required_Inverse2Id]
        FROM [Level1] AS [l3]
        WHERE [l3].[OneToOne_Required_PK_Date] IS NOT NULL AND [l3].[Level1_Required_Id] IS NOT NULL AND [l3].[OneToMany_Required_Inverse2Id] IS NOT NULL
    ) AS [t2] ON [l2].[Id] = CASE
        WHEN [t2].[OneToOne_Required_PK_Date] IS NOT NULL AND [t2].[Level1_Required_Id] IS NOT NULL AND [t2].[OneToMany_Required_Inverse2Id] IS NOT NULL THEN [t2].[Id]
    END
    LEFT JOIN (
        SELECT [l4].[Id], [l4].[Level2_Required_Id], [l4].[OneToMany_Required_Inverse3Id]
        FROM [Level1] AS [l4]
        WHERE [l4].[Level2_Required_Id] IS NOT NULL AND [l4].[OneToMany_Required_Inverse3Id] IS NOT NULL
    ) AS [t3] ON CASE
        WHEN [t2].[OneToOne_Required_PK_Date] IS NOT NULL AND [t2].[Level1_Required_Id] IS NOT NULL AND [t2].[OneToMany_Required_Inverse2Id] IS NOT NULL THEN [t2].[Id]
    END = CASE
        WHEN [t3].[Level2_Required_Id] IS NOT NULL AND [t3].[OneToMany_Required_Inverse3Id] IS NOT NULL THEN [t3].[Id]
    END
    WHERE [t2].[OneToOne_Required_PK_Date] IS NOT NULL AND [t2].[Level1_Required_Id] IS NOT NULL AND [t2].[OneToMany_Required_Inverse2Id] IS NOT NULL AND [t3].[Level2_Required_Id] IS NOT NULL AND [t3].[OneToMany_Required_Inverse3Id] IS NOT NULL
) AS [t1] ON CASE
    WHEN [t0].[OneToOne_Required_PK_Date] IS NOT NULL AND [t0].[Level1_Required_Id] IS NOT NULL AND [t0].[OneToMany_Required_Inverse2Id] IS NOT NULL THEN [t0].[Id0]
END = [t1].[Level2_Required_Id]
INNER JOIN (
    SELECT [t7].[Level3_Required_Id], [t7].[Level4_Name]
    FROM [Level1] AS [l5]
    LEFT JOIN (
        SELECT [l6].[Id], [l6].[OneToOne_Required_PK_Date], [l6].[Level1_Required_Id], [l6].[OneToMany_Required_Inverse2Id]
        FROM [Level1] AS [l6]
        WHERE [l6].[OneToOne_Required_PK_Date] IS NOT NULL AND [l6].[Level1_Required_Id] IS NOT NULL AND [l6].[OneToMany_Required_Inverse2Id] IS NOT NULL
    ) AS [t5] ON [l5].[Id] = CASE
        WHEN [t5].[OneToOne_Required_PK_Date] IS NOT NULL AND [t5].[Level1_Required_Id] IS NOT NULL AND [t5].[OneToMany_Required_Inverse2Id] IS NOT NULL THEN [t5].[Id]
    END
    LEFT JOIN (
        SELECT [l7].[Id], [l7].[Level2_Required_Id], [l7].[OneToMany_Required_Inverse3Id]
        FROM [Level1] AS [l7]
        WHERE [l7].[Level2_Required_Id] IS NOT NULL AND [l7].[OneToMany_Required_Inverse3Id] IS NOT NULL
    ) AS [t6] ON CASE
        WHEN [t5].[OneToOne_Required_PK_Date] IS NOT NULL AND [t5].[Level1_Required_Id] IS NOT NULL AND [t5].[OneToMany_Required_Inverse2Id] IS NOT NULL THEN [t5].[Id]
    END = CASE
        WHEN [t6].[Level2_Required_Id] IS NOT NULL AND [t6].[OneToMany_Required_Inverse3Id] IS NOT NULL THEN [t6].[Id]
    END
    LEFT JOIN (
        SELECT [l8].[Id], [l8].[Level3_Required_Id], [l8].[Level4_Name], [l8].[OneToMany_Required_Inverse4Id]
        FROM [Level1] AS [l8]
        WHERE [l8].[Level3_Required_Id] IS NOT NULL AND [l8].[OneToMany_Required_Inverse4Id] IS NOT NULL
    ) AS [t7] ON CASE
        WHEN [t6].[Level2_Required_Id] IS NOT NULL AND [t6].[OneToMany_Required_Inverse3Id] IS NOT NULL THEN [t6].[Id]
    END = CASE
        WHEN [t7].[Level3_Required_Id] IS NOT NULL AND [t7].[OneToMany_Required_Inverse4Id] IS NOT NULL THEN [t7].[Id]
    END
    WHERE [t5].[OneToOne_Required_PK_Date] IS NOT NULL AND [t5].[Level1_Required_Id] IS NOT NULL AND [t5].[OneToMany_Required_Inverse2Id] IS NOT NULL AND [t6].[Level2_Required_Id] IS NOT NULL AND [t6].[OneToMany_Required_Inverse3Id] IS NOT NULL AND [t7].[Level3_Required_Id] IS NOT NULL AND [t7].[OneToMany_Required_Inverse4Id] IS NOT NULL
) AS [t4] ON CASE
    WHEN [t1].[Level2_Required_Id] IS NOT NULL AND [t1].[OneToMany_Required_Inverse3Id] IS NOT NULL THEN [t1].[Id1]
END = [t4].[Level3_Required_Id]
LEFT JOIN [Level1] AS [l9] ON CASE
    WHEN [t0].[OneToOne_Required_PK_Date] IS NOT NULL AND [t0].[Level1_Required_Id] IS NOT NULL AND [t0].[OneToMany_Required_Inverse2Id] IS NOT NULL THEN [t0].[Id0]
END >= [l9].[Id] AND ([t4].[Level4_Name] = [l9].[Name] OR ([t4].[Level4_Name] IS NULL AND [l9].[Name] IS NULL))");
    }

    public override async Task Contains_over_optional_navigation_with_null_constant(bool async)
    {
        await base.Contains_over_optional_navigation_with_null_constant(async);

        AssertSql(
            @"SELECT CASE
    WHEN EXISTS (
        SELECT 1
        FROM [Level1] AS [l]
        LEFT JOIN (
            SELECT [l0].[Id], [l0].[OneToOne_Required_PK_Date], [l0].[Level1_Optional_Id], [l0].[Level1_Required_Id], [l0].[Level2_Name], [l0].[OneToMany_Optional_Inverse2Id], [l0].[OneToMany_Required_Inverse2Id], [l0].[OneToOne_Optional_PK_Inverse2Id]
            FROM [Level1] AS [l0]
            WHERE [l0].[OneToOne_Required_PK_Date] IS NOT NULL AND [l0].[Level1_Required_Id] IS NOT NULL AND [l0].[OneToMany_Required_Inverse2Id] IS NOT NULL
        ) AS [t] ON [l].[Id] = [t].[Level1_Optional_Id]
        WHERE CASE
            WHEN [t].[OneToOne_Required_PK_Date] IS NOT NULL AND [t].[Level1_Required_Id] IS NOT NULL AND [t].[OneToMany_Required_Inverse2Id] IS NOT NULL THEN [t].[Id]
        END IS NULL) THEN CAST(1 AS bit)
    ELSE CAST(0 AS bit)
END");
    }

    public override async Task Join_navigation_self_ref(bool async)
    {
        await base.Join_navigation_self_ref(async);

        AssertSql();
    }

    public override async Task Join_condition_optimizations_applied_correctly_when_anonymous_type_with_multiple_properties(bool async)
    {
        await base.Join_condition_optimizations_applied_correctly_when_anonymous_type_with_multiple_properties(async);

        AssertSql();
    }

    public override async Task Join_condition_optimizations_applied_correctly_when_anonymous_type_with_single_property(bool async)
    {
        await base.Join_condition_optimizations_applied_correctly_when_anonymous_type_with_single_property(async);

        AssertSql();
    }

    public override async Task Multiple_SelectMany_with_nested_navigations_and_explicit_DefaultIfEmpty_joined_together(bool async)
    {
        await base.Multiple_SelectMany_with_nested_navigations_and_explicit_DefaultIfEmpty_joined_together(async);

        AssertSql();
    }

    public override async Task SelectMany_with_nested_navigations_explicit_DefaultIfEmpty_and_additional_joins_outside_of_SelectMany(
        bool async)
    {
        await base.SelectMany_with_nested_navigations_explicit_DefaultIfEmpty_and_additional_joins_outside_of_SelectMany(async);

        AssertSql();
    }

    public override async Task SelectMany_with_nested_navigations_explicit_DefaultIfEmpty_and_additional_joins_outside_of_SelectMany2(
        bool async)
    {
        await base.SelectMany_with_nested_navigations_explicit_DefaultIfEmpty_and_additional_joins_outside_of_SelectMany2(async);

        AssertSql();
    }

    public override async Task SelectMany_with_nested_navigations_and_additional_joins_outside_of_SelectMany(bool async)
    {
        await base.SelectMany_with_nested_navigations_and_additional_joins_outside_of_SelectMany(async);

        AssertSql();
    }

    public override async Task Include8(bool async)
    {
        await base.Include8(async);

        AssertSql();
    }

    public override async Task Include9(bool async)
    {
        await base.Include9(async);

        AssertSql();
    }

    public override async Task Join_with_navigations_in_the_result_selector2(bool async)
    {
        await base.Join_with_navigations_in_the_result_selector2(async);

        AssertSql();
    }

    public override async Task Member_pushdown_chain_3_levels_deep(bool async)
    {
        await base.Member_pushdown_chain_3_levels_deep(async);

        AssertSql();
    }

    public override async Task Member_pushdown_chain_3_levels_deep_entity(bool async)
    {
        await base.Member_pushdown_chain_3_levels_deep_entity(async);

        AssertSql();
    }

    public override async Task Member_pushdown_with_collection_navigation_in_the_middle(bool async)
    {
        await base.Member_pushdown_with_collection_navigation_in_the_middle(async);

        AssertSql();
    }

    public override async Task Complex_query_with_let_collection_SelectMany(bool async)
    {
        await base.Complex_query_with_let_collection_SelectMany(async);

        AssertSql();
    }

    public override async Task Select_projecting_queryable_followed_by_SelectMany(bool async)
    {
        await base.Select_projecting_queryable_followed_by_SelectMany(async);

        AssertSql();
    }

    public override async Task Join_with_result_selector_returning_queryable_throws_validation_error(bool async)
    {
        // Expression cannot be used for return type. Issue #23302.
        await Assert.ThrowsAsync<ArgumentException>(
            () => base.Join_with_result_selector_returning_queryable_throws_validation_error(async));

        AssertSql();
    }

    public override async Task Select_projecting_queryable_followed_by_Join(bool async)
    {
        await base.Select_projecting_queryable_followed_by_Join(async);

        AssertSql();
    }

    public override async Task Select_projecting_queryable_in_anonymous_projection_followed_by_Join(bool async)
    {
        await base.Select_projecting_queryable_in_anonymous_projection_followed_by_Join(async);

        AssertSql();
    }

    public override async Task SelectMany_with_navigation_filter_and_explicit_DefaultIfEmpty(bool async)
    {
        await base.SelectMany_with_navigation_filter_and_explicit_DefaultIfEmpty(async);

        AssertSql(
            @"SELECT [l].[Id], [l].[Date], [l].[Name]
FROM [Level1] AS [l]
LEFT JOIN (
    SELECT [l0].[OneToOne_Required_PK_Date], [l0].[Level1_Required_Id], [l0].[OneToMany_Optional_Inverse2Id], [l0].[OneToMany_Required_Inverse2Id]
    FROM [Level1] AS [l0]
    WHERE [l0].[OneToOne_Required_PK_Date] IS NOT NULL AND [l0].[Level1_Required_Id] IS NOT NULL AND [l0].[OneToMany_Required_Inverse2Id] IS NOT NULL AND [l0].[Id] > 5
) AS [t] ON [l].[Id] = [t].[OneToMany_Optional_Inverse2Id]
WHERE [t].[OneToOne_Required_PK_Date] IS NOT NULL AND [t].[Level1_Required_Id] IS NOT NULL AND [t].[OneToMany_Required_Inverse2Id] IS NOT NULL");
    }

    public override async Task SelectMany_with_nested_navigation_and_explicit_DefaultIfEmpty(bool async)
    {
        await base.SelectMany_with_nested_navigation_and_explicit_DefaultIfEmpty(async);

        AssertSql(
            @"SELECT [l].[Id], [l].[Date], [l].[Name]
FROM [Level1] AS [l]
LEFT JOIN (
    SELECT [l0].[Id], [l0].[OneToOne_Required_PK_Date], [l0].[Level1_Required_Id], [l0].[OneToMany_Required_Inverse2Id]
    FROM [Level1] AS [l0]
    WHERE [l0].[OneToOne_Required_PK_Date] IS NOT NULL AND [l0].[Level1_Required_Id] IS NOT NULL AND [l0].[OneToMany_Required_Inverse2Id] IS NOT NULL
) AS [t] ON [l].[Id] = [t].[Level1_Required_Id]
LEFT JOIN (
    SELECT [l1].[Level2_Required_Id], [l1].[OneToMany_Optional_Inverse3Id], [l1].[OneToMany_Required_Inverse3Id]
    FROM [Level1] AS [l1]
    WHERE [l1].[Level2_Required_Id] IS NOT NULL AND [l1].[OneToMany_Required_Inverse3Id] IS NOT NULL
) AS [t0] ON CASE
    WHEN [t].[OneToOne_Required_PK_Date] IS NOT NULL AND [t].[Level1_Required_Id] IS NOT NULL AND [t].[OneToMany_Required_Inverse2Id] IS NOT NULL THEN [t].[Id]
END = [t0].[OneToMany_Optional_Inverse3Id]
WHERE [t0].[Level2_Required_Id] IS NOT NULL AND [t0].[OneToMany_Required_Inverse3Id] IS NOT NULL");
    }

    public override async Task SelectMany_with_nested_navigation_filter_and_explicit_DefaultIfEmpty(bool async)
    {
        await base.SelectMany_with_nested_navigation_filter_and_explicit_DefaultIfEmpty(async);

        AssertSql(
            @"SELECT [l].[Id], [l].[Date], [l].[Name]
FROM [Level1] AS [l]
LEFT JOIN (
    SELECT [l0].[Id], [l0].[OneToOne_Required_PK_Date], [l0].[Level1_Optional_Id], [l0].[Level1_Required_Id], [l0].[OneToMany_Required_Inverse2Id]
    FROM [Level1] AS [l0]
    WHERE [l0].[OneToOne_Required_PK_Date] IS NOT NULL AND [l0].[Level1_Required_Id] IS NOT NULL AND [l0].[OneToMany_Required_Inverse2Id] IS NOT NULL
) AS [t] ON [l].[Id] = [t].[Level1_Optional_Id]
LEFT JOIN (
    SELECT [l1].[Level2_Required_Id], [l1].[OneToMany_Optional_Inverse3Id], [l1].[OneToMany_Required_Inverse3Id]
    FROM [Level1] AS [l1]
    WHERE [l1].[Level2_Required_Id] IS NOT NULL AND [l1].[OneToMany_Required_Inverse3Id] IS NOT NULL AND [l1].[Id] > 5
) AS [t0] ON CASE
    WHEN [t].[OneToOne_Required_PK_Date] IS NOT NULL AND [t].[Level1_Required_Id] IS NOT NULL AND [t].[OneToMany_Required_Inverse2Id] IS NOT NULL THEN [t].[Id]
END = [t0].[OneToMany_Optional_Inverse3Id]
WHERE [t0].[Level2_Required_Id] IS NOT NULL AND [t0].[OneToMany_Required_Inverse3Id] IS NOT NULL");
    }

    public override async Task Prune_does_not_throw_null_ref(bool async)
    {
        await base.Prune_does_not_throw_null_ref(async);

        AssertSql(
            @"SELECT [t1].[Id], [t1].[Date], [t1].[Name]
FROM (
    SELECT NULL AS [empty]
) AS [e]
LEFT JOIN (
    SELECT [t].[Level1_Required_Id]
    FROM [Level1] AS [l]
    LEFT JOIN (
        SELECT [l0].[Id], [l0].[OneToOne_Required_PK_Date], [l0].[Level1_Required_Id], [l0].[OneToMany_Required_Inverse2Id]
        FROM [Level1] AS [l0]
        WHERE [l0].[OneToOne_Required_PK_Date] IS NOT NULL AND [l0].[Level1_Required_Id] IS NOT NULL AND [l0].[OneToMany_Required_Inverse2Id] IS NOT NULL
    ) AS [t] ON [l].[Id] = CASE
        WHEN [t].[OneToOne_Required_PK_Date] IS NOT NULL AND [t].[Level1_Required_Id] IS NOT NULL AND [t].[OneToMany_Required_Inverse2Id] IS NOT NULL THEN [t].[Id]
    END
    WHERE [t].[OneToOne_Required_PK_Date] IS NOT NULL AND [t].[Level1_Required_Id] IS NOT NULL AND [t].[OneToMany_Required_Inverse2Id] IS NOT NULL AND CASE
        WHEN [t].[OneToOne_Required_PK_Date] IS NOT NULL AND [t].[Level1_Required_Id] IS NOT NULL AND [t].[OneToMany_Required_Inverse2Id] IS NOT NULL THEN [t].[Id]
    END < 5
) AS [t0] ON 1 = 1
CROSS APPLY (
    SELECT [l1].[Id], [l1].[Date], [l1].[Name]
    FROM [Level1] AS [l1]
    WHERE [l1].[Id] <> COALESCE([t0].[Level1_Required_Id], 0)
) AS [t1]");
    }

    public override async Task Projecting_columns_with_same_name_from_different_entities_making_sure_aliasing_works_after_Distinct(
        bool async)
    {
        await base.Projecting_columns_with_same_name_from_different_entities_making_sure_aliasing_works_after_Distinct(async);

        AssertSql(
            @"@__p_0='10'

SELECT [t4].[Id1] AS [Foo], [t4].[Id2] AS [Bar], [t4].[Id3] AS [Baz]
FROM (
    SELECT DISTINCT TOP(@__p_0) [l].[Id] AS [Id1], CASE
        WHEN [t0].[OneToOne_Required_PK_Date] IS NOT NULL AND [t0].[Level1_Required_Id] IS NOT NULL AND [t0].[OneToMany_Required_Inverse2Id] IS NOT NULL THEN [t0].[Id0]
    END AS [Id2], CASE
        WHEN [t1].[Level2_Required_Id] IS NOT NULL AND [t1].[OneToMany_Required_Inverse3Id] IS NOT NULL THEN [t1].[Id1]
    END AS [Id3], [l].[Name] AS [Name1], [t0].[Level2_Name] AS [Name2]
    FROM [Level1] AS [l]
    INNER JOIN (
        SELECT [t].[Id] AS [Id0], [t].[OneToOne_Required_PK_Date], [t].[Level1_Optional_Id], [t].[Level1_Required_Id], [t].[Level2_Name], [t].[OneToMany_Required_Inverse2Id]
        FROM [Level1] AS [l0]
        LEFT JOIN (
            SELECT [l1].[Id], [l1].[OneToOne_Required_PK_Date], [l1].[Level1_Optional_Id], [l1].[Level1_Required_Id], [l1].[Level2_Name], [l1].[OneToMany_Required_Inverse2Id]
            FROM [Level1] AS [l1]
            WHERE [l1].[OneToOne_Required_PK_Date] IS NOT NULL AND [l1].[Level1_Required_Id] IS NOT NULL AND [l1].[OneToMany_Required_Inverse2Id] IS NOT NULL
        ) AS [t] ON [l0].[Id] = CASE
            WHEN [t].[OneToOne_Required_PK_Date] IS NOT NULL AND [t].[Level1_Required_Id] IS NOT NULL AND [t].[OneToMany_Required_Inverse2Id] IS NOT NULL THEN [t].[Id]
        END
        WHERE [t].[OneToOne_Required_PK_Date] IS NOT NULL AND [t].[Level1_Required_Id] IS NOT NULL AND [t].[OneToMany_Required_Inverse2Id] IS NOT NULL
    ) AS [t0] ON [l].[Id] = [t0].[Level1_Optional_Id]
    INNER JOIN (
        SELECT [t3].[Id] AS [Id1], [t3].[Level2_Optional_Id], [t3].[Level2_Required_Id], [t3].[OneToMany_Required_Inverse3Id]
        FROM [Level1] AS [l2]
        LEFT JOIN (
            SELECT [l3].[Id], [l3].[OneToOne_Required_PK_Date], [l3].[Level1_Required_Id], [l3].[OneToMany_Required_Inverse2Id]
            FROM [Level1] AS [l3]
            WHERE [l3].[OneToOne_Required_PK_Date] IS NOT NULL AND [l3].[Level1_Required_Id] IS NOT NULL AND [l3].[OneToMany_Required_Inverse2Id] IS NOT NULL
        ) AS [t2] ON [l2].[Id] = CASE
            WHEN [t2].[OneToOne_Required_PK_Date] IS NOT NULL AND [t2].[Level1_Required_Id] IS NOT NULL AND [t2].[OneToMany_Required_Inverse2Id] IS NOT NULL THEN [t2].[Id]
        END
        LEFT JOIN (
            SELECT [l4].[Id], [l4].[Level2_Optional_Id], [l4].[Level2_Required_Id], [l4].[OneToMany_Required_Inverse3Id]
            FROM [Level1] AS [l4]
            WHERE [l4].[Level2_Required_Id] IS NOT NULL AND [l4].[OneToMany_Required_Inverse3Id] IS NOT NULL
        ) AS [t3] ON CASE
            WHEN [t2].[OneToOne_Required_PK_Date] IS NOT NULL AND [t2].[Level1_Required_Id] IS NOT NULL AND [t2].[OneToMany_Required_Inverse2Id] IS NOT NULL THEN [t2].[Id]
        END = CASE
            WHEN [t3].[Level2_Required_Id] IS NOT NULL AND [t3].[OneToMany_Required_Inverse3Id] IS NOT NULL THEN [t3].[Id]
        END
        WHERE [t2].[OneToOne_Required_PK_Date] IS NOT NULL AND [t2].[Level1_Required_Id] IS NOT NULL AND [t2].[OneToMany_Required_Inverse2Id] IS NOT NULL AND [t3].[Level2_Required_Id] IS NOT NULL AND [t3].[OneToMany_Required_Inverse3Id] IS NOT NULL
    ) AS [t1] ON CASE
        WHEN [t0].[OneToOne_Required_PK_Date] IS NOT NULL AND [t0].[Level1_Required_Id] IS NOT NULL AND [t0].[OneToMany_Required_Inverse2Id] IS NOT NULL THEN [t0].[Id0]
    END = [t1].[Level2_Optional_Id]
) AS [t4]");
    }

    public override async Task Multiple_collection_FirstOrDefault_followed_by_member_access_in_projection(bool async)
    {
        await base.Multiple_collection_FirstOrDefault_followed_by_member_access_in_projection(async);

        AssertSql(
            @"SELECT [l].[Id], (
    SELECT TOP(1) [l0].[Level3_Name]
    FROM [Level1] AS [l0]
    WHERE [l0].[Level2_Required_Id] IS NOT NULL AND [l0].[OneToMany_Required_Inverse3Id] IS NOT NULL AND (
        SELECT TOP(1) CASE
            WHEN [l1].[OneToOne_Required_PK_Date] IS NOT NULL AND [l1].[Level1_Required_Id] IS NOT NULL AND [l1].[OneToMany_Required_Inverse2Id] IS NOT NULL THEN [l1].[Id]
        END
        FROM [Level1] AS [l1]
        WHERE [l1].[OneToOne_Required_PK_Date] IS NOT NULL AND [l1].[Level1_Required_Id] IS NOT NULL AND [l1].[OneToMany_Required_Inverse2Id] IS NOT NULL AND [l].[Id] = [l1].[OneToMany_Optional_Inverse2Id] AND [l1].[Level2_Name] = N'L2 02') IS NOT NULL AND ((
        SELECT TOP(1) CASE
            WHEN [l2].[OneToOne_Required_PK_Date] IS NOT NULL AND [l2].[Level1_Required_Id] IS NOT NULL AND [l2].[OneToMany_Required_Inverse2Id] IS NOT NULL THEN [l2].[Id]
        END
        FROM [Level1] AS [l2]
        WHERE [l2].[OneToOne_Required_PK_Date] IS NOT NULL AND [l2].[Level1_Required_Id] IS NOT NULL AND [l2].[OneToMany_Required_Inverse2Id] IS NOT NULL AND [l].[Id] = [l2].[OneToMany_Optional_Inverse2Id] AND [l2].[Level2_Name] = N'L2 02') = [l0].[OneToMany_Optional_Inverse3Id] OR ((
        SELECT TOP(1) CASE
            WHEN [l2].[OneToOne_Required_PK_Date] IS NOT NULL AND [l2].[Level1_Required_Id] IS NOT NULL AND [l2].[OneToMany_Required_Inverse2Id] IS NOT NULL THEN [l2].[Id]
        END
        FROM [Level1] AS [l2]
        WHERE [l2].[OneToOne_Required_PK_Date] IS NOT NULL AND [l2].[Level1_Required_Id] IS NOT NULL AND [l2].[OneToMany_Required_Inverse2Id] IS NOT NULL AND [l].[Id] = [l2].[OneToMany_Optional_Inverse2Id] AND [l2].[Level2_Name] = N'L2 02') IS NULL AND [l0].[OneToMany_Optional_Inverse3Id] IS NULL))
    ORDER BY CASE
        WHEN [l0].[Level2_Required_Id] IS NOT NULL AND [l0].[OneToMany_Required_Inverse3Id] IS NOT NULL THEN [l0].[Id]
    END) AS [Pushdown]
FROM [Level1] AS [l]
WHERE [l].[Id] < 2");
    }

    public override async Task Collection_FirstOrDefault_entity_collection_accesses_in_projection(bool async)
    {
        await base.Collection_FirstOrDefault_entity_collection_accesses_in_projection(async);

        AssertSql(
            @"SELECT [l].[Id], [t0].[Id], [t1].[Id], [t1].[Level2_Optional_Id], [t1].[Level2_Required_Id], [t1].[Level3_Name], [t1].[OneToMany_Optional_Inverse3Id], [t1].[OneToMany_Required_Inverse3Id], [t1].[OneToOne_Optional_PK_Inverse3Id], [t0].[c]
FROM [Level1] AS [l]
LEFT JOIN (
    SELECT [t].[c], [t].[Id], [t].[OneToOne_Required_PK_Date], [t].[Level1_Required_Id], [t].[OneToMany_Required_Inverse2Id], [t].[OneToMany_Optional_Inverse2Id]
    FROM (
        SELECT 1 AS [c], [l0].[Id], [l0].[OneToOne_Required_PK_Date], [l0].[Level1_Required_Id], [l0].[OneToMany_Required_Inverse2Id], [l0].[OneToMany_Optional_Inverse2Id], ROW_NUMBER() OVER(PARTITION BY [l0].[OneToMany_Optional_Inverse2Id] ORDER BY [l0].[Id]) AS [row]
        FROM [Level1] AS [l0]
        WHERE [l0].[OneToOne_Required_PK_Date] IS NOT NULL AND [l0].[Level1_Required_Id] IS NOT NULL AND [l0].[OneToMany_Required_Inverse2Id] IS NOT NULL AND [l0].[Level2_Name] = N'L2 02'
    ) AS [t]
    WHERE [t].[row] <= 1
) AS [t0] ON [l].[Id] = [t0].[OneToMany_Optional_Inverse2Id]
LEFT JOIN (
    SELECT [l1].[Id], [l1].[Level2_Optional_Id], [l1].[Level2_Required_Id], [l1].[Level3_Name], [l1].[OneToMany_Optional_Inverse3Id], [l1].[OneToMany_Required_Inverse3Id], [l1].[OneToOne_Optional_PK_Inverse3Id]
    FROM [Level1] AS [l1]
    WHERE [l1].[Level2_Required_Id] IS NOT NULL AND [l1].[OneToMany_Required_Inverse3Id] IS NOT NULL
) AS [t1] ON CASE
    WHEN [t0].[OneToOne_Required_PK_Date] IS NOT NULL AND [t0].[Level1_Required_Id] IS NOT NULL AND [t0].[OneToMany_Required_Inverse2Id] IS NOT NULL THEN [t0].[Id]
END = [t1].[OneToMany_Optional_Inverse3Id]
WHERE [l].[Id] < 2
ORDER BY [l].[Id], [t0].[Id]");
    }

    public override async Task Collection_FirstOrDefault_entity_reference_accesses_in_projection(bool async)
    {
        await base.Collection_FirstOrDefault_entity_reference_accesses_in_projection(async);

        AssertSql(
            @"SELECT [l].[Id], [t1].[Id], [t1].[Level2_Optional_Id], [t1].[Level2_Required_Id], [t1].[Level3_Name], [t1].[OneToMany_Optional_Inverse3Id], [t1].[OneToMany_Required_Inverse3Id], [t1].[OneToOne_Optional_PK_Inverse3Id]
FROM [Level1] AS [l]
LEFT JOIN (
    SELECT [t0].[Id], [t0].[Level2_Optional_Id], [t0].[Level2_Required_Id], [t0].[Level3_Name], [t0].[OneToMany_Optional_Inverse3Id], [t0].[OneToMany_Required_Inverse3Id], [t0].[OneToOne_Optional_PK_Inverse3Id], [t0].[OneToMany_Optional_Inverse2Id]
    FROM (
        SELECT [t].[Id], [t].[Level2_Optional_Id], [t].[Level2_Required_Id], [t].[Level3_Name], [t].[OneToMany_Optional_Inverse3Id], [t].[OneToMany_Required_Inverse3Id], [t].[OneToOne_Optional_PK_Inverse3Id], [l0].[OneToMany_Optional_Inverse2Id], ROW_NUMBER() OVER(PARTITION BY [l0].[OneToMany_Optional_Inverse2Id] ORDER BY [l0].[Id], [t].[Id]) AS [row]
        FROM [Level1] AS [l0]
        LEFT JOIN (
            SELECT [l1].[Id], [l1].[Level2_Optional_Id], [l1].[Level2_Required_Id], [l1].[Level3_Name], [l1].[OneToMany_Optional_Inverse3Id], [l1].[OneToMany_Required_Inverse3Id], [l1].[OneToOne_Optional_PK_Inverse3Id]
            FROM [Level1] AS [l1]
            WHERE [l1].[Level2_Required_Id] IS NOT NULL AND [l1].[OneToMany_Required_Inverse3Id] IS NOT NULL
        ) AS [t] ON CASE
            WHEN [l0].[OneToOne_Required_PK_Date] IS NOT NULL AND [l0].[Level1_Required_Id] IS NOT NULL AND [l0].[OneToMany_Required_Inverse2Id] IS NOT NULL THEN [l0].[Id]
        END = [t].[Level2_Optional_Id]
        WHERE [l0].[OneToOne_Required_PK_Date] IS NOT NULL AND [l0].[Level1_Required_Id] IS NOT NULL AND [l0].[OneToMany_Required_Inverse2Id] IS NOT NULL AND [l0].[Level2_Name] = N'L2 02'
    ) AS [t0]
    WHERE [t0].[row] <= 1
) AS [t1] ON [l].[Id] = [t1].[OneToMany_Optional_Inverse2Id]
WHERE [l].[Id] < 3");
    }

    public override async Task SelectMany_without_collection_selector_returning_queryable(bool async)
    {
        await base.SelectMany_without_collection_selector_returning_queryable(async);

        AssertSql(
            @"SELECT [t0].[Id], [t0].[OneToOne_Required_PK_Date], [t0].[Level1_Optional_Id], [t0].[Level1_Required_Id], [t0].[Level2_Name], [t0].[OneToMany_Optional_Inverse2Id], [t0].[OneToMany_Required_Inverse2Id], [t0].[OneToOne_Optional_PK_Inverse2Id]
FROM [Level1] AS [l]
CROSS JOIN (
    SELECT [t].[Id], [t].[OneToOne_Required_PK_Date], [t].[Level1_Optional_Id], [t].[Level1_Required_Id], [t].[Level2_Name], [t].[OneToMany_Optional_Inverse2Id], [t].[OneToMany_Required_Inverse2Id], [t].[OneToOne_Optional_PK_Inverse2Id]
    FROM [Level1] AS [l0]
    LEFT JOIN (
        SELECT [l1].[Id], [l1].[OneToOne_Required_PK_Date], [l1].[Level1_Optional_Id], [l1].[Level1_Required_Id], [l1].[Level2_Name], [l1].[OneToMany_Optional_Inverse2Id], [l1].[OneToMany_Required_Inverse2Id], [l1].[OneToOne_Optional_PK_Inverse2Id]
        FROM [Level1] AS [l1]
        WHERE [l1].[OneToOne_Required_PK_Date] IS NOT NULL AND [l1].[Level1_Required_Id] IS NOT NULL AND [l1].[OneToMany_Required_Inverse2Id] IS NOT NULL
    ) AS [t] ON [l0].[Id] = CASE
        WHEN [t].[OneToOne_Required_PK_Date] IS NOT NULL AND [t].[Level1_Required_Id] IS NOT NULL AND [t].[OneToMany_Required_Inverse2Id] IS NOT NULL THEN [t].[Id]
    END
    WHERE [t].[OneToOne_Required_PK_Date] IS NOT NULL AND [t].[Level1_Required_Id] IS NOT NULL AND [t].[OneToMany_Required_Inverse2Id] IS NOT NULL AND CASE
        WHEN [t].[OneToOne_Required_PK_Date] IS NOT NULL AND [t].[Level1_Required_Id] IS NOT NULL AND [t].[OneToMany_Required_Inverse2Id] IS NOT NULL THEN [t].[Id]
    END < 10
) AS [t0]");
    }

    public override async Task Null_reference_protection_complex_materialization(bool async)
    {
        await base.Null_reference_protection_complex_materialization(async);

        AssertSql(
            @"SELECT [t1].[Id00], [t1].[OneToOne_Required_PK_Date], [t1].[Level1_Optional_Id], [t1].[Level1_Required_Id], [t1].[Level2_Name], [t1].[OneToMany_Optional_Inverse2Id], [t1].[OneToMany_Required_Inverse2Id], [t1].[OneToOne_Optional_PK_Inverse2Id]
FROM [Level1] AS [l]
LEFT JOIN (
    SELECT [l0].[Id], [l0].[OneToOne_Required_PK_Date], [l0].[Level1_Required_Id], [l0].[OneToMany_Required_Inverse2Id]
    FROM [Level1] AS [l0]
    WHERE [l0].[OneToOne_Required_PK_Date] IS NOT NULL AND [l0].[Level1_Required_Id] IS NOT NULL AND [l0].[OneToMany_Required_Inverse2Id] IS NOT NULL
) AS [t] ON [l].[Id] = CASE
    WHEN [t].[OneToOne_Required_PK_Date] IS NOT NULL AND [t].[Level1_Required_Id] IS NOT NULL AND [t].[OneToMany_Required_Inverse2Id] IS NOT NULL THEN [t].[Id]
END
LEFT JOIN (
    SELECT [l1].[Id], [l1].[Level2_Required_Id], [l1].[OneToMany_Required_Inverse3Id]
    FROM [Level1] AS [l1]
    WHERE [l1].[Level2_Required_Id] IS NOT NULL AND [l1].[OneToMany_Required_Inverse3Id] IS NOT NULL
) AS [t0] ON CASE
    WHEN [t].[OneToOne_Required_PK_Date] IS NOT NULL AND [t].[Level1_Required_Id] IS NOT NULL AND [t].[OneToMany_Required_Inverse2Id] IS NOT NULL THEN [t].[Id]
END = CASE
    WHEN [t0].[Level2_Required_Id] IS NOT NULL AND [t0].[OneToMany_Required_Inverse3Id] IS NOT NULL THEN [t0].[Id]
END
LEFT JOIN (
    SELECT [t2].[Id0] AS [Id00], [t2].[OneToOne_Required_PK_Date], [t2].[Level1_Optional_Id], [t2].[Level1_Required_Id], [t2].[Level2_Name], [t2].[OneToMany_Optional_Inverse2Id], [t2].[OneToMany_Required_Inverse2Id], [t2].[OneToOne_Optional_PK_Inverse2Id]
    FROM [Level1] AS [l2]
    LEFT JOIN (
        SELECT [t3].[Id] AS [Id0], [t3].[OneToOne_Required_PK_Date], [t3].[Level1_Optional_Id], [t3].[Level1_Required_Id], [t3].[Level2_Name], [t3].[OneToMany_Optional_Inverse2Id], [t3].[OneToMany_Required_Inverse2Id], [t3].[OneToOne_Optional_PK_Inverse2Id]
        FROM [Level1] AS [l3]
        LEFT JOIN (
            SELECT [l4].[Id], [l4].[OneToOne_Required_PK_Date], [l4].[Level1_Optional_Id], [l4].[Level1_Required_Id], [l4].[Level2_Name], [l4].[OneToMany_Optional_Inverse2Id], [l4].[OneToMany_Required_Inverse2Id], [l4].[OneToOne_Optional_PK_Inverse2Id]
            FROM [Level1] AS [l4]
            WHERE [l4].[OneToOne_Required_PK_Date] IS NOT NULL AND [l4].[Level1_Required_Id] IS NOT NULL AND [l4].[OneToMany_Required_Inverse2Id] IS NOT NULL
        ) AS [t3] ON [l3].[Id] = CASE
            WHEN [t3].[OneToOne_Required_PK_Date] IS NOT NULL AND [t3].[Level1_Required_Id] IS NOT NULL AND [t3].[OneToMany_Required_Inverse2Id] IS NOT NULL THEN [t3].[Id]
        END
        WHERE [t3].[OneToOne_Required_PK_Date] IS NOT NULL AND [t3].[Level1_Required_Id] IS NOT NULL AND [t3].[OneToMany_Required_Inverse2Id] IS NOT NULL
    ) AS [t2] ON [l2].[Id] = [t2].[Level1_Optional_Id]
) AS [t1] ON [t0].[Level2_Required_Id] = CASE
    WHEN [t1].[OneToOne_Required_PK_Date] IS NOT NULL AND [t1].[Level1_Required_Id] IS NOT NULL AND [t1].[OneToMany_Required_Inverse2Id] IS NOT NULL THEN [t1].[Id00]
END
WHERE [t].[OneToOne_Required_PK_Date] IS NOT NULL AND [t].[Level1_Required_Id] IS NOT NULL AND [t].[OneToMany_Required_Inverse2Id] IS NOT NULL AND [t0].[Level2_Required_Id] IS NOT NULL AND [t0].[OneToMany_Required_Inverse3Id] IS NOT NULL");
    }

    public override async Task SelectMany_with_nested_navigations_explicit_DefaultIfEmpty_and_additional_joins_outside_of_SelectMany4(
        bool async)
    {
        await base.SelectMany_with_nested_navigations_explicit_DefaultIfEmpty_and_additional_joins_outside_of_SelectMany4(async);

        AssertSql(
            @"SELECT [t1].[Id], [t1].[Level3_Optional_Id], [t1].[Level3_Required_Id], [t1].[Level4_Name], [t1].[OneToMany_Optional_Inverse4Id], [t1].[OneToMany_Required_Inverse4Id], [t1].[OneToOne_Optional_PK_Inverse4Id], [t2].[Id0], [t2].[OneToOne_Required_PK_Date], [t2].[Level1_Optional_Id], [t2].[Level1_Required_Id], [t2].[Level2_Name], [t2].[OneToMany_Optional_Inverse2Id], [t2].[OneToMany_Required_Inverse2Id], [t2].[OneToOne_Optional_PK_Inverse2Id]
FROM [Level1] AS [l]
LEFT JOIN (
    SELECT [l0].[Id], [l0].[OneToOne_Required_PK_Date], [l0].[Level1_Required_Id], [l0].[OneToMany_Required_Inverse2Id]
    FROM [Level1] AS [l0]
    WHERE [l0].[OneToOne_Required_PK_Date] IS NOT NULL AND [l0].[Level1_Required_Id] IS NOT NULL AND [l0].[OneToMany_Required_Inverse2Id] IS NOT NULL
) AS [t] ON [l].[Id] = [t].[Level1_Required_Id]
LEFT JOIN (
    SELECT [l1].[Id], [l1].[Level2_Optional_Id], [l1].[Level2_Required_Id], [l1].[OneToMany_Required_Inverse3Id]
    FROM [Level1] AS [l1]
    WHERE [l1].[Level2_Required_Id] IS NOT NULL AND [l1].[OneToMany_Required_Inverse3Id] IS NOT NULL
) AS [t0] ON CASE
    WHEN [t].[OneToOne_Required_PK_Date] IS NOT NULL AND [t].[Level1_Required_Id] IS NOT NULL AND [t].[OneToMany_Required_Inverse2Id] IS NOT NULL THEN [t].[Id]
END = [t0].[Level2_Optional_Id]
LEFT JOIN (
    SELECT [l2].[Id], [l2].[Level3_Optional_Id], [l2].[Level3_Required_Id], [l2].[Level4_Name], [l2].[OneToMany_Optional_Inverse4Id], [l2].[OneToMany_Required_Inverse4Id], [l2].[OneToOne_Optional_PK_Inverse4Id]
    FROM [Level1] AS [l2]
    WHERE [l2].[Level3_Required_Id] IS NOT NULL AND [l2].[OneToMany_Required_Inverse4Id] IS NOT NULL
) AS [t1] ON CASE
    WHEN [t0].[Level2_Required_Id] IS NOT NULL AND [t0].[OneToMany_Required_Inverse3Id] IS NOT NULL THEN [t0].[Id]
END = [t1].[OneToMany_Required_Inverse4Id]
LEFT JOIN (
    SELECT [t3].[Id] AS [Id0], [t3].[OneToOne_Required_PK_Date], [t3].[Level1_Optional_Id], [t3].[Level1_Required_Id], [t3].[Level2_Name], [t3].[OneToMany_Optional_Inverse2Id], [t3].[OneToMany_Required_Inverse2Id], [t3].[OneToOne_Optional_PK_Inverse2Id]
    FROM [Level1] AS [l3]
    LEFT JOIN (
        SELECT [l4].[Id], [l4].[OneToOne_Required_PK_Date], [l4].[Level1_Optional_Id], [l4].[Level1_Required_Id], [l4].[Level2_Name], [l4].[OneToMany_Optional_Inverse2Id], [l4].[OneToMany_Required_Inverse2Id], [l4].[OneToOne_Optional_PK_Inverse2Id]
        FROM [Level1] AS [l4]
        WHERE [l4].[OneToOne_Required_PK_Date] IS NOT NULL AND [l4].[Level1_Required_Id] IS NOT NULL AND [l4].[OneToMany_Required_Inverse2Id] IS NOT NULL
    ) AS [t3] ON [l3].[Id] = CASE
        WHEN [t3].[OneToOne_Required_PK_Date] IS NOT NULL AND [t3].[Level1_Required_Id] IS NOT NULL AND [t3].[OneToMany_Required_Inverse2Id] IS NOT NULL THEN [t3].[Id]
    END
    WHERE [t3].[OneToOne_Required_PK_Date] IS NOT NULL AND [t3].[Level1_Required_Id] IS NOT NULL AND [t3].[OneToMany_Required_Inverse2Id] IS NOT NULL
) AS [t2] ON CASE
    WHEN [t1].[Level3_Required_Id] IS NOT NULL AND [t1].[OneToMany_Required_Inverse4Id] IS NOT NULL THEN [t1].[Id]
END = CASE
    WHEN [t2].[OneToOne_Required_PK_Date] IS NOT NULL AND [t2].[Level1_Required_Id] IS NOT NULL AND [t2].[OneToMany_Required_Inverse2Id] IS NOT NULL THEN [t2].[Id0]
END");
    }

    public override async Task Select_join_with_key_selector_being_a_subquery(bool async)
    {
        await base.Select_join_with_key_selector_being_a_subquery(async);

        AssertSql(
            @"SELECT [l].[Id], [l].[Date], [l].[Name], [t0].[Id0], [t0].[OneToOne_Required_PK_Date], [t0].[Level1_Optional_Id], [t0].[Level1_Required_Id], [t0].[Level2_Name], [t0].[OneToMany_Optional_Inverse2Id], [t0].[OneToMany_Required_Inverse2Id], [t0].[OneToOne_Optional_PK_Inverse2Id]
FROM [Level1] AS [l]
INNER JOIN (
    SELECT [t].[Id] AS [Id0], [t].[OneToOne_Required_PK_Date], [t].[Level1_Optional_Id], [t].[Level1_Required_Id], [t].[Level2_Name], [t].[OneToMany_Optional_Inverse2Id], [t].[OneToMany_Required_Inverse2Id], [t].[OneToOne_Optional_PK_Inverse2Id]
    FROM [Level1] AS [l0]
    LEFT JOIN (
        SELECT [l1].[Id], [l1].[OneToOne_Required_PK_Date], [l1].[Level1_Optional_Id], [l1].[Level1_Required_Id], [l1].[Level2_Name], [l1].[OneToMany_Optional_Inverse2Id], [l1].[OneToMany_Required_Inverse2Id], [l1].[OneToOne_Optional_PK_Inverse2Id]
        FROM [Level1] AS [l1]
        WHERE [l1].[OneToOne_Required_PK_Date] IS NOT NULL AND [l1].[Level1_Required_Id] IS NOT NULL AND [l1].[OneToMany_Required_Inverse2Id] IS NOT NULL
    ) AS [t] ON [l0].[Id] = CASE
        WHEN [t].[OneToOne_Required_PK_Date] IS NOT NULL AND [t].[Level1_Required_Id] IS NOT NULL AND [t].[OneToMany_Required_Inverse2Id] IS NOT NULL THEN [t].[Id]
    END
    WHERE [t].[OneToOne_Required_PK_Date] IS NOT NULL AND [t].[Level1_Required_Id] IS NOT NULL AND [t].[OneToMany_Required_Inverse2Id] IS NOT NULL
) AS [t0] ON [l].[Id] = COALESCE((
    SELECT TOP(1) CASE
        WHEN [t1].[OneToOne_Required_PK_Date] IS NOT NULL AND [t1].[Level1_Required_Id] IS NOT NULL AND [t1].[OneToMany_Required_Inverse2Id] IS NOT NULL THEN [t1].[Id]
    END
    FROM [Level1] AS [l2]
    LEFT JOIN (
        SELECT [l3].[Id], [l3].[OneToOne_Required_PK_Date], [l3].[Level1_Optional_Id], [l3].[Level1_Required_Id], [l3].[Level2_Name], [l3].[OneToMany_Optional_Inverse2Id], [l3].[OneToMany_Required_Inverse2Id], [l3].[OneToOne_Optional_PK_Inverse2Id]
        FROM [Level1] AS [l3]
        WHERE [l3].[OneToOne_Required_PK_Date] IS NOT NULL AND [l3].[Level1_Required_Id] IS NOT NULL AND [l3].[OneToMany_Required_Inverse2Id] IS NOT NULL
    ) AS [t1] ON [l2].[Id] = CASE
        WHEN [t1].[OneToOne_Required_PK_Date] IS NOT NULL AND [t1].[Level1_Required_Id] IS NOT NULL AND [t1].[OneToMany_Required_Inverse2Id] IS NOT NULL THEN [t1].[Id]
    END
    WHERE [t1].[OneToOne_Required_PK_Date] IS NOT NULL AND [t1].[Level1_Required_Id] IS NOT NULL AND [t1].[OneToMany_Required_Inverse2Id] IS NOT NULL
    ORDER BY CASE
        WHEN [t1].[OneToOne_Required_PK_Date] IS NOT NULL AND [t1].[Level1_Required_Id] IS NOT NULL AND [t1].[OneToMany_Required_Inverse2Id] IS NOT NULL THEN [t1].[Id]
    END), 0)");
    }

    public override async Task GroupJoin_on_a_subquery_containing_another_GroupJoin_with_orderby_on_inner_sequence_projecting_inner(
        bool async)
    {
        await base.GroupJoin_on_a_subquery_containing_another_GroupJoin_with_orderby_on_inner_sequence_projecting_inner(async);

        AssertSql(
            @"@__p_0='2'

SELECT [l2].[Name]
FROM (
    SELECT TOP(@__p_0) [l].[Id], [t0].[Level1_Optional_Id]
    FROM [Level1] AS [l]
    LEFT JOIN (
        SELECT [t].[Level1_Optional_Id]
        FROM [Level1] AS [l0]
        LEFT JOIN (
            SELECT [l1].[Id], [l1].[OneToOne_Required_PK_Date], [l1].[Level1_Optional_Id], [l1].[Level1_Required_Id], [l1].[OneToMany_Required_Inverse2Id]
            FROM [Level1] AS [l1]
            WHERE [l1].[OneToOne_Required_PK_Date] IS NOT NULL AND [l1].[Level1_Required_Id] IS NOT NULL AND [l1].[OneToMany_Required_Inverse2Id] IS NOT NULL
        ) AS [t] ON [l0].[Id] = CASE
            WHEN [t].[OneToOne_Required_PK_Date] IS NOT NULL AND [t].[Level1_Required_Id] IS NOT NULL AND [t].[OneToMany_Required_Inverse2Id] IS NOT NULL THEN [t].[Id]
        END
        WHERE [t].[OneToOne_Required_PK_Date] IS NOT NULL AND [t].[Level1_Required_Id] IS NOT NULL AND [t].[OneToMany_Required_Inverse2Id] IS NOT NULL
    ) AS [t0] ON [l].[Id] = [t0].[Level1_Optional_Id]
    ORDER BY [l].[Id]
) AS [t1]
LEFT JOIN [Level1] AS [l2] ON [t1].[Level1_Optional_Id] = [l2].[Id]
ORDER BY [t1].[Id]");
    }

    public override async Task Null_reference_protection_complex(bool async)
    {
        await base.Null_reference_protection_complex(async);

        AssertSql(
            @"SELECT [t1].[Level2_Name]
FROM [Level1] AS [l]
LEFT JOIN (
    SELECT [l0].[Id], [l0].[OneToOne_Required_PK_Date], [l0].[Level1_Required_Id], [l0].[OneToMany_Required_Inverse2Id]
    FROM [Level1] AS [l0]
    WHERE [l0].[OneToOne_Required_PK_Date] IS NOT NULL AND [l0].[Level1_Required_Id] IS NOT NULL AND [l0].[OneToMany_Required_Inverse2Id] IS NOT NULL
) AS [t] ON [l].[Id] = CASE
    WHEN [t].[OneToOne_Required_PK_Date] IS NOT NULL AND [t].[Level1_Required_Id] IS NOT NULL AND [t].[OneToMany_Required_Inverse2Id] IS NOT NULL THEN [t].[Id]
END
LEFT JOIN (
    SELECT [l1].[Id], [l1].[Level2_Required_Id], [l1].[OneToMany_Required_Inverse3Id]
    FROM [Level1] AS [l1]
    WHERE [l1].[Level2_Required_Id] IS NOT NULL AND [l1].[OneToMany_Required_Inverse3Id] IS NOT NULL
) AS [t0] ON CASE
    WHEN [t].[OneToOne_Required_PK_Date] IS NOT NULL AND [t].[Level1_Required_Id] IS NOT NULL AND [t].[OneToMany_Required_Inverse2Id] IS NOT NULL THEN [t].[Id]
END = CASE
    WHEN [t0].[Level2_Required_Id] IS NOT NULL AND [t0].[OneToMany_Required_Inverse3Id] IS NOT NULL THEN [t0].[Id]
END
LEFT JOIN (
    SELECT [t2].[Id0] AS [Id00], [t2].[OneToOne_Required_PK_Date], [t2].[Level1_Required_Id], [t2].[Level2_Name], [t2].[OneToMany_Required_Inverse2Id]
    FROM [Level1] AS [l2]
    LEFT JOIN (
        SELECT [t3].[Id] AS [Id0], [t3].[OneToOne_Required_PK_Date], [t3].[Level1_Optional_Id], [t3].[Level1_Required_Id], [t3].[Level2_Name], [t3].[OneToMany_Required_Inverse2Id]
        FROM [Level1] AS [l3]
        LEFT JOIN (
            SELECT [l4].[Id], [l4].[OneToOne_Required_PK_Date], [l4].[Level1_Optional_Id], [l4].[Level1_Required_Id], [l4].[Level2_Name], [l4].[OneToMany_Required_Inverse2Id]
            FROM [Level1] AS [l4]
            WHERE [l4].[OneToOne_Required_PK_Date] IS NOT NULL AND [l4].[Level1_Required_Id] IS NOT NULL AND [l4].[OneToMany_Required_Inverse2Id] IS NOT NULL
        ) AS [t3] ON [l3].[Id] = CASE
            WHEN [t3].[OneToOne_Required_PK_Date] IS NOT NULL AND [t3].[Level1_Required_Id] IS NOT NULL AND [t3].[OneToMany_Required_Inverse2Id] IS NOT NULL THEN [t3].[Id]
        END
        WHERE [t3].[OneToOne_Required_PK_Date] IS NOT NULL AND [t3].[Level1_Required_Id] IS NOT NULL AND [t3].[OneToMany_Required_Inverse2Id] IS NOT NULL
    ) AS [t2] ON [l2].[Id] = [t2].[Level1_Optional_Id]
) AS [t1] ON [t0].[Level2_Required_Id] = CASE
    WHEN [t1].[OneToOne_Required_PK_Date] IS NOT NULL AND [t1].[Level1_Required_Id] IS NOT NULL AND [t1].[OneToMany_Required_Inverse2Id] IS NOT NULL THEN [t1].[Id00]
END
WHERE [t].[OneToOne_Required_PK_Date] IS NOT NULL AND [t].[Level1_Required_Id] IS NOT NULL AND [t].[OneToMany_Required_Inverse2Id] IS NOT NULL AND [t0].[Level2_Required_Id] IS NOT NULL AND [t0].[OneToMany_Required_Inverse3Id] IS NOT NULL");
    }

    public override async Task Contains_with_subquery_optional_navigation_and_constant_item(bool async)
    {
        await base.Contains_with_subquery_optional_navigation_and_constant_item(async);

        AssertSql(
            @"SELECT [l].[Id], [l].[Date], [l].[Name]
FROM [Level1] AS [l]
LEFT JOIN (
    SELECT [l0].[Id], [l0].[OneToOne_Required_PK_Date], [l0].[Level1_Optional_Id], [l0].[Level1_Required_Id], [l0].[OneToMany_Required_Inverse2Id]
    FROM [Level1] AS [l0]
    WHERE [l0].[OneToOne_Required_PK_Date] IS NOT NULL AND [l0].[Level1_Required_Id] IS NOT NULL AND [l0].[OneToMany_Required_Inverse2Id] IS NOT NULL
) AS [t] ON [l].[Id] = [t].[Level1_Optional_Id]
WHERE EXISTS (
    SELECT 1
    FROM (
        SELECT DISTINCT [l1].[Id], [l1].[Level2_Optional_Id], [l1].[Level2_Required_Id], [l1].[Level3_Name], [l1].[OneToMany_Optional_Inverse3Id], [l1].[OneToMany_Required_Inverse3Id], [l1].[OneToOne_Optional_PK_Inverse3Id]
        FROM [Level1] AS [l1]
        WHERE [l1].[Level2_Required_Id] IS NOT NULL AND [l1].[OneToMany_Required_Inverse3Id] IS NOT NULL AND CASE
            WHEN [t].[OneToOne_Required_PK_Date] IS NOT NULL AND [t].[Level1_Required_Id] IS NOT NULL AND [t].[OneToMany_Required_Inverse2Id] IS NOT NULL THEN [t].[Id]
        END IS NOT NULL AND (CASE
            WHEN [t].[OneToOne_Required_PK_Date] IS NOT NULL AND [t].[Level1_Required_Id] IS NOT NULL AND [t].[OneToMany_Required_Inverse2Id] IS NOT NULL THEN [t].[Id]
        END = [l1].[OneToMany_Optional_Inverse3Id] OR (CASE
            WHEN [t].[OneToOne_Required_PK_Date] IS NOT NULL AND [t].[Level1_Required_Id] IS NOT NULL AND [t].[OneToMany_Required_Inverse2Id] IS NOT NULL THEN [t].[Id]
        END IS NULL AND [l1].[OneToMany_Optional_Inverse3Id] IS NULL))
    ) AS [t0]
    WHERE CASE
        WHEN [t0].[Level2_Required_Id] IS NOT NULL AND [t0].[OneToMany_Required_Inverse3Id] IS NOT NULL THEN [t0].[Id]
    END = 1)");
    }

    public override async Task Null_reference_protection_complex_client_eval(bool async)
    {
        await base.Null_reference_protection_complex_client_eval(async);

        AssertSql(
            @"SELECT [t1].[Level2_Name]
FROM [Level1] AS [l]
LEFT JOIN (
    SELECT [l0].[Id], [l0].[OneToOne_Required_PK_Date], [l0].[Level1_Required_Id], [l0].[OneToMany_Required_Inverse2Id]
    FROM [Level1] AS [l0]
    WHERE [l0].[OneToOne_Required_PK_Date] IS NOT NULL AND [l0].[Level1_Required_Id] IS NOT NULL AND [l0].[OneToMany_Required_Inverse2Id] IS NOT NULL
) AS [t] ON [l].[Id] = CASE
    WHEN [t].[OneToOne_Required_PK_Date] IS NOT NULL AND [t].[Level1_Required_Id] IS NOT NULL AND [t].[OneToMany_Required_Inverse2Id] IS NOT NULL THEN [t].[Id]
END
LEFT JOIN (
    SELECT [l1].[Id], [l1].[Level2_Required_Id], [l1].[OneToMany_Required_Inverse3Id]
    FROM [Level1] AS [l1]
    WHERE [l1].[Level2_Required_Id] IS NOT NULL AND [l1].[OneToMany_Required_Inverse3Id] IS NOT NULL
) AS [t0] ON CASE
    WHEN [t].[OneToOne_Required_PK_Date] IS NOT NULL AND [t].[Level1_Required_Id] IS NOT NULL AND [t].[OneToMany_Required_Inverse2Id] IS NOT NULL THEN [t].[Id]
END = CASE
    WHEN [t0].[Level2_Required_Id] IS NOT NULL AND [t0].[OneToMany_Required_Inverse3Id] IS NOT NULL THEN [t0].[Id]
END
LEFT JOIN (
    SELECT [t2].[Id0] AS [Id00], [t2].[OneToOne_Required_PK_Date], [t2].[Level1_Required_Id], [t2].[Level2_Name], [t2].[OneToMany_Required_Inverse2Id]
    FROM [Level1] AS [l2]
    LEFT JOIN (
        SELECT [t3].[Id] AS [Id0], [t3].[OneToOne_Required_PK_Date], [t3].[Level1_Optional_Id], [t3].[Level1_Required_Id], [t3].[Level2_Name], [t3].[OneToMany_Required_Inverse2Id]
        FROM [Level1] AS [l3]
        LEFT JOIN (
            SELECT [l4].[Id], [l4].[OneToOne_Required_PK_Date], [l4].[Level1_Optional_Id], [l4].[Level1_Required_Id], [l4].[Level2_Name], [l4].[OneToMany_Required_Inverse2Id]
            FROM [Level1] AS [l4]
            WHERE [l4].[OneToOne_Required_PK_Date] IS NOT NULL AND [l4].[Level1_Required_Id] IS NOT NULL AND [l4].[OneToMany_Required_Inverse2Id] IS NOT NULL
        ) AS [t3] ON [l3].[Id] = CASE
            WHEN [t3].[OneToOne_Required_PK_Date] IS NOT NULL AND [t3].[Level1_Required_Id] IS NOT NULL AND [t3].[OneToMany_Required_Inverse2Id] IS NOT NULL THEN [t3].[Id]
        END
        WHERE [t3].[OneToOne_Required_PK_Date] IS NOT NULL AND [t3].[Level1_Required_Id] IS NOT NULL AND [t3].[OneToMany_Required_Inverse2Id] IS NOT NULL
    ) AS [t2] ON [l2].[Id] = [t2].[Level1_Optional_Id]
) AS [t1] ON [t0].[Level2_Required_Id] = CASE
    WHEN [t1].[OneToOne_Required_PK_Date] IS NOT NULL AND [t1].[Level1_Required_Id] IS NOT NULL AND [t1].[OneToMany_Required_Inverse2Id] IS NOT NULL THEN [t1].[Id00]
END
WHERE [t].[OneToOne_Required_PK_Date] IS NOT NULL AND [t].[Level1_Required_Id] IS NOT NULL AND [t].[OneToMany_Required_Inverse2Id] IS NOT NULL AND [t0].[Level2_Required_Id] IS NOT NULL AND [t0].[OneToMany_Required_Inverse3Id] IS NOT NULL");
    }

    public override async Task Multiple_SelectMany_with_navigation_and_explicit_DefaultIfEmpty(bool async)
    {
        await base.Multiple_SelectMany_with_navigation_and_explicit_DefaultIfEmpty(async);

        AssertSql(
            @"SELECT [l].[Id], [l].[Date], [l].[Name]
FROM [Level1] AS [l]
INNER JOIN (
    SELECT [l0].[Id], [l0].[OneToOne_Required_PK_Date], [l0].[Level1_Required_Id], [l0].[OneToMany_Optional_Inverse2Id], [l0].[OneToMany_Required_Inverse2Id]
    FROM [Level1] AS [l0]
    WHERE [l0].[OneToOne_Required_PK_Date] IS NOT NULL AND [l0].[Level1_Required_Id] IS NOT NULL AND [l0].[OneToMany_Required_Inverse2Id] IS NOT NULL
) AS [t] ON [l].[Id] = [t].[OneToMany_Optional_Inverse2Id]
LEFT JOIN (
    SELECT [l1].[Level2_Required_Id], [l1].[OneToMany_Optional_Inverse3Id], [l1].[OneToMany_Required_Inverse3Id]
    FROM [Level1] AS [l1]
    WHERE [l1].[Level2_Required_Id] IS NOT NULL AND [l1].[OneToMany_Required_Inverse3Id] IS NOT NULL AND [l1].[Id] > 5
) AS [t0] ON CASE
    WHEN [t].[OneToOne_Required_PK_Date] IS NOT NULL AND [t].[Level1_Required_Id] IS NOT NULL AND [t].[OneToMany_Required_Inverse2Id] IS NOT NULL THEN [t].[Id]
END = [t0].[OneToMany_Optional_Inverse3Id]
WHERE [t0].[Level2_Required_Id] IS NOT NULL AND [t0].[OneToMany_Required_Inverse3Id] IS NOT NULL");
    }

    public override async Task Contains_with_subquery_optional_navigation_scalar_distinct_and_constant_item(bool async)
    {
        await base.Contains_with_subquery_optional_navigation_scalar_distinct_and_constant_item(async);

        AssertSql(
            @"SELECT [l].[Id], [l].[Date], [l].[Name]
FROM [Level1] AS [l]
LEFT JOIN (
    SELECT [l0].[Id], [l0].[OneToOne_Required_PK_Date], [l0].[Level1_Optional_Id], [l0].[Level1_Required_Id], [l0].[OneToMany_Required_Inverse2Id]
    FROM [Level1] AS [l0]
    WHERE [l0].[OneToOne_Required_PK_Date] IS NOT NULL AND [l0].[Level1_Required_Id] IS NOT NULL AND [l0].[OneToMany_Required_Inverse2Id] IS NOT NULL
) AS [t] ON [l].[Id] = [t].[Level1_Optional_Id]
WHERE EXISTS (
    SELECT DISTINCT 1
    FROM [Level1] AS [l1]
    WHERE [l1].[Level2_Required_Id] IS NOT NULL AND [l1].[OneToMany_Required_Inverse3Id] IS NOT NULL AND CASE
        WHEN [t].[OneToOne_Required_PK_Date] IS NOT NULL AND [t].[Level1_Required_Id] IS NOT NULL AND [t].[OneToMany_Required_Inverse2Id] IS NOT NULL THEN [t].[Id]
    END IS NOT NULL AND (CASE
        WHEN [t].[OneToOne_Required_PK_Date] IS NOT NULL AND [t].[Level1_Required_Id] IS NOT NULL AND [t].[OneToMany_Required_Inverse2Id] IS NOT NULL THEN [t].[Id]
    END = [l1].[OneToMany_Optional_Inverse3Id] OR (CASE
        WHEN [t].[OneToOne_Required_PK_Date] IS NOT NULL AND [t].[Level1_Required_Id] IS NOT NULL AND [t].[OneToMany_Required_Inverse2Id] IS NOT NULL THEN [t].[Id]
    END IS NULL AND [l1].[OneToMany_Optional_Inverse3Id] IS NULL)) AND CAST(LEN([l1].[Level3_Name]) AS int) = 1)");
    }

    public override async Task GroupJoin_with_complex_subquery_with_joins_does_not_get_flattened2(bool async)
    {
        await base.GroupJoin_with_complex_subquery_with_joins_does_not_get_flattened2(async);

        AssertSql(
            @"SELECT CASE
    WHEN [t0].[OneToOne_Required_PK_Date] IS NOT NULL AND [t0].[Level1_Required_Id] IS NOT NULL AND [t0].[OneToMany_Required_Inverse2Id] IS NOT NULL THEN [t0].[Id0]
END
FROM [Level1] AS [l]
LEFT JOIN (
    SELECT [t].[Id] AS [Id0], [t].[OneToOne_Required_PK_Date], [t].[Level1_Optional_Id], [t].[Level1_Required_Id], [t].[OneToMany_Required_Inverse2Id]
    FROM [Level1] AS [l0]
    LEFT JOIN (
        SELECT [l2].[Id], [l2].[OneToOne_Required_PK_Date], [l2].[Level1_Optional_Id], [l2].[Level1_Required_Id], [l2].[OneToMany_Required_Inverse2Id]
        FROM [Level1] AS [l2]
        WHERE [l2].[OneToOne_Required_PK_Date] IS NOT NULL AND [l2].[Level1_Required_Id] IS NOT NULL AND [l2].[OneToMany_Required_Inverse2Id] IS NOT NULL
    ) AS [t] ON [l0].[Id] = CASE
        WHEN [t].[OneToOne_Required_PK_Date] IS NOT NULL AND [t].[Level1_Required_Id] IS NOT NULL AND [t].[OneToMany_Required_Inverse2Id] IS NOT NULL THEN [t].[Id]
    END
    INNER JOIN [Level1] AS [l1] ON [t].[Level1_Required_Id] = [l1].[Id]
    WHERE [t].[OneToOne_Required_PK_Date] IS NOT NULL AND [t].[Level1_Required_Id] IS NOT NULL AND [t].[OneToMany_Required_Inverse2Id] IS NOT NULL
) AS [t0] ON [l].[Id] = [t0].[Level1_Optional_Id]");
    }

    public override async Task SelectMany_with_nested_required_navigation_filter_and_explicit_DefaultIfEmpty(bool async)
    {
        await base.SelectMany_with_nested_required_navigation_filter_and_explicit_DefaultIfEmpty(async);

        AssertSql(
            @"SELECT [l].[Id], [l].[Date], [l].[Name]
FROM [Level1] AS [l]
LEFT JOIN (
    SELECT [l0].[Id], [l0].[OneToOne_Required_PK_Date], [l0].[Level1_Required_Id], [l0].[OneToMany_Required_Inverse2Id]
    FROM [Level1] AS [l0]
    WHERE [l0].[OneToOne_Required_PK_Date] IS NOT NULL AND [l0].[Level1_Required_Id] IS NOT NULL AND [l0].[OneToMany_Required_Inverse2Id] IS NOT NULL
) AS [t] ON [l].[Id] = [t].[Level1_Required_Id]
LEFT JOIN (
    SELECT [l1].[Level2_Required_Id], [l1].[OneToMany_Required_Inverse3Id]
    FROM [Level1] AS [l1]
    WHERE [l1].[Level2_Required_Id] IS NOT NULL AND [l1].[OneToMany_Required_Inverse3Id] IS NOT NULL AND [l1].[Id] > 5
) AS [t0] ON CASE
    WHEN [t].[OneToOne_Required_PK_Date] IS NOT NULL AND [t].[Level1_Required_Id] IS NOT NULL AND [t].[OneToMany_Required_Inverse2Id] IS NOT NULL THEN [t].[Id]
END = [t0].[OneToMany_Required_Inverse3Id]
WHERE [t0].[Level2_Required_Id] IS NOT NULL AND [t0].[OneToMany_Required_Inverse3Id] IS NOT NULL");
    }

    public override async Task Required_navigation_on_a_subquery_with_complex_projection_and_First(bool async)
    {
        await base.Required_navigation_on_a_subquery_with_complex_projection_and_First(async);

        AssertSql(
            @"SELECT (
    SELECT TOP(1) [l3].[Name]
    FROM [Level1] AS [l1]
    LEFT JOIN (
        SELECT [l4].[Id], [l4].[OneToOne_Required_PK_Date], [l4].[Level1_Optional_Id], [l4].[Level1_Required_Id], [l4].[Level2_Name], [l4].[OneToMany_Optional_Inverse2Id], [l4].[OneToMany_Required_Inverse2Id], [l4].[OneToOne_Optional_PK_Inverse2Id]
        FROM [Level1] AS [l4]
        WHERE [l4].[OneToOne_Required_PK_Date] IS NOT NULL AND [l4].[Level1_Required_Id] IS NOT NULL AND [l4].[OneToMany_Required_Inverse2Id] IS NOT NULL
    ) AS [t0] ON [l1].[Id] = CASE
        WHEN [t0].[OneToOne_Required_PK_Date] IS NOT NULL AND [t0].[Level1_Required_Id] IS NOT NULL AND [t0].[OneToMany_Required_Inverse2Id] IS NOT NULL THEN [t0].[Id]
    END
    INNER JOIN [Level1] AS [l2] ON [t0].[Level1_Required_Id] = [l2].[Id]
    LEFT JOIN [Level1] AS [l3] ON [t0].[Level1_Required_Id] = [l3].[Id]
    WHERE [t0].[OneToOne_Required_PK_Date] IS NOT NULL AND [t0].[Level1_Required_Id] IS NOT NULL AND [t0].[OneToMany_Required_Inverse2Id] IS NOT NULL
    ORDER BY CASE
        WHEN [t0].[OneToOne_Required_PK_Date] IS NOT NULL AND [t0].[Level1_Required_Id] IS NOT NULL AND [t0].[OneToMany_Required_Inverse2Id] IS NOT NULL THEN [t0].[Id]
    END)
FROM [Level1] AS [l]
LEFT JOIN (
    SELECT [l0].[Id], [l0].[OneToOne_Required_PK_Date], [l0].[Level1_Required_Id], [l0].[OneToMany_Required_Inverse2Id]
    FROM [Level1] AS [l0]
    WHERE [l0].[OneToOne_Required_PK_Date] IS NOT NULL AND [l0].[Level1_Required_Id] IS NOT NULL AND [l0].[OneToMany_Required_Inverse2Id] IS NOT NULL
) AS [t] ON [l].[Id] = CASE
    WHEN [t].[OneToOne_Required_PK_Date] IS NOT NULL AND [t].[Level1_Required_Id] IS NOT NULL AND [t].[OneToMany_Required_Inverse2Id] IS NOT NULL THEN [t].[Id]
END
WHERE [t].[OneToOne_Required_PK_Date] IS NOT NULL AND [t].[Level1_Required_Id] IS NOT NULL AND [t].[OneToMany_Required_Inverse2Id] IS NOT NULL AND CASE
    WHEN [t].[OneToOne_Required_PK_Date] IS NOT NULL AND [t].[Level1_Required_Id] IS NOT NULL AND [t].[OneToMany_Required_Inverse2Id] IS NOT NULL THEN [t].[Id]
END = 7");
    }

    public override async Task SelectMany_with_nested_navigations_explicit_DefaultIfEmpty_and_additional_joins_outside_of_SelectMany3(
        bool async)
    {
        await base.SelectMany_with_nested_navigations_explicit_DefaultIfEmpty_and_additional_joins_outside_of_SelectMany3(async);

        AssertSql(
            @"SELECT [t1].[Id], [t1].[Level3_Optional_Id], [t1].[Level3_Required_Id], [t1].[Level4_Name], [t1].[OneToMany_Optional_Inverse4Id], [t1].[OneToMany_Required_Inverse4Id], [t1].[OneToOne_Optional_PK_Inverse4Id], [t2].[Id0], [t2].[OneToOne_Required_PK_Date], [t2].[Level1_Optional_Id], [t2].[Level1_Required_Id], [t2].[Level2_Name], [t2].[OneToMany_Optional_Inverse2Id], [t2].[OneToMany_Required_Inverse2Id], [t2].[OneToOne_Optional_PK_Inverse2Id]
FROM [Level1] AS [l]
LEFT JOIN (
    SELECT [l0].[Id], [l0].[OneToOne_Required_PK_Date], [l0].[Level1_Required_Id], [l0].[OneToMany_Required_Inverse2Id]
    FROM [Level1] AS [l0]
    WHERE [l0].[OneToOne_Required_PK_Date] IS NOT NULL AND [l0].[Level1_Required_Id] IS NOT NULL AND [l0].[OneToMany_Required_Inverse2Id] IS NOT NULL
) AS [t] ON [l].[Id] = [t].[Level1_Required_Id]
LEFT JOIN (
    SELECT [l1].[Id], [l1].[Level2_Optional_Id], [l1].[Level2_Required_Id], [l1].[OneToMany_Required_Inverse3Id]
    FROM [Level1] AS [l1]
    WHERE [l1].[Level2_Required_Id] IS NOT NULL AND [l1].[OneToMany_Required_Inverse3Id] IS NOT NULL
) AS [t0] ON CASE
    WHEN [t].[OneToOne_Required_PK_Date] IS NOT NULL AND [t].[Level1_Required_Id] IS NOT NULL AND [t].[OneToMany_Required_Inverse2Id] IS NOT NULL THEN [t].[Id]
END = [t0].[Level2_Optional_Id]
LEFT JOIN (
    SELECT [l2].[Id], [l2].[Level3_Optional_Id], [l2].[Level3_Required_Id], [l2].[Level4_Name], [l2].[OneToMany_Optional_Inverse4Id], [l2].[OneToMany_Required_Inverse4Id], [l2].[OneToOne_Optional_PK_Inverse4Id]
    FROM [Level1] AS [l2]
    WHERE [l2].[Level3_Required_Id] IS NOT NULL AND [l2].[OneToMany_Required_Inverse4Id] IS NOT NULL
) AS [t1] ON CASE
    WHEN [t0].[Level2_Required_Id] IS NOT NULL AND [t0].[OneToMany_Required_Inverse3Id] IS NOT NULL THEN [t0].[Id]
END = [t1].[OneToMany_Required_Inverse4Id]
INNER JOIN (
    SELECT [t3].[Id] AS [Id0], [t3].[OneToOne_Required_PK_Date], [t3].[Level1_Optional_Id], [t3].[Level1_Required_Id], [t3].[Level2_Name], [t3].[OneToMany_Optional_Inverse2Id], [t3].[OneToMany_Required_Inverse2Id], [t3].[OneToOne_Optional_PK_Inverse2Id]
    FROM [Level1] AS [l3]
    LEFT JOIN (
        SELECT [l4].[Id], [l4].[OneToOne_Required_PK_Date], [l4].[Level1_Optional_Id], [l4].[Level1_Required_Id], [l4].[Level2_Name], [l4].[OneToMany_Optional_Inverse2Id], [l4].[OneToMany_Required_Inverse2Id], [l4].[OneToOne_Optional_PK_Inverse2Id]
        FROM [Level1] AS [l4]
        WHERE [l4].[OneToOne_Required_PK_Date] IS NOT NULL AND [l4].[Level1_Required_Id] IS NOT NULL AND [l4].[OneToMany_Required_Inverse2Id] IS NOT NULL
    ) AS [t3] ON [l3].[Id] = CASE
        WHEN [t3].[OneToOne_Required_PK_Date] IS NOT NULL AND [t3].[Level1_Required_Id] IS NOT NULL AND [t3].[OneToMany_Required_Inverse2Id] IS NOT NULL THEN [t3].[Id]
    END
    WHERE [t3].[OneToOne_Required_PK_Date] IS NOT NULL AND [t3].[Level1_Required_Id] IS NOT NULL AND [t3].[OneToMany_Required_Inverse2Id] IS NOT NULL
) AS [t2] ON CASE
    WHEN [t1].[Level3_Required_Id] IS NOT NULL AND [t1].[OneToMany_Required_Inverse4Id] IS NOT NULL THEN [t1].[Id]
END = CASE
    WHEN [t2].[OneToOne_Required_PK_Date] IS NOT NULL AND [t2].[Level1_Required_Id] IS NOT NULL AND [t2].[OneToMany_Required_Inverse2Id] IS NOT NULL THEN [t2].[Id0]
END");
    }

    public override async Task Required_navigation_on_a_subquery_with_First_in_predicate(bool async)
    {
        await base.Required_navigation_on_a_subquery_with_First_in_predicate(async);

        AssertSql(
            @"SELECT [t].[Id], [t].[OneToOne_Required_PK_Date], [t].[Level1_Optional_Id], [t].[Level1_Required_Id], [t].[Level2_Name], [t].[OneToMany_Optional_Inverse2Id], [t].[OneToMany_Required_Inverse2Id], [t].[OneToOne_Optional_PK_Inverse2Id]
FROM [Level1] AS [l]
LEFT JOIN (
    SELECT [l0].[Id], [l0].[OneToOne_Required_PK_Date], [l0].[Level1_Optional_Id], [l0].[Level1_Required_Id], [l0].[Level2_Name], [l0].[OneToMany_Optional_Inverse2Id], [l0].[OneToMany_Required_Inverse2Id], [l0].[OneToOne_Optional_PK_Inverse2Id]
    FROM [Level1] AS [l0]
    WHERE [l0].[OneToOne_Required_PK_Date] IS NOT NULL AND [l0].[Level1_Required_Id] IS NOT NULL AND [l0].[OneToMany_Required_Inverse2Id] IS NOT NULL
) AS [t] ON [l].[Id] = CASE
    WHEN [t].[OneToOne_Required_PK_Date] IS NOT NULL AND [t].[Level1_Required_Id] IS NOT NULL AND [t].[OneToMany_Required_Inverse2Id] IS NOT NULL THEN [t].[Id]
END
WHERE [t].[OneToOne_Required_PK_Date] IS NOT NULL AND [t].[Level1_Required_Id] IS NOT NULL AND [t].[OneToMany_Required_Inverse2Id] IS NOT NULL AND CASE
    WHEN [t].[OneToOne_Required_PK_Date] IS NOT NULL AND [t].[Level1_Required_Id] IS NOT NULL AND [t].[OneToMany_Required_Inverse2Id] IS NOT NULL THEN [t].[Id]
END = 7 AND (
    SELECT TOP(1) [l2].[Name]
    FROM [Level1] AS [l1]
    LEFT JOIN (
        SELECT [l3].[Id], [l3].[OneToOne_Required_PK_Date], [l3].[Level1_Optional_Id], [l3].[Level1_Required_Id], [l3].[Level2_Name], [l3].[OneToMany_Optional_Inverse2Id], [l3].[OneToMany_Required_Inverse2Id], [l3].[OneToOne_Optional_PK_Inverse2Id]
        FROM [Level1] AS [l3]
        WHERE [l3].[OneToOne_Required_PK_Date] IS NOT NULL AND [l3].[Level1_Required_Id] IS NOT NULL AND [l3].[OneToMany_Required_Inverse2Id] IS NOT NULL
    ) AS [t0] ON [l1].[Id] = CASE
        WHEN [t0].[OneToOne_Required_PK_Date] IS NOT NULL AND [t0].[Level1_Required_Id] IS NOT NULL AND [t0].[OneToMany_Required_Inverse2Id] IS NOT NULL THEN [t0].[Id]
    END
    LEFT JOIN [Level1] AS [l2] ON [t0].[Level1_Required_Id] = [l2].[Id]
    WHERE [t0].[OneToOne_Required_PK_Date] IS NOT NULL AND [t0].[Level1_Required_Id] IS NOT NULL AND [t0].[OneToMany_Required_Inverse2Id] IS NOT NULL
    ORDER BY CASE
        WHEN [t0].[OneToOne_Required_PK_Date] IS NOT NULL AND [t0].[Level1_Required_Id] IS NOT NULL AND [t0].[OneToMany_Required_Inverse2Id] IS NOT NULL THEN [t0].[Id]
    END) = N'L1 02'");
    }

    public override async Task Manually_created_left_join_propagates_nullability_to_navigations(bool async)
    {
        await base.Manually_created_left_join_propagates_nullability_to_navigations(async);

        AssertSql(
            @"SELECT [l2].[Name]
FROM [Level1] AS [l]
LEFT JOIN (
    SELECT [t].[Level1_Optional_Id], [t].[Level1_Required_Id]
    FROM [Level1] AS [l0]
    LEFT JOIN (
        SELECT [l1].[Id], [l1].[OneToOne_Required_PK_Date], [l1].[Level1_Optional_Id], [l1].[Level1_Required_Id], [l1].[OneToMany_Required_Inverse2Id]
        FROM [Level1] AS [l1]
        WHERE [l1].[OneToOne_Required_PK_Date] IS NOT NULL AND [l1].[Level1_Required_Id] IS NOT NULL AND [l1].[OneToMany_Required_Inverse2Id] IS NOT NULL
    ) AS [t] ON [l0].[Id] = CASE
        WHEN [t].[OneToOne_Required_PK_Date] IS NOT NULL AND [t].[Level1_Required_Id] IS NOT NULL AND [t].[OneToMany_Required_Inverse2Id] IS NOT NULL THEN [t].[Id]
    END
    WHERE [t].[OneToOne_Required_PK_Date] IS NOT NULL AND [t].[Level1_Required_Id] IS NOT NULL AND [t].[OneToMany_Required_Inverse2Id] IS NOT NULL
) AS [t0] ON [l].[Id] = [t0].[Level1_Optional_Id]
LEFT JOIN [Level1] AS [l2] ON [t0].[Level1_Required_Id] = [l2].[Id]
WHERE [l2].[Name] <> N'L3 02' OR [l2].[Name] IS NULL");
    }

    public override async Task
        SelectMany_with_nested_navigations_and_explicit_DefaultIfEmpty_followed_by_Select_required_navigation_using_different_navs(
            bool async)
    {
        await base
            .SelectMany_with_nested_navigations_and_explicit_DefaultIfEmpty_followed_by_Select_required_navigation_using_different_navs(
                async);

        AssertSql(
            @"SELECT [l3].[Id], [l3].[Date], [l3].[Name]
FROM [Level1] AS [l]
LEFT JOIN (
    SELECT [l0].[Id], [l0].[OneToOne_Required_PK_Date], [l0].[Level1_Optional_Id], [l0].[Level1_Required_Id], [l0].[OneToMany_Required_Inverse2Id]
    FROM [Level1] AS [l0]
    WHERE [l0].[OneToOne_Required_PK_Date] IS NOT NULL AND [l0].[Level1_Required_Id] IS NOT NULL AND [l0].[OneToMany_Required_Inverse2Id] IS NOT NULL
) AS [t] ON [l].[Id] = [t].[Level1_Optional_Id]
LEFT JOIN (
    SELECT [l1].[Level2_Required_Id], [l1].[OneToMany_Optional_Inverse3Id]
    FROM [Level1] AS [l1]
    WHERE [l1].[Level2_Required_Id] IS NOT NULL AND [l1].[OneToMany_Required_Inverse3Id] IS NOT NULL
) AS [t0] ON CASE
    WHEN [t].[OneToOne_Required_PK_Date] IS NOT NULL AND [t].[Level1_Required_Id] IS NOT NULL AND [t].[OneToMany_Required_Inverse2Id] IS NOT NULL THEN [t].[Id]
END = [t0].[OneToMany_Optional_Inverse3Id]
LEFT JOIN (
    SELECT [l2].[Id], [l2].[OneToOne_Required_PK_Date], [l2].[Level1_Required_Id], [l2].[OneToMany_Required_Inverse2Id]
    FROM [Level1] AS [l2]
    WHERE [l2].[OneToOne_Required_PK_Date] IS NOT NULL AND [l2].[Level1_Required_Id] IS NOT NULL AND [l2].[OneToMany_Required_Inverse2Id] IS NOT NULL
) AS [t1] ON [t0].[Level2_Required_Id] = CASE
    WHEN [t1].[OneToOne_Required_PK_Date] IS NOT NULL AND [t1].[Level1_Required_Id] IS NOT NULL AND [t1].[OneToMany_Required_Inverse2Id] IS NOT NULL THEN [t1].[Id]
END
LEFT JOIN [Level1] AS [l3] ON CASE
    WHEN [t1].[OneToOne_Required_PK_Date] IS NOT NULL AND [t1].[Level1_Required_Id] IS NOT NULL AND [t1].[OneToMany_Required_Inverse2Id] IS NOT NULL THEN [t1].[Id]
END = [l3].[Id]");
    }

    public override async Task Optional_navigation_propagates_nullability_to_manually_created_left_join1(bool async)
    {
        await base.Optional_navigation_propagates_nullability_to_manually_created_left_join1(async);

        AssertSql(
            @"SELECT CASE
    WHEN [t].[OneToOne_Required_PK_Date] IS NOT NULL AND [t].[Level1_Required_Id] IS NOT NULL AND [t].[OneToMany_Required_Inverse2Id] IS NOT NULL THEN [t].[Id]
END AS [Id1], CASE
    WHEN [t0].[OneToOne_Required_PK_Date] IS NOT NULL AND [t0].[Level1_Required_Id] IS NOT NULL AND [t0].[OneToMany_Required_Inverse2Id] IS NOT NULL THEN [t0].[Id0]
END AS [Id2]
FROM [Level1] AS [l]
LEFT JOIN (
    SELECT [l0].[Id], [l0].[OneToOne_Required_PK_Date], [l0].[Level1_Optional_Id], [l0].[Level1_Required_Id], [l0].[OneToMany_Required_Inverse2Id]
    FROM [Level1] AS [l0]
    WHERE [l0].[OneToOne_Required_PK_Date] IS NOT NULL AND [l0].[Level1_Required_Id] IS NOT NULL AND [l0].[OneToMany_Required_Inverse2Id] IS NOT NULL
) AS [t] ON [l].[Id] = [t].[Level1_Optional_Id]
LEFT JOIN (
    SELECT [t1].[Id] AS [Id0], [t1].[OneToOne_Required_PK_Date], [t1].[Level1_Required_Id], [t1].[OneToMany_Required_Inverse2Id]
    FROM [Level1] AS [l1]
    LEFT JOIN (
        SELECT [l2].[Id], [l2].[OneToOne_Required_PK_Date], [l2].[Level1_Required_Id], [l2].[OneToMany_Required_Inverse2Id]
        FROM [Level1] AS [l2]
        WHERE [l2].[OneToOne_Required_PK_Date] IS NOT NULL AND [l2].[Level1_Required_Id] IS NOT NULL AND [l2].[OneToMany_Required_Inverse2Id] IS NOT NULL
    ) AS [t1] ON [l1].[Id] = CASE
        WHEN [t1].[OneToOne_Required_PK_Date] IS NOT NULL AND [t1].[Level1_Required_Id] IS NOT NULL AND [t1].[OneToMany_Required_Inverse2Id] IS NOT NULL THEN [t1].[Id]
    END
    WHERE [t1].[OneToOne_Required_PK_Date] IS NOT NULL AND [t1].[Level1_Required_Id] IS NOT NULL AND [t1].[OneToMany_Required_Inverse2Id] IS NOT NULL
) AS [t0] ON [t].[Level1_Required_Id] = CASE
    WHEN [t0].[OneToOne_Required_PK_Date] IS NOT NULL AND [t0].[Level1_Required_Id] IS NOT NULL AND [t0].[OneToMany_Required_Inverse2Id] IS NOT NULL THEN [t0].[Id0]
END");
    }

    public override async Task GroupJoin_on_left_side_being_a_subquery(bool async)
    {
        await base.GroupJoin_on_left_side_being_a_subquery(async);

        AssertSql(
            @"@__p_0='2'

SELECT TOP(@__p_0) [l].[Id], [t].[Level2_Name] AS [Brand]
FROM [Level1] AS [l]
LEFT JOIN (
    SELECT [l0].[Level1_Optional_Id], [l0].[Level2_Name]
    FROM [Level1] AS [l0]
    WHERE [l0].[OneToOne_Required_PK_Date] IS NOT NULL AND [l0].[Level1_Required_Id] IS NOT NULL AND [l0].[OneToMany_Required_Inverse2Id] IS NOT NULL
) AS [t] ON [l].[Id] = [t].[Level1_Optional_Id]
ORDER BY [t].[Level2_Name], [l].[Id]");
    }

    public override async Task
        SelectMany_with_nested_navigations_and_explicit_DefaultIfEmpty_followed_by_Select_required_navigation_using_same_navs(
            bool async)
    {
        await base
            .SelectMany_with_nested_navigations_and_explicit_DefaultIfEmpty_followed_by_Select_required_navigation_using_same_navs(
                async);

        AssertSql(
            @"SELECT [l7].[Id], [l7].[Date], [l7].[Name]
FROM [Level1] AS [l]
LEFT JOIN (
    SELECT [l0].[Id], [l0].[OneToOne_Required_PK_Date], [l0].[Level1_Required_Id], [l0].[OneToMany_Required_Inverse2Id]
    FROM [Level1] AS [l0]
    WHERE [l0].[OneToOne_Required_PK_Date] IS NOT NULL AND [l0].[Level1_Required_Id] IS NOT NULL AND [l0].[OneToMany_Required_Inverse2Id] IS NOT NULL
) AS [t] ON [l].[Id] = CASE
    WHEN [t].[OneToOne_Required_PK_Date] IS NOT NULL AND [t].[Level1_Required_Id] IS NOT NULL AND [t].[OneToMany_Required_Inverse2Id] IS NOT NULL THEN [t].[Id]
END
LEFT JOIN (
    SELECT [l1].[Id], [l1].[Level2_Required_Id], [l1].[OneToMany_Required_Inverse3Id]
    FROM [Level1] AS [l1]
    WHERE [l1].[Level2_Required_Id] IS NOT NULL AND [l1].[OneToMany_Required_Inverse3Id] IS NOT NULL
) AS [t0] ON CASE
    WHEN [t].[OneToOne_Required_PK_Date] IS NOT NULL AND [t].[Level1_Required_Id] IS NOT NULL AND [t].[OneToMany_Required_Inverse2Id] IS NOT NULL THEN [t].[Id]
END = CASE
    WHEN [t0].[Level2_Required_Id] IS NOT NULL AND [t0].[OneToMany_Required_Inverse3Id] IS NOT NULL THEN [t0].[Id]
END
LEFT JOIN (
    SELECT [l2].[Id], [l2].[Level3_Required_Id], [l2].[OneToMany_Required_Inverse4Id]
    FROM [Level1] AS [l2]
    WHERE [l2].[Level3_Required_Id] IS NOT NULL AND [l2].[OneToMany_Required_Inverse4Id] IS NOT NULL
) AS [t1] ON CASE
    WHEN [t0].[Level2_Required_Id] IS NOT NULL AND [t0].[OneToMany_Required_Inverse3Id] IS NOT NULL THEN [t0].[Id]
END = CASE
    WHEN [t1].[Level3_Required_Id] IS NOT NULL AND [t1].[OneToMany_Required_Inverse4Id] IS NOT NULL THEN [t1].[Id]
END
LEFT JOIN (
    SELECT [l3].[Id], [l3].[Level2_Required_Id], [l3].[OneToMany_Required_Inverse3Id]
    FROM [Level1] AS [l3]
    WHERE [l3].[Level2_Required_Id] IS NOT NULL AND [l3].[OneToMany_Required_Inverse3Id] IS NOT NULL
) AS [t2] ON [t1].[Level3_Required_Id] = CASE
    WHEN [t2].[Level2_Required_Id] IS NOT NULL AND [t2].[OneToMany_Required_Inverse3Id] IS NOT NULL THEN [t2].[Id]
END
LEFT JOIN (
    SELECT [l4].[Id], [l4].[OneToOne_Required_PK_Date], [l4].[Level1_Required_Id], [l4].[OneToMany_Required_Inverse2Id]
    FROM [Level1] AS [l4]
    WHERE [l4].[OneToOne_Required_PK_Date] IS NOT NULL AND [l4].[Level1_Required_Id] IS NOT NULL AND [l4].[OneToMany_Required_Inverse2Id] IS NOT NULL
) AS [t3] ON [t2].[Level2_Required_Id] = CASE
    WHEN [t3].[OneToOne_Required_PK_Date] IS NOT NULL AND [t3].[Level1_Required_Id] IS NOT NULL AND [t3].[OneToMany_Required_Inverse2Id] IS NOT NULL THEN [t3].[Id]
END
LEFT JOIN (
    SELECT [l5].[Level2_Required_Id], [l5].[OneToMany_Required_Inverse3Id]
    FROM [Level1] AS [l5]
    WHERE [l5].[Level2_Required_Id] IS NOT NULL AND [l5].[OneToMany_Required_Inverse3Id] IS NOT NULL
) AS [t4] ON CASE
    WHEN [t3].[OneToOne_Required_PK_Date] IS NOT NULL AND [t3].[Level1_Required_Id] IS NOT NULL AND [t3].[OneToMany_Required_Inverse2Id] IS NOT NULL THEN [t3].[Id]
END = [t4].[OneToMany_Required_Inverse3Id]
LEFT JOIN (
    SELECT [l6].[Id], [l6].[OneToOne_Required_PK_Date], [l6].[Level1_Required_Id], [l6].[OneToMany_Required_Inverse2Id]
    FROM [Level1] AS [l6]
    WHERE [l6].[OneToOne_Required_PK_Date] IS NOT NULL AND [l6].[Level1_Required_Id] IS NOT NULL AND [l6].[OneToMany_Required_Inverse2Id] IS NOT NULL
) AS [t5] ON [t4].[Level2_Required_Id] = CASE
    WHEN [t5].[OneToOne_Required_PK_Date] IS NOT NULL AND [t5].[Level1_Required_Id] IS NOT NULL AND [t5].[OneToMany_Required_Inverse2Id] IS NOT NULL THEN [t5].[Id]
END
LEFT JOIN [Level1] AS [l7] ON CASE
    WHEN [t5].[OneToOne_Required_PK_Date] IS NOT NULL AND [t5].[Level1_Required_Id] IS NOT NULL AND [t5].[OneToMany_Required_Inverse2Id] IS NOT NULL THEN [t5].[Id]
END = [l7].[Id]
WHERE [t].[OneToOne_Required_PK_Date] IS NOT NULL AND [t].[Level1_Required_Id] IS NOT NULL AND [t].[OneToMany_Required_Inverse2Id] IS NOT NULL AND [t0].[Level2_Required_Id] IS NOT NULL AND [t0].[OneToMany_Required_Inverse3Id] IS NOT NULL AND [t1].[Level3_Required_Id] IS NOT NULL AND [t1].[OneToMany_Required_Inverse4Id] IS NOT NULL");
    }

    public override async Task Required_navigation_on_a_subquery_with_First_in_projection(bool async)
    {
        await base.Required_navigation_on_a_subquery_with_First_in_projection(async);

        AssertSql(
            @"SELECT (
    SELECT TOP(1) [l2].[Name]
    FROM [Level1] AS [l1]
    LEFT JOIN (
        SELECT [l3].[Id], [l3].[OneToOne_Required_PK_Date], [l3].[Level1_Optional_Id], [l3].[Level1_Required_Id], [l3].[Level2_Name], [l3].[OneToMany_Optional_Inverse2Id], [l3].[OneToMany_Required_Inverse2Id], [l3].[OneToOne_Optional_PK_Inverse2Id]
        FROM [Level1] AS [l3]
        WHERE [l3].[OneToOne_Required_PK_Date] IS NOT NULL AND [l3].[Level1_Required_Id] IS NOT NULL AND [l3].[OneToMany_Required_Inverse2Id] IS NOT NULL
    ) AS [t0] ON [l1].[Id] = CASE
        WHEN [t0].[OneToOne_Required_PK_Date] IS NOT NULL AND [t0].[Level1_Required_Id] IS NOT NULL AND [t0].[OneToMany_Required_Inverse2Id] IS NOT NULL THEN [t0].[Id]
    END
    LEFT JOIN [Level1] AS [l2] ON [t0].[Level1_Required_Id] = [l2].[Id]
    WHERE [t0].[OneToOne_Required_PK_Date] IS NOT NULL AND [t0].[Level1_Required_Id] IS NOT NULL AND [t0].[OneToMany_Required_Inverse2Id] IS NOT NULL
    ORDER BY CASE
        WHEN [t0].[OneToOne_Required_PK_Date] IS NOT NULL AND [t0].[Level1_Required_Id] IS NOT NULL AND [t0].[OneToMany_Required_Inverse2Id] IS NOT NULL THEN [t0].[Id]
    END)
FROM [Level1] AS [l]
LEFT JOIN (
    SELECT [l0].[Id], [l0].[OneToOne_Required_PK_Date], [l0].[Level1_Required_Id], [l0].[OneToMany_Required_Inverse2Id]
    FROM [Level1] AS [l0]
    WHERE [l0].[OneToOne_Required_PK_Date] IS NOT NULL AND [l0].[Level1_Required_Id] IS NOT NULL AND [l0].[OneToMany_Required_Inverse2Id] IS NOT NULL
) AS [t] ON [l].[Id] = CASE
    WHEN [t].[OneToOne_Required_PK_Date] IS NOT NULL AND [t].[Level1_Required_Id] IS NOT NULL AND [t].[OneToMany_Required_Inverse2Id] IS NOT NULL THEN [t].[Id]
END
WHERE [t].[OneToOne_Required_PK_Date] IS NOT NULL AND [t].[Level1_Required_Id] IS NOT NULL AND [t].[OneToMany_Required_Inverse2Id] IS NOT NULL AND CASE
    WHEN [t].[OneToOne_Required_PK_Date] IS NOT NULL AND [t].[Level1_Required_Id] IS NOT NULL AND [t].[OneToMany_Required_Inverse2Id] IS NOT NULL THEN [t].[Id]
END = 7");
    }

    public override async Task GroupJoin_with_complex_subquery_with_joins_does_not_get_flattened(bool async)
    {
        await base.GroupJoin_with_complex_subquery_with_joins_does_not_get_flattened(async);

        AssertSql(
            @"SELECT CASE
    WHEN [t0].[OneToOne_Required_PK_Date] IS NOT NULL AND [t0].[Level1_Required_Id] IS NOT NULL AND [t0].[OneToMany_Required_Inverse2Id] IS NOT NULL THEN [t0].[Id0]
END
FROM [Level1] AS [l]
LEFT JOIN (
    SELECT [t].[Id] AS [Id0], [t].[OneToOne_Required_PK_Date], [t].[Level1_Optional_Id], [t].[Level1_Required_Id], [t].[OneToMany_Required_Inverse2Id]
    FROM [Level1] AS [l0]
    LEFT JOIN (
        SELECT [l2].[Id], [l2].[OneToOne_Required_PK_Date], [l2].[Level1_Optional_Id], [l2].[Level1_Required_Id], [l2].[OneToMany_Required_Inverse2Id]
        FROM [Level1] AS [l2]
        WHERE [l2].[OneToOne_Required_PK_Date] IS NOT NULL AND [l2].[Level1_Required_Id] IS NOT NULL AND [l2].[OneToMany_Required_Inverse2Id] IS NOT NULL
    ) AS [t] ON [l0].[Id] = CASE
        WHEN [t].[OneToOne_Required_PK_Date] IS NOT NULL AND [t].[Level1_Required_Id] IS NOT NULL AND [t].[OneToMany_Required_Inverse2Id] IS NOT NULL THEN [t].[Id]
    END
    INNER JOIN [Level1] AS [l1] ON [t].[Level1_Required_Id] = [l1].[Id]
    WHERE [t].[OneToOne_Required_PK_Date] IS NOT NULL AND [t].[Level1_Required_Id] IS NOT NULL AND [t].[OneToMany_Required_Inverse2Id] IS NOT NULL
) AS [t0] ON [l].[Id] = [t0].[Level1_Optional_Id]");
    }

    public override async Task GroupJoin_with_complex_subquery_with_joins_does_not_get_flattened3(bool async)
    {
        await base.GroupJoin_with_complex_subquery_with_joins_does_not_get_flattened3(async);

        AssertSql(
            @"SELECT CASE
    WHEN [t0].[OneToOne_Required_PK_Date] IS NOT NULL AND [t0].[Level1_Required_Id] IS NOT NULL AND [t0].[OneToMany_Required_Inverse2Id] IS NOT NULL THEN [t0].[Id0]
END
FROM [Level1] AS [l]
LEFT JOIN (
    SELECT [t].[Id] AS [Id0], [t].[OneToOne_Required_PK_Date], [t].[Level1_Required_Id], [t].[OneToMany_Required_Inverse2Id]
    FROM [Level1] AS [l0]
    LEFT JOIN (
        SELECT [l2].[Id], [l2].[OneToOne_Required_PK_Date], [l2].[Level1_Required_Id], [l2].[OneToMany_Required_Inverse2Id]
        FROM [Level1] AS [l2]
        WHERE [l2].[OneToOne_Required_PK_Date] IS NOT NULL AND [l2].[Level1_Required_Id] IS NOT NULL AND [l2].[OneToMany_Required_Inverse2Id] IS NOT NULL
    ) AS [t] ON [l0].[Id] = CASE
        WHEN [t].[OneToOne_Required_PK_Date] IS NOT NULL AND [t].[Level1_Required_Id] IS NOT NULL AND [t].[OneToMany_Required_Inverse2Id] IS NOT NULL THEN [t].[Id]
    END
    LEFT JOIN [Level1] AS [l1] ON [t].[Level1_Required_Id] = [l1].[Id]
    WHERE [t].[OneToOne_Required_PK_Date] IS NOT NULL AND [t].[Level1_Required_Id] IS NOT NULL AND [t].[OneToMany_Required_Inverse2Id] IS NOT NULL
) AS [t0] ON [l].[Id] = [t0].[Level1_Required_Id]");
    }

    public override async Task GroupJoin_on_a_subquery_containing_another_GroupJoin_projecting_inner(bool async)
    {
        await base.GroupJoin_on_a_subquery_containing_another_GroupJoin_projecting_inner(async);

        AssertSql(
            @"@__p_0='2'

SELECT [l2].[Name]
FROM (
    SELECT TOP(@__p_0) [l].[Id], [t0].[Level1_Optional_Id]
    FROM [Level1] AS [l]
    LEFT JOIN (
        SELECT [t].[Level1_Optional_Id]
        FROM [Level1] AS [l0]
        LEFT JOIN (
            SELECT [l1].[Id], [l1].[OneToOne_Required_PK_Date], [l1].[Level1_Optional_Id], [l1].[Level1_Required_Id], [l1].[OneToMany_Required_Inverse2Id]
            FROM [Level1] AS [l1]
            WHERE [l1].[OneToOne_Required_PK_Date] IS NOT NULL AND [l1].[Level1_Required_Id] IS NOT NULL AND [l1].[OneToMany_Required_Inverse2Id] IS NOT NULL
        ) AS [t] ON [l0].[Id] = CASE
            WHEN [t].[OneToOne_Required_PK_Date] IS NOT NULL AND [t].[Level1_Required_Id] IS NOT NULL AND [t].[OneToMany_Required_Inverse2Id] IS NOT NULL THEN [t].[Id]
        END
        WHERE [t].[OneToOne_Required_PK_Date] IS NOT NULL AND [t].[Level1_Required_Id] IS NOT NULL AND [t].[OneToMany_Required_Inverse2Id] IS NOT NULL
    ) AS [t0] ON [l].[Id] = [t0].[Level1_Optional_Id]
    ORDER BY [l].[Id]
) AS [t1]
LEFT JOIN [Level1] AS [l2] ON [t1].[Level1_Optional_Id] = [l2].[Id]
ORDER BY [t1].[Id]");
    }

    public override async Task SelectMany_with_navigation_filter_paging_and_explicit_DefaultIfEmpty(bool async)
    {
        await base.SelectMany_with_navigation_filter_paging_and_explicit_DefaultIfEmpty(async);

        AssertSql(
            @"SELECT [l].[Id], [l].[Date], [l].[Name]
FROM [Level1] AS [l]
LEFT JOIN (
    SELECT [t].[OneToOne_Required_PK_Date], [t].[Level1_Required_Id], [t].[OneToMany_Required_Inverse2Id]
    FROM (
        SELECT [l0].[OneToOne_Required_PK_Date], [l0].[Level1_Required_Id], [l0].[OneToMany_Required_Inverse2Id], ROW_NUMBER() OVER(PARTITION BY [l0].[OneToMany_Required_Inverse2Id] ORDER BY CASE
            WHEN [l0].[OneToOne_Required_PK_Date] IS NOT NULL AND [l0].[Level1_Required_Id] IS NOT NULL AND [l0].[OneToMany_Required_Inverse2Id] IS NOT NULL THEN [l0].[Id]
        END) AS [row]
        FROM [Level1] AS [l0]
        WHERE [l0].[OneToOne_Required_PK_Date] IS NOT NULL AND [l0].[Level1_Required_Id] IS NOT NULL AND [l0].[OneToMany_Required_Inverse2Id] IS NOT NULL AND [l0].[Id] > 5
    ) AS [t]
    WHERE [t].[row] <= 3
) AS [t0] ON [l].[Id] = [t0].[OneToMany_Required_Inverse2Id]
WHERE [t0].[OneToOne_Required_PK_Date] IS NOT NULL AND [t0].[Level1_Required_Id] IS NOT NULL AND [t0].[OneToMany_Required_Inverse2Id] IS NOT NULL");
    }

    public override async Task Select_join_subquery_containing_filter_and_distinct(bool async)
    {
        await base.Select_join_subquery_containing_filter_and_distinct(async);

        AssertSql(
            @"SELECT [l].[Id], [l].[Date], [l].[Name], [t0].[Id], [t0].[OneToOne_Required_PK_Date], [t0].[Level1_Optional_Id], [t0].[Level1_Required_Id], [t0].[Level2_Name], [t0].[OneToMany_Optional_Inverse2Id], [t0].[OneToMany_Required_Inverse2Id], [t0].[OneToOne_Optional_PK_Inverse2Id]
FROM [Level1] AS [l]
INNER JOIN (
    SELECT DISTINCT [t].[Id], [t].[OneToOne_Required_PK_Date], [t].[Level1_Optional_Id], [t].[Level1_Required_Id], [t].[Level2_Name], [t].[OneToMany_Optional_Inverse2Id], [t].[OneToMany_Required_Inverse2Id], [t].[OneToOne_Optional_PK_Inverse2Id]
    FROM [Level1] AS [l0]
    LEFT JOIN (
        SELECT [l1].[Id], [l1].[OneToOne_Required_PK_Date], [l1].[Level1_Optional_Id], [l1].[Level1_Required_Id], [l1].[Level2_Name], [l1].[OneToMany_Optional_Inverse2Id], [l1].[OneToMany_Required_Inverse2Id], [l1].[OneToOne_Optional_PK_Inverse2Id]
        FROM [Level1] AS [l1]
        WHERE [l1].[OneToOne_Required_PK_Date] IS NOT NULL AND [l1].[Level1_Required_Id] IS NOT NULL AND [l1].[OneToMany_Required_Inverse2Id] IS NOT NULL
    ) AS [t] ON [l0].[Id] = CASE
        WHEN [t].[OneToOne_Required_PK_Date] IS NOT NULL AND [t].[Level1_Required_Id] IS NOT NULL AND [t].[OneToMany_Required_Inverse2Id] IS NOT NULL THEN [t].[Id]
    END
    WHERE [t].[OneToOne_Required_PK_Date] IS NOT NULL AND [t].[Level1_Required_Id] IS NOT NULL AND [t].[OneToMany_Required_Inverse2Id] IS NOT NULL AND CASE
        WHEN [t].[OneToOne_Required_PK_Date] IS NOT NULL AND [t].[Level1_Required_Id] IS NOT NULL AND [t].[OneToMany_Required_Inverse2Id] IS NOT NULL THEN [t].[Id]
    END > 2
) AS [t0] ON [l].[Id] = [t0].[Level1_Optional_Id]");
    }

    public override async Task Optional_navigation_propagates_nullability_to_manually_created_left_join2(bool async)
    {
        await base.Optional_navigation_propagates_nullability_to_manually_created_left_join2(async);

        AssertSql(
            @"SELECT [t0].[Level3_Name] AS [Name1], [t1].[Level2_Name] AS [Name2]
FROM [Level1] AS [l]
LEFT JOIN (
    SELECT [l0].[Id], [l0].[OneToOne_Required_PK_Date], [l0].[Level1_Required_Id], [l0].[OneToMany_Required_Inverse2Id]
    FROM [Level1] AS [l0]
    WHERE [l0].[OneToOne_Required_PK_Date] IS NOT NULL AND [l0].[Level1_Required_Id] IS NOT NULL AND [l0].[OneToMany_Required_Inverse2Id] IS NOT NULL
) AS [t] ON [l].[Id] = CASE
    WHEN [t].[OneToOne_Required_PK_Date] IS NOT NULL AND [t].[Level1_Required_Id] IS NOT NULL AND [t].[OneToMany_Required_Inverse2Id] IS NOT NULL THEN [t].[Id]
END
LEFT JOIN (
    SELECT [l1].[Id], [l1].[Level2_Required_Id], [l1].[Level3_Name], [l1].[OneToMany_Required_Inverse3Id]
    FROM [Level1] AS [l1]
    WHERE [l1].[Level2_Required_Id] IS NOT NULL AND [l1].[OneToMany_Required_Inverse3Id] IS NOT NULL
) AS [t0] ON CASE
    WHEN [t].[OneToOne_Required_PK_Date] IS NOT NULL AND [t].[Level1_Required_Id] IS NOT NULL AND [t].[OneToMany_Required_Inverse2Id] IS NOT NULL THEN [t].[Id]
END = CASE
    WHEN [t0].[Level2_Required_Id] IS NOT NULL AND [t0].[OneToMany_Required_Inverse3Id] IS NOT NULL THEN [t0].[Id]
END
LEFT JOIN (
    SELECT [t2].[Id] AS [Id0], [t2].[OneToOne_Required_PK_Date], [t2].[Level1_Required_Id], [t2].[Level2_Name], [t2].[OneToMany_Required_Inverse2Id]
    FROM [Level1] AS [l2]
    LEFT JOIN (
        SELECT [l3].[Id], [l3].[OneToOne_Required_PK_Date], [l3].[Level1_Optional_Id], [l3].[Level1_Required_Id], [l3].[Level2_Name], [l3].[OneToMany_Required_Inverse2Id]
        FROM [Level1] AS [l3]
        WHERE [l3].[OneToOne_Required_PK_Date] IS NOT NULL AND [l3].[Level1_Required_Id] IS NOT NULL AND [l3].[OneToMany_Required_Inverse2Id] IS NOT NULL
    ) AS [t2] ON [l2].[Id] = [t2].[Level1_Optional_Id]
) AS [t1] ON [t0].[Level2_Required_Id] = CASE
    WHEN [t1].[OneToOne_Required_PK_Date] IS NOT NULL AND [t1].[Level1_Required_Id] IS NOT NULL AND [t1].[OneToMany_Required_Inverse2Id] IS NOT NULL THEN [t1].[Id0]
END
WHERE [t].[OneToOne_Required_PK_Date] IS NOT NULL AND [t].[Level1_Required_Id] IS NOT NULL AND [t].[OneToMany_Required_Inverse2Id] IS NOT NULL AND [t0].[Level2_Required_Id] IS NOT NULL AND [t0].[OneToMany_Required_Inverse3Id] IS NOT NULL");
    }

    public override async Task GroupJoin_on_a_subquery_containing_another_GroupJoin_projecting_outer(bool async)
    {
        await base.GroupJoin_on_a_subquery_containing_another_GroupJoin_projecting_outer(async);

        AssertSql(
            @"@__p_0='2'

SELECT [t2].[Level2_Name]
FROM (
    SELECT TOP(@__p_0) [l].[Id]
    FROM [Level1] AS [l]
    LEFT JOIN (
        SELECT [l0].[Id], [l0].[Date], [l0].[Name], [t].[Id] AS [Id0], [t].[OneToOne_Required_PK_Date], [t].[Level1_Optional_Id], [t].[Level1_Required_Id], [t].[Level2_Name], [t].[OneToMany_Optional_Inverse2Id], [t].[OneToMany_Required_Inverse2Id], [t].[OneToOne_Optional_PK_Inverse2Id]
        FROM [Level1] AS [l0]
        LEFT JOIN (
            SELECT [l1].[Id], [l1].[OneToOne_Required_PK_Date], [l1].[Level1_Optional_Id], [l1].[Level1_Required_Id], [l1].[Level2_Name], [l1].[OneToMany_Optional_Inverse2Id], [l1].[OneToMany_Required_Inverse2Id], [l1].[OneToOne_Optional_PK_Inverse2Id]
            FROM [Level1] AS [l1]
            WHERE [l1].[OneToOne_Required_PK_Date] IS NOT NULL AND [l1].[Level1_Required_Id] IS NOT NULL AND [l1].[OneToMany_Required_Inverse2Id] IS NOT NULL
        ) AS [t] ON [l0].[Id] = CASE
            WHEN [t].[OneToOne_Required_PK_Date] IS NOT NULL AND [t].[Level1_Required_Id] IS NOT NULL AND [t].[OneToMany_Required_Inverse2Id] IS NOT NULL THEN [t].[Id]
        END
        WHERE [t].[OneToOne_Required_PK_Date] IS NOT NULL AND [t].[Level1_Required_Id] IS NOT NULL AND [t].[OneToMany_Required_Inverse2Id] IS NOT NULL
    ) AS [t0] ON [l].[Id] = [t0].[Level1_Optional_Id]
    ORDER BY [l].[Id]
) AS [t1]
LEFT JOIN (
    SELECT [t3].[Level1_Optional_Id], [t3].[Level2_Name]
    FROM [Level1] AS [l2]
    LEFT JOIN (
        SELECT [l3].[Id], [l3].[OneToOne_Required_PK_Date], [l3].[Level1_Optional_Id], [l3].[Level1_Required_Id], [l3].[Level2_Name], [l3].[OneToMany_Required_Inverse2Id]
        FROM [Level1] AS [l3]
        WHERE [l3].[OneToOne_Required_PK_Date] IS NOT NULL AND [l3].[Level1_Required_Id] IS NOT NULL AND [l3].[OneToMany_Required_Inverse2Id] IS NOT NULL
    ) AS [t3] ON [l2].[Id] = CASE
        WHEN [t3].[OneToOne_Required_PK_Date] IS NOT NULL AND [t3].[Level1_Required_Id] IS NOT NULL AND [t3].[OneToMany_Required_Inverse2Id] IS NOT NULL THEN [t3].[Id]
    END
    WHERE [t3].[OneToOne_Required_PK_Date] IS NOT NULL AND [t3].[Level1_Required_Id] IS NOT NULL AND [t3].[OneToMany_Required_Inverse2Id] IS NOT NULL
) AS [t2] ON [t1].[Id] = [t2].[Level1_Optional_Id]
ORDER BY [t1].[Id]");
    }

    public override async Task Where_multiple_nav_prop_optional_required(bool async)
    {
        await base.Where_multiple_nav_prop_optional_required(async);

        AssertSql(
            @"SELECT [l].[Id], [l].[Date], [l].[Name]
FROM [Level1] AS [l]
LEFT JOIN (
    SELECT [l0].[Id], [l0].[OneToOne_Required_PK_Date], [l0].[Level1_Optional_Id], [l0].[Level1_Required_Id], [l0].[OneToMany_Required_Inverse2Id]
    FROM [Level1] AS [l0]
    WHERE [l0].[OneToOne_Required_PK_Date] IS NOT NULL AND [l0].[Level1_Required_Id] IS NOT NULL AND [l0].[OneToMany_Required_Inverse2Id] IS NOT NULL
) AS [t] ON [l].[Id] = [t].[Level1_Optional_Id]
LEFT JOIN (
    SELECT [l1].[Level2_Required_Id], [l1].[Level3_Name]
    FROM [Level1] AS [l1]
    WHERE [l1].[Level2_Required_Id] IS NOT NULL AND [l1].[OneToMany_Required_Inverse3Id] IS NOT NULL
) AS [t0] ON CASE
    WHEN [t].[OneToOne_Required_PK_Date] IS NOT NULL AND [t].[Level1_Required_Id] IS NOT NULL AND [t].[OneToMany_Required_Inverse2Id] IS NOT NULL THEN [t].[Id]
END = [t0].[Level2_Required_Id]
WHERE [t0].[Level3_Name] <> N'L3 05' OR [t0].[Level3_Name] IS NULL");
    }

    public override async Task Join_navigation_non_key_join(bool async)
    {
        await base.Join_navigation_non_key_join(async);

        AssertSql(
            @"SELECT CASE
    WHEN [t].[OneToOne_Required_PK_Date] IS NOT NULL AND [t].[Level1_Required_Id] IS NOT NULL AND [t].[OneToMany_Required_Inverse2Id] IS NOT NULL THEN [t].[Id]
END AS [Id2], [t].[Level2_Name] AS [Name2], [t0].[Id] AS [Id1], [t0].[Name] AS [Name1]
FROM [Level1] AS [l]
LEFT JOIN (
    SELECT [l0].[Id], [l0].[OneToOne_Required_PK_Date], [l0].[Level1_Required_Id], [l0].[Level2_Name], [l0].[OneToMany_Required_Inverse2Id]
    FROM [Level1] AS [l0]
    WHERE [l0].[OneToOne_Required_PK_Date] IS NOT NULL AND [l0].[Level1_Required_Id] IS NOT NULL AND [l0].[OneToMany_Required_Inverse2Id] IS NOT NULL
) AS [t] ON [l].[Id] = CASE
    WHEN [t].[OneToOne_Required_PK_Date] IS NOT NULL AND [t].[Level1_Required_Id] IS NOT NULL AND [t].[OneToMany_Required_Inverse2Id] IS NOT NULL THEN [t].[Id]
END
INNER JOIN (
    SELECT [l1].[Id], [l1].[Name], [t1].[Level2_Name]
    FROM [Level1] AS [l1]
    LEFT JOIN (
        SELECT [l2].[Level1_Optional_Id], [l2].[Level2_Name]
        FROM [Level1] AS [l2]
        WHERE [l2].[OneToOne_Required_PK_Date] IS NOT NULL AND [l2].[Level1_Required_Id] IS NOT NULL AND [l2].[OneToMany_Required_Inverse2Id] IS NOT NULL
    ) AS [t1] ON [l1].[Id] = [t1].[Level1_Optional_Id]
) AS [t0] ON [t].[Level2_Name] = [t0].[Level2_Name]
WHERE [t].[OneToOne_Required_PK_Date] IS NOT NULL AND [t].[Level1_Required_Id] IS NOT NULL AND [t].[OneToMany_Required_Inverse2Id] IS NOT NULL");
    }

    public override async Task Select_nav_prop_reference_optional3(bool async)
    {
        await base.Select_nav_prop_reference_optional3(async);

        AssertSql(
            @"SELECT [l1].[Name]
FROM [Level1] AS [l]
LEFT JOIN (
    SELECT [l0].[Id], [l0].[OneToOne_Required_PK_Date], [l0].[Level1_Optional_Id], [l0].[Level1_Required_Id], [l0].[OneToMany_Required_Inverse2Id]
    FROM [Level1] AS [l0]
    WHERE [l0].[OneToOne_Required_PK_Date] IS NOT NULL AND [l0].[Level1_Required_Id] IS NOT NULL AND [l0].[OneToMany_Required_Inverse2Id] IS NOT NULL
) AS [t] ON [l].[Id] = CASE
    WHEN [t].[OneToOne_Required_PK_Date] IS NOT NULL AND [t].[Level1_Required_Id] IS NOT NULL AND [t].[OneToMany_Required_Inverse2Id] IS NOT NULL THEN [t].[Id]
END
LEFT JOIN [Level1] AS [l1] ON [t].[Level1_Optional_Id] = [l1].[Id]
WHERE [t].[OneToOne_Required_PK_Date] IS NOT NULL AND [t].[Level1_Required_Id] IS NOT NULL AND [t].[OneToMany_Required_Inverse2Id] IS NOT NULL");
    }

    public override async Task Include11(bool async)
    {
        await base.Include11(async);

        AssertSql(
            @"SELECT [l].[Id], [l].[Date], [l].[Name], [t].[Id], [t].[OneToOne_Required_PK_Date], [t].[Level1_Optional_Id], [t].[Level1_Required_Id], [t].[Level2_Name], [t].[OneToMany_Optional_Inverse2Id], [t].[OneToMany_Required_Inverse2Id], [t].[OneToOne_Optional_PK_Inverse2Id], [t0].[Id], [t0].[Level2_Optional_Id], [t0].[Level2_Required_Id], [t0].[Level3_Name], [t0].[OneToMany_Optional_Inverse3Id], [t0].[OneToMany_Required_Inverse3Id], [t0].[OneToOne_Optional_PK_Inverse3Id], [t1].[Id], [t1].[Level2_Optional_Id], [t1].[Level2_Required_Id], [t1].[Level3_Name], [t1].[OneToMany_Optional_Inverse3Id], [t1].[OneToMany_Required_Inverse3Id], [t1].[OneToOne_Optional_PK_Inverse3Id], [t2].[Id], [t2].[OneToOne_Required_PK_Date], [t2].[Level1_Optional_Id], [t2].[Level1_Required_Id], [t2].[Level2_Name], [t2].[OneToMany_Optional_Inverse2Id], [t2].[OneToMany_Required_Inverse2Id], [t2].[OneToOne_Optional_PK_Inverse2Id], [t3].[Id], [t3].[Level2_Optional_Id], [t3].[Level2_Required_Id], [t3].[Level3_Name], [t3].[OneToMany_Optional_Inverse3Id], [t3].[OneToMany_Required_Inverse3Id], [t3].[OneToOne_Optional_PK_Inverse3Id], [t4].[Id], [t4].[Level3_Optional_Id], [t4].[Level3_Required_Id], [t4].[Level4_Name], [t4].[OneToMany_Optional_Inverse4Id], [t4].[OneToMany_Required_Inverse4Id], [t4].[OneToOne_Optional_PK_Inverse4Id], [t5].[Id], [t5].[Level3_Optional_Id], [t5].[Level3_Required_Id], [t5].[Level4_Name], [t5].[OneToMany_Optional_Inverse4Id], [t5].[OneToMany_Required_Inverse4Id], [t5].[OneToOne_Optional_PK_Inverse4Id], [t6].[Id], [t6].[Level2_Optional_Id], [t6].[Level2_Required_Id], [t6].[Level3_Name], [t6].[OneToMany_Optional_Inverse3Id], [t6].[OneToMany_Required_Inverse3Id], [t6].[OneToOne_Optional_PK_Inverse3Id]
FROM [Level1] AS [l]
LEFT JOIN (
    SELECT [l0].[Id], [l0].[OneToOne_Required_PK_Date], [l0].[Level1_Optional_Id], [l0].[Level1_Required_Id], [l0].[Level2_Name], [l0].[OneToMany_Optional_Inverse2Id], [l0].[OneToMany_Required_Inverse2Id], [l0].[OneToOne_Optional_PK_Inverse2Id]
    FROM [Level1] AS [l0]
    WHERE [l0].[OneToOne_Required_PK_Date] IS NOT NULL AND [l0].[Level1_Required_Id] IS NOT NULL AND [l0].[OneToMany_Required_Inverse2Id] IS NOT NULL
) AS [t] ON [l].[Id] = [t].[Level1_Optional_Id]
LEFT JOIN (
    SELECT [l1].[Id], [l1].[Level2_Optional_Id], [l1].[Level2_Required_Id], [l1].[Level3_Name], [l1].[OneToMany_Optional_Inverse3Id], [l1].[OneToMany_Required_Inverse3Id], [l1].[OneToOne_Optional_PK_Inverse3Id]
    FROM [Level1] AS [l1]
    WHERE [l1].[Level2_Required_Id] IS NOT NULL AND [l1].[OneToMany_Required_Inverse3Id] IS NOT NULL
) AS [t0] ON CASE
    WHEN [t].[OneToOne_Required_PK_Date] IS NOT NULL AND [t].[Level1_Required_Id] IS NOT NULL AND [t].[OneToMany_Required_Inverse2Id] IS NOT NULL THEN [t].[Id]
END = [t0].[Level2_Optional_Id]
LEFT JOIN (
    SELECT [l2].[Id], [l2].[Level2_Optional_Id], [l2].[Level2_Required_Id], [l2].[Level3_Name], [l2].[OneToMany_Optional_Inverse3Id], [l2].[OneToMany_Required_Inverse3Id], [l2].[OneToOne_Optional_PK_Inverse3Id]
    FROM [Level1] AS [l2]
    WHERE [l2].[Level2_Required_Id] IS NOT NULL AND [l2].[OneToMany_Required_Inverse3Id] IS NOT NULL
) AS [t1] ON CASE
    WHEN [t].[OneToOne_Required_PK_Date] IS NOT NULL AND [t].[Level1_Required_Id] IS NOT NULL AND [t].[OneToMany_Required_Inverse2Id] IS NOT NULL THEN [t].[Id]
END = [t1].[OneToOne_Optional_PK_Inverse3Id]
LEFT JOIN (
    SELECT [l3].[Id], [l3].[OneToOne_Required_PK_Date], [l3].[Level1_Optional_Id], [l3].[Level1_Required_Id], [l3].[Level2_Name], [l3].[OneToMany_Optional_Inverse2Id], [l3].[OneToMany_Required_Inverse2Id], [l3].[OneToOne_Optional_PK_Inverse2Id]
    FROM [Level1] AS [l3]
    WHERE [l3].[OneToOne_Required_PK_Date] IS NOT NULL AND [l3].[Level1_Required_Id] IS NOT NULL AND [l3].[OneToMany_Required_Inverse2Id] IS NOT NULL
) AS [t2] ON [l].[Id] = [t2].[OneToOne_Optional_PK_Inverse2Id]
LEFT JOIN (
    SELECT [l4].[Id], [l4].[Level2_Optional_Id], [l4].[Level2_Required_Id], [l4].[Level3_Name], [l4].[OneToMany_Optional_Inverse3Id], [l4].[OneToMany_Required_Inverse3Id], [l4].[OneToOne_Optional_PK_Inverse3Id]
    FROM [Level1] AS [l4]
    WHERE [l4].[Level2_Required_Id] IS NOT NULL AND [l4].[OneToMany_Required_Inverse3Id] IS NOT NULL
) AS [t3] ON CASE
    WHEN [t2].[OneToOne_Required_PK_Date] IS NOT NULL AND [t2].[Level1_Required_Id] IS NOT NULL AND [t2].[OneToMany_Required_Inverse2Id] IS NOT NULL THEN [t2].[Id]
END = [t3].[Level2_Optional_Id]
LEFT JOIN (
    SELECT [l5].[Id], [l5].[Level3_Optional_Id], [l5].[Level3_Required_Id], [l5].[Level4_Name], [l5].[OneToMany_Optional_Inverse4Id], [l5].[OneToMany_Required_Inverse4Id], [l5].[OneToOne_Optional_PK_Inverse4Id]
    FROM [Level1] AS [l5]
    WHERE [l5].[Level3_Required_Id] IS NOT NULL AND [l5].[OneToMany_Required_Inverse4Id] IS NOT NULL
) AS [t4] ON CASE
    WHEN [t3].[Level2_Required_Id] IS NOT NULL AND [t3].[OneToMany_Required_Inverse3Id] IS NOT NULL THEN [t3].[Id]
END = [t4].[Level3_Optional_Id]
LEFT JOIN (
    SELECT [l6].[Id], [l6].[Level3_Optional_Id], [l6].[Level3_Required_Id], [l6].[Level4_Name], [l6].[OneToMany_Optional_Inverse4Id], [l6].[OneToMany_Required_Inverse4Id], [l6].[OneToOne_Optional_PK_Inverse4Id]
    FROM [Level1] AS [l6]
    WHERE [l6].[Level3_Required_Id] IS NOT NULL AND [l6].[OneToMany_Required_Inverse4Id] IS NOT NULL
) AS [t5] ON CASE
    WHEN [t3].[Level2_Required_Id] IS NOT NULL AND [t3].[OneToMany_Required_Inverse3Id] IS NOT NULL THEN [t3].[Id]
END = [t5].[OneToOne_Optional_PK_Inverse4Id]
LEFT JOIN (
    SELECT [l7].[Id], [l7].[Level2_Optional_Id], [l7].[Level2_Required_Id], [l7].[Level3_Name], [l7].[OneToMany_Optional_Inverse3Id], [l7].[OneToMany_Required_Inverse3Id], [l7].[OneToOne_Optional_PK_Inverse3Id]
    FROM [Level1] AS [l7]
    WHERE [l7].[Level2_Required_Id] IS NOT NULL AND [l7].[OneToMany_Required_Inverse3Id] IS NOT NULL
) AS [t6] ON CASE
    WHEN [t2].[OneToOne_Required_PK_Date] IS NOT NULL AND [t2].[Level1_Required_Id] IS NOT NULL AND [t2].[OneToMany_Required_Inverse2Id] IS NOT NULL THEN [t2].[Id]
END = [t6].[OneToOne_Optional_PK_Inverse3Id]");
    }

    public override async Task Include18_3_3(bool async)
    {
        await base.Include18_3_3(async);

        AssertSql(
            @"SELECT [t0].[Id], [t0].[OneToOne_Required_PK_Date], [t0].[Level1_Optional_Id], [t0].[Level1_Required_Id], [t0].[Level2_Name], [t0].[OneToMany_Optional_Inverse2Id], [t0].[OneToMany_Required_Inverse2Id], [t0].[OneToOne_Optional_PK_Inverse2Id], [t1].[Id], [t1].[Level2_Optional_Id], [t1].[Level2_Required_Id], [t1].[Level3_Name], [t1].[OneToMany_Optional_Inverse3Id], [t1].[OneToMany_Required_Inverse3Id], [t1].[OneToOne_Optional_PK_Inverse3Id]
FROM (
    SELECT DISTINCT [t].[Id], [t].[OneToOne_Required_PK_Date], [t].[Level1_Optional_Id], [t].[Level1_Required_Id], [t].[Level2_Name], [t].[OneToMany_Optional_Inverse2Id], [t].[OneToMany_Required_Inverse2Id], [t].[OneToOne_Optional_PK_Inverse2Id]
    FROM [Level1] AS [l]
    LEFT JOIN (
        SELECT [l0].[Id], [l0].[OneToOne_Required_PK_Date], [l0].[Level1_Optional_Id], [l0].[Level1_Required_Id], [l0].[Level2_Name], [l0].[OneToMany_Optional_Inverse2Id], [l0].[OneToMany_Required_Inverse2Id], [l0].[OneToOne_Optional_PK_Inverse2Id]
        FROM [Level1] AS [l0]
        WHERE [l0].[OneToOne_Required_PK_Date] IS NOT NULL AND [l0].[Level1_Required_Id] IS NOT NULL AND [l0].[OneToMany_Required_Inverse2Id] IS NOT NULL
    ) AS [t] ON [l].[Id] = [t].[Level1_Optional_Id]
) AS [t0]
LEFT JOIN (
    SELECT [l1].[Id], [l1].[Level2_Optional_Id], [l1].[Level2_Required_Id], [l1].[Level3_Name], [l1].[OneToMany_Optional_Inverse3Id], [l1].[OneToMany_Required_Inverse3Id], [l1].[OneToOne_Optional_PK_Inverse3Id]
    FROM [Level1] AS [l1]
    WHERE [l1].[Level2_Required_Id] IS NOT NULL AND [l1].[OneToMany_Required_Inverse3Id] IS NOT NULL
) AS [t1] ON CASE
    WHEN [t0].[OneToOne_Required_PK_Date] IS NOT NULL AND [t0].[Level1_Required_Id] IS NOT NULL AND [t0].[OneToMany_Required_Inverse2Id] IS NOT NULL THEN [t0].[Id]
END = [t1].[Level2_Optional_Id]");
    }

    public override async Task
        String_include_multiple_derived_collection_navigation_with_same_name_and_different_type_nested_also_includes_partially_matching_navigation_chains(
            bool async)
    {
        await base
            .String_include_multiple_derived_collection_navigation_with_same_name_and_different_type_nested_also_includes_partially_matching_navigation_chains(
                async);

        AssertSql(
            @"SELECT [i].[Id], [i].[Discriminator], [i].[InheritanceBase2Id], [i].[InheritanceBase2Id1], [i].[Name], [i0].[Id], [i0].[DifferentTypeCollection_InheritanceDerived1Id], [i0].[DifferentTypeReference_InheritanceDerived1Id], [i0].[InheritanceDerived2Id], [i0].[Name], [i0].[SameTypeCollection_InheritanceDerived1Id], [i0].[SameTypeReference_InheritanceDerived1Id], [i0].[SameTypeReference_InheritanceDerived2Id], [t].[Id], [t].[DifferentTypeReference_InheritanceDerived2Id], [t].[InheritanceDerived2Id], [t].[Name], [t].[Id0], [t].[InheritanceLeaf2Id], [t].[Name0]
FROM [InheritanceOne] AS [i]
LEFT JOIN [InheritanceLeafOne] AS [i0] ON [i].[Id] = [i0].[DifferentTypeCollection_InheritanceDerived1Id]
LEFT JOIN (
    SELECT [i1].[Id], [i1].[DifferentTypeReference_InheritanceDerived2Id], [i1].[InheritanceDerived2Id], [i1].[Name], [i2].[Id] AS [Id0], [i2].[InheritanceLeaf2Id], [i2].[Name] AS [Name0]
    FROM [InheritanceLeafTwo] AS [i1]
    LEFT JOIN [InheritanceTwo] AS [i2] ON [i1].[Id] = [i2].[InheritanceLeaf2Id]
) AS [t] ON [i].[Id] = [t].[InheritanceDerived2Id]
ORDER BY [i].[Id], [i0].[Id], [t].[Id]");
    }

    public override async Task Join_navigation_nested(bool async)
    {
        await base.Join_navigation_nested(async);

        AssertSql(
            @"SELECT CASE
    WHEN [t0].[Level2_Required_Id] IS NOT NULL AND [t0].[OneToMany_Required_Inverse3Id] IS NOT NULL THEN [t0].[Id]
END AS [Id3], [t1].[Id] AS [Id1]
FROM [Level1] AS [l]
LEFT JOIN (
    SELECT [l0].[Id], [l0].[OneToOne_Required_PK_Date], [l0].[Level1_Required_Id], [l0].[OneToMany_Required_Inverse2Id]
    FROM [Level1] AS [l0]
    WHERE [l0].[OneToOne_Required_PK_Date] IS NOT NULL AND [l0].[Level1_Required_Id] IS NOT NULL AND [l0].[OneToMany_Required_Inverse2Id] IS NOT NULL
) AS [t] ON [l].[Id] = CASE
    WHEN [t].[OneToOne_Required_PK_Date] IS NOT NULL AND [t].[Level1_Required_Id] IS NOT NULL AND [t].[OneToMany_Required_Inverse2Id] IS NOT NULL THEN [t].[Id]
END
LEFT JOIN (
    SELECT [l1].[Id], [l1].[Level2_Required_Id], [l1].[OneToMany_Required_Inverse3Id]
    FROM [Level1] AS [l1]
    WHERE [l1].[Level2_Required_Id] IS NOT NULL AND [l1].[OneToMany_Required_Inverse3Id] IS NOT NULL
) AS [t0] ON CASE
    WHEN [t].[OneToOne_Required_PK_Date] IS NOT NULL AND [t].[Level1_Required_Id] IS NOT NULL AND [t].[OneToMany_Required_Inverse2Id] IS NOT NULL THEN [t].[Id]
END = CASE
    WHEN [t0].[Level2_Required_Id] IS NOT NULL AND [t0].[OneToMany_Required_Inverse3Id] IS NOT NULL THEN [t0].[Id]
END
INNER JOIN (
    SELECT [l2].[Id], [t3].[Id] AS [Id1], [t3].[Level2_Required_Id], [t3].[OneToMany_Required_Inverse3Id]
    FROM [Level1] AS [l2]
    LEFT JOIN (
        SELECT [l3].[Id], [l3].[OneToOne_Required_PK_Date], [l3].[Level1_Required_Id], [l3].[OneToMany_Required_Inverse2Id]
        FROM [Level1] AS [l3]
        WHERE [l3].[OneToOne_Required_PK_Date] IS NOT NULL AND [l3].[Level1_Required_Id] IS NOT NULL AND [l3].[OneToMany_Required_Inverse2Id] IS NOT NULL
    ) AS [t2] ON [l2].[Id] = [t2].[Level1_Required_Id]
    LEFT JOIN (
        SELECT [l4].[Id], [l4].[Level2_Optional_Id], [l4].[Level2_Required_Id], [l4].[OneToMany_Required_Inverse3Id]
        FROM [Level1] AS [l4]
        WHERE [l4].[Level2_Required_Id] IS NOT NULL AND [l4].[OneToMany_Required_Inverse3Id] IS NOT NULL
    ) AS [t3] ON CASE
        WHEN [t2].[OneToOne_Required_PK_Date] IS NOT NULL AND [t2].[Level1_Required_Id] IS NOT NULL AND [t2].[OneToMany_Required_Inverse2Id] IS NOT NULL THEN [t2].[Id]
    END = [t3].[Level2_Optional_Id]
) AS [t1] ON CASE
    WHEN [t0].[Level2_Required_Id] IS NOT NULL AND [t0].[OneToMany_Required_Inverse3Id] IS NOT NULL THEN [t0].[Id]
END = CASE
    WHEN [t1].[Level2_Required_Id] IS NOT NULL AND [t1].[OneToMany_Required_Inverse3Id] IS NOT NULL THEN [t1].[Id1]
END
WHERE [t].[OneToOne_Required_PK_Date] IS NOT NULL AND [t].[Level1_Required_Id] IS NOT NULL AND [t].[OneToMany_Required_Inverse2Id] IS NOT NULL AND [t0].[Level2_Required_Id] IS NOT NULL AND [t0].[OneToMany_Required_Inverse3Id] IS NOT NULL");
    }

    public override async Task Projection_select_correct_table_from_subquery_when_materialization_is_not_required(bool async)
    {
        await base.Projection_select_correct_table_from_subquery_when_materialization_is_not_required(async);

        AssertSql(
            @"@__p_0='3'

SELECT TOP(@__p_0) [t].[Level2_Name]
FROM [Level1] AS [l]
LEFT JOIN (
    SELECT [l0].[Id], [l0].[OneToOne_Required_PK_Date], [l0].[Level1_Required_Id], [l0].[Level2_Name], [l0].[OneToMany_Required_Inverse2Id]
    FROM [Level1] AS [l0]
    WHERE [l0].[OneToOne_Required_PK_Date] IS NOT NULL AND [l0].[Level1_Required_Id] IS NOT NULL AND [l0].[OneToMany_Required_Inverse2Id] IS NOT NULL
) AS [t] ON [l].[Id] = CASE
    WHEN [t].[OneToOne_Required_PK_Date] IS NOT NULL AND [t].[Level1_Required_Id] IS NOT NULL AND [t].[OneToMany_Required_Inverse2Id] IS NOT NULL THEN [t].[Id]
END
LEFT JOIN [Level1] AS [l1] ON [t].[Level1_Required_Id] = [l1].[Id]
WHERE [t].[OneToOne_Required_PK_Date] IS NOT NULL AND [t].[Level1_Required_Id] IS NOT NULL AND [t].[OneToMany_Required_Inverse2Id] IS NOT NULL AND [l1].[Name] = N'L1 03'
ORDER BY CASE
    WHEN [t].[OneToOne_Required_PK_Date] IS NOT NULL AND [t].[Level1_Required_Id] IS NOT NULL AND [t].[OneToMany_Required_Inverse2Id] IS NOT NULL THEN [t].[Id]
END");
    }

    public override async Task Projection_select_correct_table_with_anonymous_projection_in_subquery(bool async)
    {
        await base.Projection_select_correct_table_with_anonymous_projection_in_subquery(async);

        AssertSql(
            @"@__p_0='3'

SELECT TOP(@__p_0) [t].[Level2_Name]
FROM [Level1] AS [l]
LEFT JOIN (
    SELECT [l0].[Id], [l0].[OneToOne_Required_PK_Date], [l0].[Level1_Required_Id], [l0].[Level2_Name], [l0].[OneToMany_Required_Inverse2Id]
    FROM [Level1] AS [l0]
    WHERE [l0].[OneToOne_Required_PK_Date] IS NOT NULL AND [l0].[Level1_Required_Id] IS NOT NULL AND [l0].[OneToMany_Required_Inverse2Id] IS NOT NULL
) AS [t] ON [l].[Id] = CASE
    WHEN [t].[OneToOne_Required_PK_Date] IS NOT NULL AND [t].[Level1_Required_Id] IS NOT NULL AND [t].[OneToMany_Required_Inverse2Id] IS NOT NULL THEN [t].[Id]
END
INNER JOIN [Level1] AS [l1] ON [t].[Level1_Required_Id] = [l1].[Id]
INNER JOIN (
    SELECT [t2].[Level2_Required_Id], [t2].[Level3_Name]
    FROM [Level1] AS [l2]
    LEFT JOIN (
        SELECT [l3].[Id], [l3].[OneToOne_Required_PK_Date], [l3].[Level1_Required_Id], [l3].[OneToMany_Required_Inverse2Id]
        FROM [Level1] AS [l3]
        WHERE [l3].[OneToOne_Required_PK_Date] IS NOT NULL AND [l3].[Level1_Required_Id] IS NOT NULL AND [l3].[OneToMany_Required_Inverse2Id] IS NOT NULL
    ) AS [t0] ON [l2].[Id] = CASE
        WHEN [t0].[OneToOne_Required_PK_Date] IS NOT NULL AND [t0].[Level1_Required_Id] IS NOT NULL AND [t0].[OneToMany_Required_Inverse2Id] IS NOT NULL THEN [t0].[Id]
    END
    LEFT JOIN (
        SELECT [l4].[Id], [l4].[Level2_Required_Id], [l4].[Level3_Name], [l4].[OneToMany_Required_Inverse3Id]
        FROM [Level1] AS [l4]
        WHERE [l4].[Level2_Required_Id] IS NOT NULL AND [l4].[OneToMany_Required_Inverse3Id] IS NOT NULL
    ) AS [t2] ON CASE
        WHEN [t0].[OneToOne_Required_PK_Date] IS NOT NULL AND [t0].[Level1_Required_Id] IS NOT NULL AND [t0].[OneToMany_Required_Inverse2Id] IS NOT NULL THEN [t0].[Id]
    END = CASE
        WHEN [t2].[Level2_Required_Id] IS NOT NULL AND [t2].[OneToMany_Required_Inverse3Id] IS NOT NULL THEN [t2].[Id]
    END
    WHERE [t0].[OneToOne_Required_PK_Date] IS NOT NULL AND [t0].[Level1_Required_Id] IS NOT NULL AND [t0].[OneToMany_Required_Inverse2Id] IS NOT NULL AND [t2].[Level2_Required_Id] IS NOT NULL AND [t2].[OneToMany_Required_Inverse3Id] IS NOT NULL
) AS [t1] ON [l1].[Id] = [t1].[Level2_Required_Id]
WHERE [t].[OneToOne_Required_PK_Date] IS NOT NULL AND [t].[Level1_Required_Id] IS NOT NULL AND [t].[OneToMany_Required_Inverse2Id] IS NOT NULL AND [l1].[Name] = N'L1 03' AND [t1].[Level3_Name] = N'L3 08'
ORDER BY [l1].[Id]");
    }

    public override async Task Include14(bool async)
    {
        await base.Include14(async);

        AssertSql(
            @"SELECT [l].[Id], [l].[Date], [l].[Name], [t].[Id], [t].[OneToOne_Required_PK_Date], [t].[Level1_Optional_Id], [t].[Level1_Required_Id], [t].[Level2_Name], [t].[OneToMany_Optional_Inverse2Id], [t].[OneToMany_Required_Inverse2Id], [t].[OneToOne_Optional_PK_Inverse2Id], [t1].[Id], [t1].[Level2_Optional_Id], [t1].[Level2_Required_Id], [t1].[Level3_Name], [t1].[OneToMany_Optional_Inverse3Id], [t1].[OneToMany_Required_Inverse3Id], [t1].[OneToOne_Optional_PK_Inverse3Id], [t0].[Id], [t0].[OneToOne_Required_PK_Date], [t0].[Level1_Optional_Id], [t0].[Level1_Required_Id], [t0].[Level2_Name], [t0].[OneToMany_Optional_Inverse2Id], [t0].[OneToMany_Required_Inverse2Id], [t0].[OneToOne_Optional_PK_Inverse2Id]
FROM [Level1] AS [l]
LEFT JOIN (
    SELECT [l0].[Id], [l0].[OneToOne_Required_PK_Date], [l0].[Level1_Optional_Id], [l0].[Level1_Required_Id], [l0].[Level2_Name], [l0].[OneToMany_Optional_Inverse2Id], [l0].[OneToMany_Required_Inverse2Id], [l0].[OneToOne_Optional_PK_Inverse2Id]
    FROM [Level1] AS [l0]
    WHERE [l0].[OneToOne_Required_PK_Date] IS NOT NULL AND [l0].[Level1_Required_Id] IS NOT NULL AND [l0].[OneToMany_Required_Inverse2Id] IS NOT NULL
) AS [t] ON [l].[Id] = [t].[Level1_Optional_Id]
LEFT JOIN (
    SELECT [l1].[Id], [l1].[OneToOne_Required_PK_Date], [l1].[Level1_Optional_Id], [l1].[Level1_Required_Id], [l1].[Level2_Name], [l1].[OneToMany_Optional_Inverse2Id], [l1].[OneToMany_Required_Inverse2Id], [l1].[OneToOne_Optional_PK_Inverse2Id]
    FROM [Level1] AS [l1]
    WHERE [l1].[OneToOne_Required_PK_Date] IS NOT NULL AND [l1].[Level1_Required_Id] IS NOT NULL AND [l1].[OneToMany_Required_Inverse2Id] IS NOT NULL
) AS [t0] ON [l].[Id] = [t0].[OneToOne_Optional_PK_Inverse2Id]
LEFT JOIN (
    SELECT [l2].[Id], [l2].[Level2_Optional_Id], [l2].[Level2_Required_Id], [l2].[Level3_Name], [l2].[OneToMany_Optional_Inverse3Id], [l2].[OneToMany_Required_Inverse3Id], [l2].[OneToOne_Optional_PK_Inverse3Id]
    FROM [Level1] AS [l2]
    WHERE [l2].[Level2_Required_Id] IS NOT NULL AND [l2].[OneToMany_Required_Inverse3Id] IS NOT NULL
) AS [t1] ON CASE
    WHEN [t].[OneToOne_Required_PK_Date] IS NOT NULL AND [t].[Level1_Required_Id] IS NOT NULL AND [t].[OneToMany_Required_Inverse2Id] IS NOT NULL THEN [t].[Id]
END = [t1].[Level2_Optional_Id]");
    }

    public override async Task Key_equality_using_property_method_nested2(bool async)
    {
        await base.Key_equality_using_property_method_nested2(async);

        AssertSql(
            @"SELECT [t].[Id], [t].[OneToOne_Required_PK_Date], [t].[Level1_Optional_Id], [t].[Level1_Required_Id], [t].[Level2_Name], [t].[OneToMany_Optional_Inverse2Id], [t].[OneToMany_Required_Inverse2Id], [t].[OneToOne_Optional_PK_Inverse2Id]
FROM [Level1] AS [l]
LEFT JOIN (
    SELECT [l0].[Id], [l0].[OneToOne_Required_PK_Date], [l0].[Level1_Optional_Id], [l0].[Level1_Required_Id], [l0].[Level2_Name], [l0].[OneToMany_Optional_Inverse2Id], [l0].[OneToMany_Required_Inverse2Id], [l0].[OneToOne_Optional_PK_Inverse2Id]
    FROM [Level1] AS [l0]
    WHERE [l0].[OneToOne_Required_PK_Date] IS NOT NULL AND [l0].[Level1_Required_Id] IS NOT NULL AND [l0].[OneToMany_Required_Inverse2Id] IS NOT NULL
) AS [t] ON [l].[Id] = CASE
    WHEN [t].[OneToOne_Required_PK_Date] IS NOT NULL AND [t].[Level1_Required_Id] IS NOT NULL AND [t].[OneToMany_Required_Inverse2Id] IS NOT NULL THEN [t].[Id]
END
LEFT JOIN [Level1] AS [l1] ON [t].[Level1_Required_Id] = [l1].[Id]
WHERE [t].[OneToOne_Required_PK_Date] IS NOT NULL AND [t].[Level1_Required_Id] IS NOT NULL AND [t].[OneToMany_Required_Inverse2Id] IS NOT NULL AND [l1].[Id] = 7");
    }

    public override async Task Order_by_key_of_projected_navigation_doesnt_get_optimized_into_FK_access_subquery(bool async)
    {
        await base.Order_by_key_of_projected_navigation_doesnt_get_optimized_into_FK_access_subquery(async);

        AssertSql(
            @"@__p_0='10'

SELECT [l3].[Name]
FROM (
    SELECT TOP(@__p_0) [t1].[Level1_Required_Id] AS [Level1_Required_Id0], CASE
        WHEN [t1].[OneToOne_Required_PK_Date] IS NOT NULL AND [t1].[Level1_Required_Id] IS NOT NULL AND [t1].[OneToMany_Required_Inverse2Id] IS NOT NULL THEN [t1].[Id]
    END AS [c]
    FROM [Level1] AS [l]
    LEFT JOIN (
        SELECT [l0].[Id], [l0].[OneToOne_Required_PK_Date], [l0].[Level1_Required_Id], [l0].[OneToMany_Required_Inverse2Id]
        FROM [Level1] AS [l0]
        WHERE [l0].[OneToOne_Required_PK_Date] IS NOT NULL AND [l0].[Level1_Required_Id] IS NOT NULL AND [l0].[OneToMany_Required_Inverse2Id] IS NOT NULL
    ) AS [t] ON [l].[Id] = CASE
        WHEN [t].[OneToOne_Required_PK_Date] IS NOT NULL AND [t].[Level1_Required_Id] IS NOT NULL AND [t].[OneToMany_Required_Inverse2Id] IS NOT NULL THEN [t].[Id]
    END
    LEFT JOIN (
        SELECT [l1].[Id], [l1].[Level2_Required_Id], [l1].[OneToMany_Required_Inverse3Id]
        FROM [Level1] AS [l1]
        WHERE [l1].[Level2_Required_Id] IS NOT NULL AND [l1].[OneToMany_Required_Inverse3Id] IS NOT NULL
    ) AS [t0] ON CASE
        WHEN [t].[OneToOne_Required_PK_Date] IS NOT NULL AND [t].[Level1_Required_Id] IS NOT NULL AND [t].[OneToMany_Required_Inverse2Id] IS NOT NULL THEN [t].[Id]
    END = CASE
        WHEN [t0].[Level2_Required_Id] IS NOT NULL AND [t0].[OneToMany_Required_Inverse3Id] IS NOT NULL THEN [t0].[Id]
    END
    LEFT JOIN (
        SELECT [l2].[Id], [l2].[OneToOne_Required_PK_Date], [l2].[Level1_Required_Id], [l2].[OneToMany_Required_Inverse2Id]
        FROM [Level1] AS [l2]
        WHERE [l2].[OneToOne_Required_PK_Date] IS NOT NULL AND [l2].[Level1_Required_Id] IS NOT NULL AND [l2].[OneToMany_Required_Inverse2Id] IS NOT NULL
    ) AS [t1] ON [t0].[Level2_Required_Id] = CASE
        WHEN [t1].[OneToOne_Required_PK_Date] IS NOT NULL AND [t1].[Level1_Required_Id] IS NOT NULL AND [t1].[OneToMany_Required_Inverse2Id] IS NOT NULL THEN [t1].[Id]
    END
    WHERE [t].[OneToOne_Required_PK_Date] IS NOT NULL AND [t].[Level1_Required_Id] IS NOT NULL AND [t].[OneToMany_Required_Inverse2Id] IS NOT NULL AND [t0].[Level2_Required_Id] IS NOT NULL AND [t0].[OneToMany_Required_Inverse3Id] IS NOT NULL
    ORDER BY CASE
        WHEN [t1].[OneToOne_Required_PK_Date] IS NOT NULL AND [t1].[Level1_Required_Id] IS NOT NULL AND [t1].[OneToMany_Required_Inverse2Id] IS NOT NULL THEN [t1].[Id]
    END
) AS [t2]
LEFT JOIN [Level1] AS [l3] ON [t2].[Level1_Required_Id0] = [l3].[Id]
ORDER BY [t2].[c]");
    }

    public override async Task Where_complex_predicate_with_with_nav_prop_and_OrElse1(bool async)
    {
        await base.Where_complex_predicate_with_with_nav_prop_and_OrElse1(async);

        AssertSql(
            @"SELECT [l].[Id] AS [Id1], CASE
    WHEN [t0].[OneToOne_Required_PK_Date] IS NOT NULL AND [t0].[Level1_Required_Id] IS NOT NULL AND [t0].[OneToMany_Required_Inverse2Id] IS NOT NULL THEN [t0].[Id]
END AS [Id2]
FROM [Level1] AS [l]
CROSS JOIN (
    SELECT [t].[Id], [t].[OneToOne_Required_PK_Date], [t].[Level1_Required_Id], [t].[OneToMany_Required_Inverse2Id]
    FROM [Level1] AS [l0]
    LEFT JOIN (
        SELECT [l1].[Id], [l1].[OneToOne_Required_PK_Date], [l1].[Level1_Required_Id], [l1].[OneToMany_Required_Inverse2Id]
        FROM [Level1] AS [l1]
        WHERE [l1].[OneToOne_Required_PK_Date] IS NOT NULL AND [l1].[Level1_Required_Id] IS NOT NULL AND [l1].[OneToMany_Required_Inverse2Id] IS NOT NULL
    ) AS [t] ON [l0].[Id] = CASE
        WHEN [t].[OneToOne_Required_PK_Date] IS NOT NULL AND [t].[Level1_Required_Id] IS NOT NULL AND [t].[OneToMany_Required_Inverse2Id] IS NOT NULL THEN [t].[Id]
    END
    WHERE [t].[OneToOne_Required_PK_Date] IS NOT NULL AND [t].[Level1_Required_Id] IS NOT NULL AND [t].[OneToMany_Required_Inverse2Id] IS NOT NULL
) AS [t0]
LEFT JOIN (
    SELECT [l2].[Level1_Optional_Id], [l2].[Level2_Name]
    FROM [Level1] AS [l2]
    WHERE [l2].[OneToOne_Required_PK_Date] IS NOT NULL AND [l2].[Level1_Required_Id] IS NOT NULL AND [l2].[OneToMany_Required_Inverse2Id] IS NOT NULL
) AS [t1] ON [l].[Id] = [t1].[Level1_Optional_Id]
LEFT JOIN [Level1] AS [l3] ON [t0].[Level1_Required_Id] = [l3].[Id]
WHERE [t1].[Level2_Name] = N'L2 01' OR [l3].[Name] <> N'Bar' OR [l3].[Name] IS NULL");
    }

    public override async Task OrderBy_nav_prop_reference_optional(bool async)
    {
        await base.OrderBy_nav_prop_reference_optional(async);

        AssertSql(
            @"SELECT [l].[Id]
FROM [Level1] AS [l]
LEFT JOIN (
    SELECT [l0].[Level1_Optional_Id], [l0].[Level2_Name]
    FROM [Level1] AS [l0]
    WHERE [l0].[OneToOne_Required_PK_Date] IS NOT NULL AND [l0].[Level1_Required_Id] IS NOT NULL AND [l0].[OneToMany_Required_Inverse2Id] IS NOT NULL
) AS [t] ON [l].[Id] = [t].[Level1_Optional_Id]
ORDER BY [t].[Level2_Name], [l].[Id]");
    }

    public override async Task Include18(bool async)
    {
        await base.Include18(async);

        AssertSql(
            @"@__p_0='10'

SELECT [t].[Id], [t].[Date], [t].[Name], [t1].[Id], [t1].[OneToOne_Required_PK_Date], [t1].[Level1_Optional_Id], [t1].[Level1_Required_Id], [t1].[Level2_Name], [t1].[OneToMany_Optional_Inverse2Id], [t1].[OneToMany_Required_Inverse2Id], [t1].[OneToOne_Optional_PK_Inverse2Id], [t0].[Id], [t0].[OneToOne_Required_PK_Date], [t0].[Level1_Optional_Id], [t0].[Level1_Required_Id], [t0].[Level2_Name], [t0].[OneToMany_Optional_Inverse2Id], [t0].[OneToMany_Required_Inverse2Id], [t0].[OneToOne_Optional_PK_Inverse2Id]
FROM (
    SELECT TOP(@__p_0) [l].[Id], [l].[Date], [l].[Name]
    FROM [Level1] AS [l]
    ORDER BY [l].[Id]
) AS [t]
LEFT JOIN (
    SELECT [l0].[Id], [l0].[OneToOne_Required_PK_Date], [l0].[Level1_Optional_Id], [l0].[Level1_Required_Id], [l0].[Level2_Name], [l0].[OneToMany_Optional_Inverse2Id], [l0].[OneToMany_Required_Inverse2Id], [l0].[OneToOne_Optional_PK_Inverse2Id]
    FROM [Level1] AS [l0]
    WHERE [l0].[OneToOne_Required_PK_Date] IS NOT NULL AND [l0].[Level1_Required_Id] IS NOT NULL AND [l0].[OneToMany_Required_Inverse2Id] IS NOT NULL
) AS [t0] ON [t].[Id] = [t0].[OneToOne_Optional_PK_Inverse2Id]
LEFT JOIN (
    SELECT [l1].[Id], [l1].[OneToOne_Required_PK_Date], [l1].[Level1_Optional_Id], [l1].[Level1_Required_Id], [l1].[Level2_Name], [l1].[OneToMany_Optional_Inverse2Id], [l1].[OneToMany_Required_Inverse2Id], [l1].[OneToOne_Optional_PK_Inverse2Id]
    FROM [Level1] AS [l1]
    WHERE [l1].[OneToOne_Required_PK_Date] IS NOT NULL AND [l1].[Level1_Required_Id] IS NOT NULL AND [l1].[OneToMany_Required_Inverse2Id] IS NOT NULL
) AS [t1] ON [t].[Id] = [t1].[Level1_Optional_Id]
ORDER BY [t].[Id]");
    }

    public override async Task String_include_multiple_derived_navigation_with_same_name_and_different_type(bool async)
    {
        await base.String_include_multiple_derived_navigation_with_same_name_and_different_type(async);

        AssertSql(
            @"SELECT [i].[Id], [i].[Discriminator], [i].[InheritanceBase2Id], [i].[InheritanceBase2Id1], [i].[Name], [i0].[Id], [i0].[DifferentTypeCollection_InheritanceDerived1Id], [i0].[DifferentTypeReference_InheritanceDerived1Id], [i0].[InheritanceDerived2Id], [i0].[Name], [i0].[SameTypeCollection_InheritanceDerived1Id], [i0].[SameTypeReference_InheritanceDerived1Id], [i0].[SameTypeReference_InheritanceDerived2Id], [i1].[Id], [i1].[DifferentTypeReference_InheritanceDerived2Id], [i1].[InheritanceDerived2Id], [i1].[Name]
FROM [InheritanceOne] AS [i]
LEFT JOIN [InheritanceLeafOne] AS [i0] ON [i].[Id] = [i0].[DifferentTypeReference_InheritanceDerived1Id]
LEFT JOIN [InheritanceLeafTwo] AS [i1] ON [i].[Id] = [i1].[DifferentTypeReference_InheritanceDerived2Id]");
    }

    public override async Task Include3(bool async)
    {
        await base.Include3(async);

        AssertSql(
            @"SELECT [l].[Id], [l].[Date], [l].[Name], [t].[Id], [t].[OneToOne_Required_PK_Date], [t].[Level1_Optional_Id], [t].[Level1_Required_Id], [t].[Level2_Name], [t].[OneToMany_Optional_Inverse2Id], [t].[OneToMany_Required_Inverse2Id], [t].[OneToOne_Optional_PK_Inverse2Id], [t0].[Id], [t0].[OneToOne_Required_PK_Date], [t0].[Level1_Optional_Id], [t0].[Level1_Required_Id], [t0].[Level2_Name], [t0].[OneToMany_Optional_Inverse2Id], [t0].[OneToMany_Required_Inverse2Id], [t0].[OneToOne_Optional_PK_Inverse2Id]
FROM [Level1] AS [l]
LEFT JOIN (
    SELECT [l0].[Id], [l0].[OneToOne_Required_PK_Date], [l0].[Level1_Optional_Id], [l0].[Level1_Required_Id], [l0].[Level2_Name], [l0].[OneToMany_Optional_Inverse2Id], [l0].[OneToMany_Required_Inverse2Id], [l0].[OneToOne_Optional_PK_Inverse2Id]
    FROM [Level1] AS [l0]
    WHERE [l0].[OneToOne_Required_PK_Date] IS NOT NULL AND [l0].[Level1_Required_Id] IS NOT NULL AND [l0].[OneToMany_Required_Inverse2Id] IS NOT NULL
) AS [t] ON [l].[Id] = [t].[Level1_Optional_Id]
LEFT JOIN (
    SELECT [l1].[Id], [l1].[OneToOne_Required_PK_Date], [l1].[Level1_Optional_Id], [l1].[Level1_Required_Id], [l1].[Level2_Name], [l1].[OneToMany_Optional_Inverse2Id], [l1].[OneToMany_Required_Inverse2Id], [l1].[OneToOne_Optional_PK_Inverse2Id]
    FROM [Level1] AS [l1]
    WHERE [l1].[OneToOne_Required_PK_Date] IS NOT NULL AND [l1].[Level1_Required_Id] IS NOT NULL AND [l1].[OneToMany_Required_Inverse2Id] IS NOT NULL
) AS [t0] ON [l].[Id] = [t0].[OneToOne_Optional_PK_Inverse2Id]");
    }

    public override async Task Join_navigation_key_access_optional(bool async)
    {
        await base.Join_navigation_key_access_optional(async);

        AssertSql(
            @"SELECT [l].[Id] AS [Id1], CASE
    WHEN [t0].[OneToOne_Required_PK_Date] IS NOT NULL AND [t0].[Level1_Required_Id] IS NOT NULL AND [t0].[OneToMany_Required_Inverse2Id] IS NOT NULL THEN [t0].[Id0]
END AS [Id2]
FROM [Level1] AS [l]
INNER JOIN (
    SELECT [t].[Id] AS [Id0], [t].[OneToOne_Required_PK_Date], [t].[Level1_Required_Id], [t].[OneToMany_Required_Inverse2Id], [l1].[Id] AS [Id1]
    FROM [Level1] AS [l0]
    LEFT JOIN (
        SELECT [l2].[Id], [l2].[OneToOne_Required_PK_Date], [l2].[Level1_Optional_Id], [l2].[Level1_Required_Id], [l2].[OneToMany_Required_Inverse2Id]
        FROM [Level1] AS [l2]
        WHERE [l2].[OneToOne_Required_PK_Date] IS NOT NULL AND [l2].[Level1_Required_Id] IS NOT NULL AND [l2].[OneToMany_Required_Inverse2Id] IS NOT NULL
    ) AS [t] ON [l0].[Id] = CASE
        WHEN [t].[OneToOne_Required_PK_Date] IS NOT NULL AND [t].[Level1_Required_Id] IS NOT NULL AND [t].[OneToMany_Required_Inverse2Id] IS NOT NULL THEN [t].[Id]
    END
    LEFT JOIN [Level1] AS [l1] ON [t].[Level1_Optional_Id] = [l1].[Id]
    WHERE [t].[OneToOne_Required_PK_Date] IS NOT NULL AND [t].[Level1_Required_Id] IS NOT NULL AND [t].[OneToMany_Required_Inverse2Id] IS NOT NULL
) AS [t0] ON [l].[Id] = [t0].[Id1]");
    }

    public override async Task Optional_navigation_inside_method_call_translated_to_join(bool async)
    {
        await base.Optional_navigation_inside_method_call_translated_to_join(async);

        AssertSql(
            @"SELECT [l].[Id], [l].[Date], [l].[Name]
FROM [Level1] AS [l]
LEFT JOIN (
    SELECT [l0].[Level1_Optional_Id], [l0].[Level2_Name]
    FROM [Level1] AS [l0]
    WHERE [l0].[OneToOne_Required_PK_Date] IS NOT NULL AND [l0].[Level1_Required_Id] IS NOT NULL AND [l0].[OneToMany_Required_Inverse2Id] IS NOT NULL
) AS [t] ON [l].[Id] = [t].[Level1_Optional_Id]
WHERE [t].[Level2_Name] IS NOT NULL AND ([t].[Level2_Name] LIKE N'L%')");
    }

    public override async Task Multi_level_navigation_with_same_navigation_compared_to_null(bool async)
    {
        await base.Multi_level_navigation_with_same_navigation_compared_to_null(async);

        AssertSql(
            @"SELECT CASE
    WHEN [t0].[Level2_Required_Id] IS NOT NULL AND [t0].[OneToMany_Required_Inverse3Id] IS NOT NULL THEN [t0].[Id]
END
FROM [Level1] AS [l]
LEFT JOIN (
    SELECT [l0].[Id], [l0].[OneToOne_Required_PK_Date], [l0].[Level1_Required_Id], [l0].[OneToMany_Required_Inverse2Id]
    FROM [Level1] AS [l0]
    WHERE [l0].[OneToOne_Required_PK_Date] IS NOT NULL AND [l0].[Level1_Required_Id] IS NOT NULL AND [l0].[OneToMany_Required_Inverse2Id] IS NOT NULL
) AS [t] ON [l].[Id] = CASE
    WHEN [t].[OneToOne_Required_PK_Date] IS NOT NULL AND [t].[Level1_Required_Id] IS NOT NULL AND [t].[OneToMany_Required_Inverse2Id] IS NOT NULL THEN [t].[Id]
END
LEFT JOIN (
    SELECT [l1].[Id], [l1].[Level2_Required_Id], [l1].[OneToMany_Optional_Inverse3Id], [l1].[OneToMany_Required_Inverse3Id]
    FROM [Level1] AS [l1]
    WHERE [l1].[Level2_Required_Id] IS NOT NULL AND [l1].[OneToMany_Required_Inverse3Id] IS NOT NULL
) AS [t0] ON CASE
    WHEN [t].[OneToOne_Required_PK_Date] IS NOT NULL AND [t].[Level1_Required_Id] IS NOT NULL AND [t].[OneToMany_Required_Inverse2Id] IS NOT NULL THEN [t].[Id]
END = CASE
    WHEN [t0].[Level2_Required_Id] IS NOT NULL AND [t0].[OneToMany_Required_Inverse3Id] IS NOT NULL THEN [t0].[Id]
END
LEFT JOIN (
    SELECT [l2].[Id], [l2].[OneToOne_Required_PK_Date], [l2].[Level1_Required_Id], [l2].[OneToMany_Required_Inverse2Id]
    FROM [Level1] AS [l2]
    WHERE [l2].[OneToOne_Required_PK_Date] IS NOT NULL AND [l2].[Level1_Required_Id] IS NOT NULL AND [l2].[OneToMany_Required_Inverse2Id] IS NOT NULL
) AS [t1] ON [t0].[OneToMany_Optional_Inverse3Id] = CASE
    WHEN [t1].[OneToOne_Required_PK_Date] IS NOT NULL AND [t1].[Level1_Required_Id] IS NOT NULL AND [t1].[OneToMany_Required_Inverse2Id] IS NOT NULL THEN [t1].[Id]
END
LEFT JOIN [Level1] AS [l3] ON [t1].[Level1_Required_Id] = [l3].[Id]
WHERE [t].[OneToOne_Required_PK_Date] IS NOT NULL AND [t].[Level1_Required_Id] IS NOT NULL AND [t].[OneToMany_Required_Inverse2Id] IS NOT NULL AND [t0].[Level2_Required_Id] IS NOT NULL AND [t0].[OneToMany_Required_Inverse3Id] IS NOT NULL AND ([l3].[Name] <> N'L1 07' OR [l3].[Name] IS NULL) AND [l3].[Id] IS NOT NULL");
    }

    public override async Task Multi_level_navigation_compared_to_null(bool async)
    {
        await base.Multi_level_navigation_compared_to_null(async);

        AssertSql(
            @"SELECT CASE
    WHEN [t0].[Level2_Required_Id] IS NOT NULL AND [t0].[OneToMany_Required_Inverse3Id] IS NOT NULL THEN [t0].[Id]
END
FROM [Level1] AS [l]
LEFT JOIN (
    SELECT [l0].[Id], [l0].[OneToOne_Required_PK_Date], [l0].[Level1_Required_Id], [l0].[OneToMany_Required_Inverse2Id]
    FROM [Level1] AS [l0]
    WHERE [l0].[OneToOne_Required_PK_Date] IS NOT NULL AND [l0].[Level1_Required_Id] IS NOT NULL AND [l0].[OneToMany_Required_Inverse2Id] IS NOT NULL
) AS [t] ON [l].[Id] = CASE
    WHEN [t].[OneToOne_Required_PK_Date] IS NOT NULL AND [t].[Level1_Required_Id] IS NOT NULL AND [t].[OneToMany_Required_Inverse2Id] IS NOT NULL THEN [t].[Id]
END
LEFT JOIN (
    SELECT [l1].[Id], [l1].[Level2_Required_Id], [l1].[OneToMany_Optional_Inverse3Id], [l1].[OneToMany_Required_Inverse3Id]
    FROM [Level1] AS [l1]
    WHERE [l1].[Level2_Required_Id] IS NOT NULL AND [l1].[OneToMany_Required_Inverse3Id] IS NOT NULL
) AS [t0] ON CASE
    WHEN [t].[OneToOne_Required_PK_Date] IS NOT NULL AND [t].[Level1_Required_Id] IS NOT NULL AND [t].[OneToMany_Required_Inverse2Id] IS NOT NULL THEN [t].[Id]
END = CASE
    WHEN [t0].[Level2_Required_Id] IS NOT NULL AND [t0].[OneToMany_Required_Inverse3Id] IS NOT NULL THEN [t0].[Id]
END
LEFT JOIN (
    SELECT [l2].[Id], [l2].[OneToOne_Required_PK_Date], [l2].[Level1_Required_Id], [l2].[OneToMany_Required_Inverse2Id]
    FROM [Level1] AS [l2]
    WHERE [l2].[OneToOne_Required_PK_Date] IS NOT NULL AND [l2].[Level1_Required_Id] IS NOT NULL AND [l2].[OneToMany_Required_Inverse2Id] IS NOT NULL
) AS [t1] ON [t0].[OneToMany_Optional_Inverse3Id] = CASE
    WHEN [t1].[OneToOne_Required_PK_Date] IS NOT NULL AND [t1].[Level1_Required_Id] IS NOT NULL AND [t1].[OneToMany_Required_Inverse2Id] IS NOT NULL THEN [t1].[Id]
END
LEFT JOIN [Level1] AS [l3] ON [t1].[Level1_Required_Id] = [l3].[Id]
WHERE [t].[OneToOne_Required_PK_Date] IS NOT NULL AND [t].[Level1_Required_Id] IS NOT NULL AND [t].[OneToMany_Required_Inverse2Id] IS NOT NULL AND [t0].[Level2_Required_Id] IS NOT NULL AND [t0].[OneToMany_Required_Inverse3Id] IS NOT NULL AND [l3].[Id] IS NOT NULL");
    }

    public override async Task Where_multiple_nav_prop_reference_optional_compared_to_null1(bool async)
    {
        await base.Where_multiple_nav_prop_reference_optional_compared_to_null1(async);

        AssertSql(
            @"SELECT [l].[Id], [l].[Date], [l].[Name]
FROM [Level1] AS [l]
LEFT JOIN (
    SELECT [l0].[Id], [l0].[OneToOne_Required_PK_Date], [l0].[Level1_Optional_Id], [l0].[Level1_Required_Id], [l0].[OneToMany_Required_Inverse2Id]
    FROM [Level1] AS [l0]
    WHERE [l0].[OneToOne_Required_PK_Date] IS NOT NULL AND [l0].[Level1_Required_Id] IS NOT NULL AND [l0].[OneToMany_Required_Inverse2Id] IS NOT NULL
) AS [t] ON [l].[Id] = [t].[Level1_Optional_Id]
LEFT JOIN (
    SELECT [l1].[Level2_Optional_Id], [l1].[Level2_Required_Id], [l1].[OneToMany_Required_Inverse3Id]
    FROM [Level1] AS [l1]
    WHERE [l1].[Level2_Required_Id] IS NOT NULL AND [l1].[OneToMany_Required_Inverse3Id] IS NOT NULL
) AS [t0] ON CASE
    WHEN [t].[OneToOne_Required_PK_Date] IS NOT NULL AND [t].[Level1_Required_Id] IS NOT NULL AND [t].[OneToMany_Required_Inverse2Id] IS NOT NULL THEN [t].[Id]
END = [t0].[Level2_Optional_Id]
WHERE [t0].[Level2_Required_Id] IS NULL OR [t0].[OneToMany_Required_Inverse3Id] IS NULL");
    }

    public override async Task Where_complex_predicate_with_with_nav_prop_and_OrElse3(bool async)
    {
        await base.Where_complex_predicate_with_with_nav_prop_and_OrElse3(async);

        AssertSql(
            @"SELECT [l].[Id]
FROM [Level1] AS [l]
LEFT JOIN (
    SELECT [l0].[Level1_Optional_Id], [l0].[Level2_Name]
    FROM [Level1] AS [l0]
    WHERE [l0].[OneToOne_Required_PK_Date] IS NOT NULL AND [l0].[Level1_Required_Id] IS NOT NULL AND [l0].[OneToMany_Required_Inverse2Id] IS NOT NULL
) AS [t] ON [l].[Id] = [t].[Level1_Optional_Id]
LEFT JOIN (
    SELECT [l1].[Id], [l1].[OneToOne_Required_PK_Date], [l1].[Level1_Required_Id], [l1].[OneToMany_Required_Inverse2Id]
    FROM [Level1] AS [l1]
    WHERE [l1].[OneToOne_Required_PK_Date] IS NOT NULL AND [l1].[Level1_Required_Id] IS NOT NULL AND [l1].[OneToMany_Required_Inverse2Id] IS NOT NULL
) AS [t0] ON [l].[Id] = [t0].[Level1_Required_Id]
LEFT JOIN (
    SELECT [l2].[Level2_Optional_Id], [l2].[Level3_Name]
    FROM [Level1] AS [l2]
    WHERE [l2].[Level2_Required_Id] IS NOT NULL AND [l2].[OneToMany_Required_Inverse3Id] IS NOT NULL
) AS [t1] ON CASE
    WHEN [t0].[OneToOne_Required_PK_Date] IS NOT NULL AND [t0].[Level1_Required_Id] IS NOT NULL AND [t0].[OneToMany_Required_Inverse2Id] IS NOT NULL THEN [t0].[Id]
END = [t1].[Level2_Optional_Id]
WHERE [t].[Level2_Name] <> N'L2 05' OR [t].[Level2_Name] IS NULL OR [t1].[Level3_Name] = N'L3 05'");
    }

    public override async Task Include2(bool async)
    {
        await base.Include2(async);

        AssertSql(
            @"SELECT [l].[Id], [l].[Date], [l].[Name], [t].[Id], [t].[OneToOne_Required_PK_Date], [t].[Level1_Optional_Id], [t].[Level1_Required_Id], [t].[Level2_Name], [t].[OneToMany_Optional_Inverse2Id], [t].[OneToMany_Required_Inverse2Id], [t].[OneToOne_Optional_PK_Inverse2Id]
FROM [Level1] AS [l]
LEFT JOIN (
    SELECT [l0].[Id], [l0].[OneToOne_Required_PK_Date], [l0].[Level1_Optional_Id], [l0].[Level1_Required_Id], [l0].[Level2_Name], [l0].[OneToMany_Optional_Inverse2Id], [l0].[OneToMany_Required_Inverse2Id], [l0].[OneToOne_Optional_PK_Inverse2Id]
    FROM [Level1] AS [l0]
    WHERE [l0].[OneToOne_Required_PK_Date] IS NOT NULL AND [l0].[Level1_Required_Id] IS NOT NULL AND [l0].[OneToMany_Required_Inverse2Id] IS NOT NULL
) AS [t] ON [l].[Id] = [t].[Level1_Optional_Id]");
    }

    public override async Task Join_navigation_in_inner_selector(bool async)
    {
        await base.Join_navigation_in_inner_selector(async);

        AssertSql(
            @"SELECT CASE
    WHEN [t].[OneToOne_Required_PK_Date] IS NOT NULL AND [t].[Level1_Required_Id] IS NOT NULL AND [t].[OneToMany_Required_Inverse2Id] IS NOT NULL THEN [t].[Id]
END AS [Id2], [t0].[Id] AS [Id1]
FROM [Level1] AS [l]
LEFT JOIN (
    SELECT [l0].[Id], [l0].[OneToOne_Required_PK_Date], [l0].[Level1_Required_Id], [l0].[OneToMany_Required_Inverse2Id]
    FROM [Level1] AS [l0]
    WHERE [l0].[OneToOne_Required_PK_Date] IS NOT NULL AND [l0].[Level1_Required_Id] IS NOT NULL AND [l0].[OneToMany_Required_Inverse2Id] IS NOT NULL
) AS [t] ON [l].[Id] = CASE
    WHEN [t].[OneToOne_Required_PK_Date] IS NOT NULL AND [t].[Level1_Required_Id] IS NOT NULL AND [t].[OneToMany_Required_Inverse2Id] IS NOT NULL THEN [t].[Id]
END
INNER JOIN (
    SELECT [l1].[Id], [t1].[Id] AS [Id0], [t1].[OneToOne_Required_PK_Date], [t1].[Level1_Required_Id], [t1].[OneToMany_Required_Inverse2Id]
    FROM [Level1] AS [l1]
    LEFT JOIN (
        SELECT [l2].[Id], [l2].[OneToOne_Required_PK_Date], [l2].[Level1_Optional_Id], [l2].[Level1_Required_Id], [l2].[OneToMany_Required_Inverse2Id]
        FROM [Level1] AS [l2]
        WHERE [l2].[OneToOne_Required_PK_Date] IS NOT NULL AND [l2].[Level1_Required_Id] IS NOT NULL AND [l2].[OneToMany_Required_Inverse2Id] IS NOT NULL
    ) AS [t1] ON [l1].[Id] = [t1].[Level1_Optional_Id]
) AS [t0] ON CASE
    WHEN [t].[OneToOne_Required_PK_Date] IS NOT NULL AND [t].[Level1_Required_Id] IS NOT NULL AND [t].[OneToMany_Required_Inverse2Id] IS NOT NULL THEN [t].[Id]
END = CASE
    WHEN [t0].[OneToOne_Required_PK_Date] IS NOT NULL AND [t0].[Level1_Required_Id] IS NOT NULL AND [t0].[OneToMany_Required_Inverse2Id] IS NOT NULL THEN [t0].[Id0]
END
WHERE [t].[OneToOne_Required_PK_Date] IS NOT NULL AND [t].[Level1_Required_Id] IS NOT NULL AND [t].[OneToMany_Required_Inverse2Id] IS NOT NULL");
    }

    public override async Task Select_nav_prop_reference_optional1(bool async)
    {
        await base.Select_nav_prop_reference_optional1(async);

        AssertSql(
            @"SELECT [t].[Level2_Name]
FROM [Level1] AS [l]
LEFT JOIN (
    SELECT [l0].[Level1_Optional_Id], [l0].[Level2_Name]
    FROM [Level1] AS [l0]
    WHERE [l0].[OneToOne_Required_PK_Date] IS NOT NULL AND [l0].[Level1_Required_Id] IS NOT NULL AND [l0].[OneToMany_Required_Inverse2Id] IS NOT NULL
) AS [t] ON [l].[Id] = [t].[Level1_Optional_Id]");
    }

    public override async Task SelectMany_navigation_comparison3(bool async)
    {
        await base.SelectMany_navigation_comparison3(async);

        AssertSql(
            @"SELECT [l].[Id] AS [Id1], CASE
    WHEN [t0].[OneToOne_Required_PK_Date] IS NOT NULL AND [t0].[Level1_Required_Id] IS NOT NULL AND [t0].[OneToMany_Required_Inverse2Id] IS NOT NULL THEN [t0].[Id]
END AS [Id2]
FROM [Level1] AS [l]
CROSS JOIN (
    SELECT [t].[Id], [t].[OneToOne_Required_PK_Date], [t].[Level1_Required_Id], [t].[OneToMany_Required_Inverse2Id]
    FROM [Level1] AS [l0]
    LEFT JOIN (
        SELECT [l1].[Id], [l1].[OneToOne_Required_PK_Date], [l1].[Level1_Required_Id], [l1].[OneToMany_Required_Inverse2Id]
        FROM [Level1] AS [l1]
        WHERE [l1].[OneToOne_Required_PK_Date] IS NOT NULL AND [l1].[Level1_Required_Id] IS NOT NULL AND [l1].[OneToMany_Required_Inverse2Id] IS NOT NULL
    ) AS [t] ON [l0].[Id] = CASE
        WHEN [t].[OneToOne_Required_PK_Date] IS NOT NULL AND [t].[Level1_Required_Id] IS NOT NULL AND [t].[OneToMany_Required_Inverse2Id] IS NOT NULL THEN [t].[Id]
    END
    WHERE [t].[OneToOne_Required_PK_Date] IS NOT NULL AND [t].[Level1_Required_Id] IS NOT NULL AND [t].[OneToMany_Required_Inverse2Id] IS NOT NULL
) AS [t0]
LEFT JOIN (
    SELECT [l2].[Id], [l2].[OneToOne_Required_PK_Date], [l2].[Level1_Optional_Id], [l2].[Level1_Required_Id], [l2].[OneToMany_Required_Inverse2Id]
    FROM [Level1] AS [l2]
    WHERE [l2].[OneToOne_Required_PK_Date] IS NOT NULL AND [l2].[Level1_Required_Id] IS NOT NULL AND [l2].[OneToMany_Required_Inverse2Id] IS NOT NULL
) AS [t1] ON [l].[Id] = [t1].[Level1_Optional_Id]
WHERE CASE
    WHEN [t1].[OneToOne_Required_PK_Date] IS NOT NULL AND [t1].[Level1_Required_Id] IS NOT NULL AND [t1].[OneToMany_Required_Inverse2Id] IS NOT NULL THEN [t1].[Id]
END = CASE
    WHEN [t0].[OneToOne_Required_PK_Date] IS NOT NULL AND [t0].[Level1_Required_Id] IS NOT NULL AND [t0].[OneToMany_Required_Inverse2Id] IS NOT NULL THEN [t0].[Id]
END OR (CASE
    WHEN [t1].[OneToOne_Required_PK_Date] IS NOT NULL AND [t1].[Level1_Required_Id] IS NOT NULL AND [t1].[OneToMany_Required_Inverse2Id] IS NOT NULL THEN [t1].[Id]
END IS NULL AND CASE
    WHEN [t0].[OneToOne_Required_PK_Date] IS NOT NULL AND [t0].[Level1_Required_Id] IS NOT NULL AND [t0].[OneToMany_Required_Inverse2Id] IS NOT NULL THEN [t0].[Id]
END IS NULL)");
    }

    public override async Task Select_multiple_nav_prop_reference_required2(bool async)
    {
        await base.Select_multiple_nav_prop_reference_required2(async);

        AssertSql(
            @"SELECT [l3].[Id]
FROM [Level1] AS [l]
LEFT JOIN (
    SELECT [l0].[Id], [l0].[OneToOne_Required_PK_Date], [l0].[Level1_Required_Id], [l0].[OneToMany_Required_Inverse2Id]
    FROM [Level1] AS [l0]
    WHERE [l0].[OneToOne_Required_PK_Date] IS NOT NULL AND [l0].[Level1_Required_Id] IS NOT NULL AND [l0].[OneToMany_Required_Inverse2Id] IS NOT NULL
) AS [t] ON [l].[Id] = CASE
    WHEN [t].[OneToOne_Required_PK_Date] IS NOT NULL AND [t].[Level1_Required_Id] IS NOT NULL AND [t].[OneToMany_Required_Inverse2Id] IS NOT NULL THEN [t].[Id]
END
LEFT JOIN (
    SELECT [l1].[Id], [l1].[Level2_Required_Id], [l1].[OneToMany_Required_Inverse3Id]
    FROM [Level1] AS [l1]
    WHERE [l1].[Level2_Required_Id] IS NOT NULL AND [l1].[OneToMany_Required_Inverse3Id] IS NOT NULL
) AS [t0] ON CASE
    WHEN [t].[OneToOne_Required_PK_Date] IS NOT NULL AND [t].[Level1_Required_Id] IS NOT NULL AND [t].[OneToMany_Required_Inverse2Id] IS NOT NULL THEN [t].[Id]
END = CASE
    WHEN [t0].[Level2_Required_Id] IS NOT NULL AND [t0].[OneToMany_Required_Inverse3Id] IS NOT NULL THEN [t0].[Id]
END
LEFT JOIN (
    SELECT [l2].[Id], [l2].[OneToOne_Required_PK_Date], [l2].[Level1_Required_Id], [l2].[OneToMany_Required_Inverse2Id]
    FROM [Level1] AS [l2]
    WHERE [l2].[OneToOne_Required_PK_Date] IS NOT NULL AND [l2].[Level1_Required_Id] IS NOT NULL AND [l2].[OneToMany_Required_Inverse2Id] IS NOT NULL
) AS [t1] ON [t0].[Level2_Required_Id] = CASE
    WHEN [t1].[OneToOne_Required_PK_Date] IS NOT NULL AND [t1].[Level1_Required_Id] IS NOT NULL AND [t1].[OneToMany_Required_Inverse2Id] IS NOT NULL THEN [t1].[Id]
END
LEFT JOIN [Level1] AS [l3] ON [t1].[Level1_Required_Id] = [l3].[Id]
WHERE [t].[OneToOne_Required_PK_Date] IS NOT NULL AND [t].[Level1_Required_Id] IS NOT NULL AND [t].[OneToMany_Required_Inverse2Id] IS NOT NULL AND [t0].[Level2_Required_Id] IS NOT NULL AND [t0].[OneToMany_Required_Inverse3Id] IS NOT NULL");
    }

    public override async Task Include12(bool async)
    {
        await base.Include12(async);

        AssertSql(
            @"SELECT [t].[Id], [t].[OneToOne_Required_PK_Date], [t].[Level1_Optional_Id], [t].[Level1_Required_Id], [t].[Level2_Name], [t].[OneToMany_Optional_Inverse2Id], [t].[OneToMany_Required_Inverse2Id], [t].[OneToOne_Optional_PK_Inverse2Id], [t0].[Id], [t0].[Level2_Optional_Id], [t0].[Level2_Required_Id], [t0].[Level3_Name], [t0].[OneToMany_Optional_Inverse3Id], [t0].[OneToMany_Required_Inverse3Id], [t0].[OneToOne_Optional_PK_Inverse3Id]
FROM [Level1] AS [l]
LEFT JOIN (
    SELECT [l0].[Id], [l0].[OneToOne_Required_PK_Date], [l0].[Level1_Optional_Id], [l0].[Level1_Required_Id], [l0].[Level2_Name], [l0].[OneToMany_Optional_Inverse2Id], [l0].[OneToMany_Required_Inverse2Id], [l0].[OneToOne_Optional_PK_Inverse2Id]
    FROM [Level1] AS [l0]
    WHERE [l0].[OneToOne_Required_PK_Date] IS NOT NULL AND [l0].[Level1_Required_Id] IS NOT NULL AND [l0].[OneToMany_Required_Inverse2Id] IS NOT NULL
) AS [t] ON [l].[Id] = [t].[Level1_Optional_Id]
LEFT JOIN (
    SELECT [l1].[Id], [l1].[Level2_Optional_Id], [l1].[Level2_Required_Id], [l1].[Level3_Name], [l1].[OneToMany_Optional_Inverse3Id], [l1].[OneToMany_Required_Inverse3Id], [l1].[OneToOne_Optional_PK_Inverse3Id]
    FROM [Level1] AS [l1]
    WHERE [l1].[Level2_Required_Id] IS NOT NULL AND [l1].[OneToMany_Required_Inverse3Id] IS NOT NULL
) AS [t0] ON CASE
    WHEN [t].[OneToOne_Required_PK_Date] IS NOT NULL AND [t].[Level1_Required_Id] IS NOT NULL AND [t].[OneToMany_Required_Inverse2Id] IS NOT NULL THEN [t].[Id]
END = [t0].[Level2_Optional_Id]");
    }

    public override async Task Join_navigation_in_outer_selector_translated_to_extra_join(bool async)
    {
        await base.Join_navigation_in_outer_selector_translated_to_extra_join(async);

        AssertSql(
            @"SELECT [l].[Id] AS [Id1], CASE
    WHEN [t0].[OneToOne_Required_PK_Date] IS NOT NULL AND [t0].[Level1_Required_Id] IS NOT NULL AND [t0].[OneToMany_Required_Inverse2Id] IS NOT NULL THEN [t0].[Id0]
END AS [Id2]
FROM [Level1] AS [l]
LEFT JOIN (
    SELECT [l0].[Id], [l0].[OneToOne_Required_PK_Date], [l0].[Level1_Optional_Id], [l0].[Level1_Required_Id], [l0].[OneToMany_Required_Inverse2Id]
    FROM [Level1] AS [l0]
    WHERE [l0].[OneToOne_Required_PK_Date] IS NOT NULL AND [l0].[Level1_Required_Id] IS NOT NULL AND [l0].[OneToMany_Required_Inverse2Id] IS NOT NULL
) AS [t] ON [l].[Id] = [t].[Level1_Optional_Id]
INNER JOIN (
    SELECT [t1].[Id] AS [Id0], [t1].[OneToOne_Required_PK_Date], [t1].[Level1_Required_Id], [t1].[OneToMany_Required_Inverse2Id]
    FROM [Level1] AS [l1]
    LEFT JOIN (
        SELECT [l2].[Id], [l2].[OneToOne_Required_PK_Date], [l2].[Level1_Required_Id], [l2].[OneToMany_Required_Inverse2Id]
        FROM [Level1] AS [l2]
        WHERE [l2].[OneToOne_Required_PK_Date] IS NOT NULL AND [l2].[Level1_Required_Id] IS NOT NULL AND [l2].[OneToMany_Required_Inverse2Id] IS NOT NULL
    ) AS [t1] ON [l1].[Id] = CASE
        WHEN [t1].[OneToOne_Required_PK_Date] IS NOT NULL AND [t1].[Level1_Required_Id] IS NOT NULL AND [t1].[OneToMany_Required_Inverse2Id] IS NOT NULL THEN [t1].[Id]
    END
    WHERE [t1].[OneToOne_Required_PK_Date] IS NOT NULL AND [t1].[Level1_Required_Id] IS NOT NULL AND [t1].[OneToMany_Required_Inverse2Id] IS NOT NULL
) AS [t0] ON CASE
    WHEN [t].[OneToOne_Required_PK_Date] IS NOT NULL AND [t].[Level1_Required_Id] IS NOT NULL AND [t].[OneToMany_Required_Inverse2Id] IS NOT NULL THEN [t].[Id]
END = CASE
    WHEN [t0].[OneToOne_Required_PK_Date] IS NOT NULL AND [t0].[Level1_Required_Id] IS NOT NULL AND [t0].[OneToMany_Required_Inverse2Id] IS NOT NULL THEN [t0].[Id0]
END");
    }

    public override async Task Where_multiple_nav_prop_reference_optional_member_compared_to_value(bool async)
    {
        await base.Where_multiple_nav_prop_reference_optional_member_compared_to_value(async);

        AssertSql(
            @"SELECT [l].[Id], [l].[Date], [l].[Name]
FROM [Level1] AS [l]
LEFT JOIN (
    SELECT [l0].[Id], [l0].[OneToOne_Required_PK_Date], [l0].[Level1_Optional_Id], [l0].[Level1_Required_Id], [l0].[OneToMany_Required_Inverse2Id]
    FROM [Level1] AS [l0]
    WHERE [l0].[OneToOne_Required_PK_Date] IS NOT NULL AND [l0].[Level1_Required_Id] IS NOT NULL AND [l0].[OneToMany_Required_Inverse2Id] IS NOT NULL
) AS [t] ON [l].[Id] = [t].[Level1_Optional_Id]
LEFT JOIN (
    SELECT [l1].[Level2_Optional_Id], [l1].[Level3_Name]
    FROM [Level1] AS [l1]
    WHERE [l1].[Level2_Required_Id] IS NOT NULL AND [l1].[OneToMany_Required_Inverse3Id] IS NOT NULL
) AS [t0] ON CASE
    WHEN [t].[OneToOne_Required_PK_Date] IS NOT NULL AND [t].[Level1_Required_Id] IS NOT NULL AND [t].[OneToMany_Required_Inverse2Id] IS NOT NULL THEN [t].[Id]
END = [t0].[Level2_Optional_Id]
WHERE [t0].[Level3_Name] <> N'L3 05' OR [t0].[Level3_Name] IS NULL");
    }

    public override async Task Result_operator_nav_prop_reference_optional_Sum(bool async)
    {
        await base.Result_operator_nav_prop_reference_optional_Sum(async);

        AssertSql(
            @"SELECT COALESCE(SUM([t].[Level1_Required_Id]), 0)
FROM [Level1] AS [l]
LEFT JOIN (
    SELECT [l0].[Level1_Optional_Id], [l0].[Level1_Required_Id]
    FROM [Level1] AS [l0]
    WHERE [l0].[OneToOne_Required_PK_Date] IS NOT NULL AND [l0].[Level1_Required_Id] IS NOT NULL AND [l0].[OneToMany_Required_Inverse2Id] IS NOT NULL
) AS [t] ON [l].[Id] = [t].[Level1_Optional_Id]");
    }

    public override async Task Key_equality_using_property_method_nested(bool async)
    {
        await base.Key_equality_using_property_method_nested(async);

        AssertSql(
            @"SELECT [l].[Id], [l].[Date], [l].[Name]
FROM [Level1] AS [l]
LEFT JOIN (
    SELECT [l0].[Id], [l0].[OneToOne_Required_PK_Date], [l0].[Level1_Required_Id], [l0].[OneToMany_Required_Inverse2Id]
    FROM [Level1] AS [l0]
    WHERE [l0].[OneToOne_Required_PK_Date] IS NOT NULL AND [l0].[Level1_Required_Id] IS NOT NULL AND [l0].[OneToMany_Required_Inverse2Id] IS NOT NULL
) AS [t] ON [l].[Id] = [t].[Level1_Required_Id]
WHERE CASE
    WHEN [t].[OneToOne_Required_PK_Date] IS NOT NULL AND [t].[Level1_Required_Id] IS NOT NULL AND [t].[OneToMany_Required_Inverse2Id] IS NOT NULL THEN [t].[Id]
END = 7");
    }

    public override async Task Explicit_GroupJoin_in_subquery_with_unrelated_projection4(bool async)
    {
        await base.Explicit_GroupJoin_in_subquery_with_unrelated_projection4(async);

        AssertSql(
            @"@__p_0='20'

SELECT TOP(@__p_0) [t1].[Id]
FROM (
    SELECT DISTINCT [l].[Id]
    FROM [Level1] AS [l]
    LEFT JOIN (
        SELECT [t].[Level1_Optional_Id], [t].[Level2_Name]
        FROM [Level1] AS [l0]
        LEFT JOIN (
            SELECT [l1].[Id], [l1].[OneToOne_Required_PK_Date], [l1].[Level1_Optional_Id], [l1].[Level1_Required_Id], [l1].[Level2_Name], [l1].[OneToMany_Required_Inverse2Id]
            FROM [Level1] AS [l1]
            WHERE [l1].[OneToOne_Required_PK_Date] IS NOT NULL AND [l1].[Level1_Required_Id] IS NOT NULL AND [l1].[OneToMany_Required_Inverse2Id] IS NOT NULL
        ) AS [t] ON [l0].[Id] = CASE
            WHEN [t].[OneToOne_Required_PK_Date] IS NOT NULL AND [t].[Level1_Required_Id] IS NOT NULL AND [t].[OneToMany_Required_Inverse2Id] IS NOT NULL THEN [t].[Id]
        END
        WHERE [t].[OneToOne_Required_PK_Date] IS NOT NULL AND [t].[Level1_Required_Id] IS NOT NULL AND [t].[OneToMany_Required_Inverse2Id] IS NOT NULL
    ) AS [t0] ON [l].[Id] = [t0].[Level1_Optional_Id]
    WHERE [t0].[Level2_Name] <> N'Foo' OR [t0].[Level2_Name] IS NULL
) AS [t1]
ORDER BY [t1].[Id]");
    }

    public override async Task SelectMany_with_string_based_Include1(bool async)
    {
        await base.SelectMany_with_string_based_Include1(async);

        AssertSql(
            @"SELECT [t].[Id], [t].[OneToOne_Required_PK_Date], [t].[Level1_Optional_Id], [t].[Level1_Required_Id], [t].[Level2_Name], [t].[OneToMany_Optional_Inverse2Id], [t].[OneToMany_Required_Inverse2Id], [t].[OneToOne_Optional_PK_Inverse2Id], [t0].[Id], [t0].[Level2_Optional_Id], [t0].[Level2_Required_Id], [t0].[Level3_Name], [t0].[OneToMany_Optional_Inverse3Id], [t0].[OneToMany_Required_Inverse3Id], [t0].[OneToOne_Optional_PK_Inverse3Id]
FROM [Level1] AS [l]
INNER JOIN (
    SELECT [l0].[Id], [l0].[OneToOne_Required_PK_Date], [l0].[Level1_Optional_Id], [l0].[Level1_Required_Id], [l0].[Level2_Name], [l0].[OneToMany_Optional_Inverse2Id], [l0].[OneToMany_Required_Inverse2Id], [l0].[OneToOne_Optional_PK_Inverse2Id]
    FROM [Level1] AS [l0]
    WHERE [l0].[OneToOne_Required_PK_Date] IS NOT NULL AND [l0].[Level1_Required_Id] IS NOT NULL AND [l0].[OneToMany_Required_Inverse2Id] IS NOT NULL
) AS [t] ON [l].[Id] = [t].[OneToMany_Optional_Inverse2Id]
LEFT JOIN (
    SELECT [l1].[Id], [l1].[Level2_Optional_Id], [l1].[Level2_Required_Id], [l1].[Level3_Name], [l1].[OneToMany_Optional_Inverse3Id], [l1].[OneToMany_Required_Inverse3Id], [l1].[OneToOne_Optional_PK_Inverse3Id]
    FROM [Level1] AS [l1]
    WHERE [l1].[Level2_Required_Id] IS NOT NULL AND [l1].[OneToMany_Required_Inverse3Id] IS NOT NULL
) AS [t0] ON CASE
    WHEN [t].[OneToOne_Required_PK_Date] IS NOT NULL AND [t].[Level1_Required_Id] IS NOT NULL AND [t].[OneToMany_Required_Inverse2Id] IS NOT NULL THEN [t].[Id]
END = [t0].[Level2_Required_Id]");
    }

    public override async Task SelectMany_nested_navigation_property_required(bool async)
    {
        await base.SelectMany_nested_navigation_property_required(async);

        AssertSql(
            @"SELECT [t0].[Id], [t0].[Level2_Optional_Id], [t0].[Level2_Required_Id], [t0].[Level3_Name], [t0].[OneToMany_Optional_Inverse3Id], [t0].[OneToMany_Required_Inverse3Id], [t0].[OneToOne_Optional_PK_Inverse3Id]
FROM [Level1] AS [l]
LEFT JOIN (
    SELECT [l0].[Id], [l0].[OneToOne_Required_PK_Date], [l0].[Level1_Required_Id], [l0].[OneToMany_Required_Inverse2Id]
    FROM [Level1] AS [l0]
    WHERE [l0].[OneToOne_Required_PK_Date] IS NOT NULL AND [l0].[Level1_Required_Id] IS NOT NULL AND [l0].[OneToMany_Required_Inverse2Id] IS NOT NULL
) AS [t] ON [l].[Id] = [t].[Level1_Required_Id]
INNER JOIN (
    SELECT [l1].[Id], [l1].[Level2_Optional_Id], [l1].[Level2_Required_Id], [l1].[Level3_Name], [l1].[OneToMany_Optional_Inverse3Id], [l1].[OneToMany_Required_Inverse3Id], [l1].[OneToOne_Optional_PK_Inverse3Id]
    FROM [Level1] AS [l1]
    WHERE [l1].[Level2_Required_Id] IS NOT NULL AND [l1].[OneToMany_Required_Inverse3Id] IS NOT NULL
) AS [t0] ON CASE
    WHEN [t].[OneToOne_Required_PK_Date] IS NOT NULL AND [t].[Level1_Required_Id] IS NOT NULL AND [t].[OneToMany_Required_Inverse2Id] IS NOT NULL THEN [t].[Id]
END = [t0].[OneToMany_Optional_Inverse3Id]");
    }

    public override async Task Key_equality_using_property_method_required(bool async)
    {
        await base.Key_equality_using_property_method_required(async);

        AssertSql(
            @"SELECT [l].[Id], [l].[Date], [l].[Name]
FROM [Level1] AS [l]
LEFT JOIN (
    SELECT [l0].[Id], [l0].[OneToOne_Required_PK_Date], [l0].[Level1_Required_Id], [l0].[OneToMany_Required_Inverse2Id]
    FROM [Level1] AS [l0]
    WHERE [l0].[OneToOne_Required_PK_Date] IS NOT NULL AND [l0].[Level1_Required_Id] IS NOT NULL AND [l0].[OneToMany_Required_Inverse2Id] IS NOT NULL
) AS [t] ON [l].[Id] = [t].[Level1_Required_Id]
WHERE CASE
    WHEN [t].[OneToOne_Required_PK_Date] IS NOT NULL AND [t].[Level1_Required_Id] IS NOT NULL AND [t].[OneToMany_Required_Inverse2Id] IS NOT NULL THEN [t].[Id]
END > 7");
    }

    public override async Task Optional_navigation_inside_method_call_translated_to_join_keeps_original_nullability(bool async)
    {
        await base.Optional_navigation_inside_method_call_translated_to_join_keeps_original_nullability(async);

        AssertSql(
            @"SELECT [l].[Id], [l].[Date], [l].[Name]
FROM [Level1] AS [l]
LEFT JOIN (
    SELECT [l0].[OneToOne_Required_PK_Date], [l0].[Level1_Optional_Id]
    FROM [Level1] AS [l0]
    WHERE [l0].[OneToOne_Required_PK_Date] IS NOT NULL AND [l0].[Level1_Required_Id] IS NOT NULL AND [l0].[OneToMany_Required_Inverse2Id] IS NOT NULL
) AS [t] ON [l].[Id] = [t].[Level1_Optional_Id]
WHERE DATEADD(day, CAST(10.0E0 AS int), [t].[OneToOne_Required_PK_Date]) > '2000-02-01T00:00:00.0000000'");
    }

    public override async Task Include4(bool async)
    {
        await base.Include4(async);

        AssertSql(
            @"SELECT [l].[Id], [l].[Date], [l].[Name], [t].[Id], [t].[OneToOne_Required_PK_Date], [t].[Level1_Optional_Id], [t].[Level1_Required_Id], [t].[Level2_Name], [t].[OneToMany_Optional_Inverse2Id], [t].[OneToMany_Required_Inverse2Id], [t].[OneToOne_Optional_PK_Inverse2Id], [t0].[Id], [t0].[Level2_Optional_Id], [t0].[Level2_Required_Id], [t0].[Level3_Name], [t0].[OneToMany_Optional_Inverse3Id], [t0].[OneToMany_Required_Inverse3Id], [t0].[OneToOne_Optional_PK_Inverse3Id]
FROM [Level1] AS [l]
LEFT JOIN (
    SELECT [l0].[Id], [l0].[OneToOne_Required_PK_Date], [l0].[Level1_Optional_Id], [l0].[Level1_Required_Id], [l0].[Level2_Name], [l0].[OneToMany_Optional_Inverse2Id], [l0].[OneToMany_Required_Inverse2Id], [l0].[OneToOne_Optional_PK_Inverse2Id]
    FROM [Level1] AS [l0]
    WHERE [l0].[OneToOne_Required_PK_Date] IS NOT NULL AND [l0].[Level1_Required_Id] IS NOT NULL AND [l0].[OneToMany_Required_Inverse2Id] IS NOT NULL
) AS [t] ON [l].[Id] = [t].[Level1_Optional_Id]
LEFT JOIN (
    SELECT [l1].[Id], [l1].[Level2_Optional_Id], [l1].[Level2_Required_Id], [l1].[Level3_Name], [l1].[OneToMany_Optional_Inverse3Id], [l1].[OneToMany_Required_Inverse3Id], [l1].[OneToOne_Optional_PK_Inverse3Id]
    FROM [Level1] AS [l1]
    WHERE [l1].[Level2_Required_Id] IS NOT NULL AND [l1].[OneToMany_Required_Inverse3Id] IS NOT NULL
) AS [t0] ON CASE
    WHEN [t].[OneToOne_Required_PK_Date] IS NOT NULL AND [t].[Level1_Required_Id] IS NOT NULL AND [t].[OneToMany_Required_Inverse2Id] IS NOT NULL THEN [t].[Id]
END = [t0].[OneToOne_Optional_PK_Inverse3Id]");
    }

    public override async Task Explicit_GroupJoin_in_subquery_with_unrelated_projection3(bool async)
    {
        await base.Explicit_GroupJoin_in_subquery_with_unrelated_projection3(async);

        AssertSql(
            @"SELECT DISTINCT [l].[Id]
FROM [Level1] AS [l]
LEFT JOIN (
    SELECT [t].[Level1_Optional_Id], [t].[Level2_Name]
    FROM [Level1] AS [l0]
    LEFT JOIN (
        SELECT [l1].[Id], [l1].[OneToOne_Required_PK_Date], [l1].[Level1_Optional_Id], [l1].[Level1_Required_Id], [l1].[Level2_Name], [l1].[OneToMany_Required_Inverse2Id]
        FROM [Level1] AS [l1]
        WHERE [l1].[OneToOne_Required_PK_Date] IS NOT NULL AND [l1].[Level1_Required_Id] IS NOT NULL AND [l1].[OneToMany_Required_Inverse2Id] IS NOT NULL
    ) AS [t] ON [l0].[Id] = CASE
        WHEN [t].[OneToOne_Required_PK_Date] IS NOT NULL AND [t].[Level1_Required_Id] IS NOT NULL AND [t].[OneToMany_Required_Inverse2Id] IS NOT NULL THEN [t].[Id]
    END
    WHERE [t].[OneToOne_Required_PK_Date] IS NOT NULL AND [t].[Level1_Required_Id] IS NOT NULL AND [t].[OneToMany_Required_Inverse2Id] IS NOT NULL
) AS [t0] ON [l].[Id] = [t0].[Level1_Optional_Id]
WHERE [t0].[Level2_Name] <> N'Foo' OR [t0].[Level2_Name] IS NULL");
    }

    public override async Task Include18_1_1(bool async)
    {
        await base.Include18_1_1(async);

        AssertSql(
            @"@__p_0='10'

SELECT [t0].[Id], [t0].[Date], [t0].[Name], [t1].[Id], [t1].[OneToOne_Required_PK_Date], [t1].[Level1_Optional_Id], [t1].[Level1_Required_Id], [t1].[Level2_Name], [t1].[OneToMany_Optional_Inverse2Id], [t1].[OneToMany_Required_Inverse2Id], [t1].[OneToOne_Optional_PK_Inverse2Id]
FROM (
    SELECT TOP(@__p_0) [l].[Id], [l].[Date], [l].[Name], [t].[Level2_Name]
    FROM [Level1] AS [l]
    LEFT JOIN (
        SELECT [l0].[Level1_Required_Id], [l0].[Level2_Name]
        FROM [Level1] AS [l0]
        WHERE [l0].[OneToOne_Required_PK_Date] IS NOT NULL AND [l0].[Level1_Required_Id] IS NOT NULL AND [l0].[OneToMany_Required_Inverse2Id] IS NOT NULL
    ) AS [t] ON [l].[Id] = [t].[Level1_Required_Id]
    ORDER BY [t].[Level2_Name]
) AS [t0]
LEFT JOIN (
    SELECT [l1].[Id], [l1].[OneToOne_Required_PK_Date], [l1].[Level1_Optional_Id], [l1].[Level1_Required_Id], [l1].[Level2_Name], [l1].[OneToMany_Optional_Inverse2Id], [l1].[OneToMany_Required_Inverse2Id], [l1].[OneToOne_Optional_PK_Inverse2Id]
    FROM [Level1] AS [l1]
    WHERE [l1].[OneToOne_Required_PK_Date] IS NOT NULL AND [l1].[Level1_Required_Id] IS NOT NULL AND [l1].[OneToMany_Required_Inverse2Id] IS NOT NULL
) AS [t1] ON [t0].[Id] = [t1].[Level1_Optional_Id]
ORDER BY [t0].[Level2_Name]");
    }

    public override async Task Optional_navigation_projected_into_DTO(bool async)
    {
        await base.Optional_navigation_projected_into_DTO(async);

        AssertSql(
            @"SELECT [l].[Id], [l].[Name], CASE
    WHEN [t].[OneToOne_Required_PK_Date] IS NOT NULL AND [t].[Level1_Required_Id] IS NOT NULL AND [t].[OneToMany_Required_Inverse2Id] IS NOT NULL THEN CAST(1 AS bit)
    ELSE CAST(0 AS bit)
END, CASE
    WHEN [t].[OneToOne_Required_PK_Date] IS NOT NULL AND [t].[Level1_Required_Id] IS NOT NULL AND [t].[OneToMany_Required_Inverse2Id] IS NOT NULL THEN [t].[Id]
END, [t].[Level2_Name]
FROM [Level1] AS [l]
LEFT JOIN (
    SELECT [l0].[Id], [l0].[OneToOne_Required_PK_Date], [l0].[Level1_Optional_Id], [l0].[Level1_Required_Id], [l0].[Level2_Name], [l0].[OneToMany_Required_Inverse2Id]
    FROM [Level1] AS [l0]
    WHERE [l0].[OneToOne_Required_PK_Date] IS NOT NULL AND [l0].[Level1_Required_Id] IS NOT NULL AND [l0].[OneToMany_Required_Inverse2Id] IS NOT NULL
) AS [t] ON [l].[Id] = [t].[Level1_Optional_Id]");
    }

    public override async Task Join_navigation_nested2(bool async)
    {
        await base.Join_navigation_nested2(async);

        AssertSql(
            @"SELECT CASE
    WHEN [t0].[Level2_Required_Id] IS NOT NULL AND [t0].[OneToMany_Required_Inverse3Id] IS NOT NULL THEN [t0].[Id]
END AS [Id3], [t1].[Id] AS [Id1]
FROM [Level1] AS [l]
LEFT JOIN (
    SELECT [l0].[Id], [l0].[OneToOne_Required_PK_Date], [l0].[Level1_Required_Id], [l0].[OneToMany_Required_Inverse2Id]
    FROM [Level1] AS [l0]
    WHERE [l0].[OneToOne_Required_PK_Date] IS NOT NULL AND [l0].[Level1_Required_Id] IS NOT NULL AND [l0].[OneToMany_Required_Inverse2Id] IS NOT NULL
) AS [t] ON [l].[Id] = CASE
    WHEN [t].[OneToOne_Required_PK_Date] IS NOT NULL AND [t].[Level1_Required_Id] IS NOT NULL AND [t].[OneToMany_Required_Inverse2Id] IS NOT NULL THEN [t].[Id]
END
LEFT JOIN (
    SELECT [l1].[Id], [l1].[Level2_Required_Id], [l1].[OneToMany_Required_Inverse3Id]
    FROM [Level1] AS [l1]
    WHERE [l1].[Level2_Required_Id] IS NOT NULL AND [l1].[OneToMany_Required_Inverse3Id] IS NOT NULL
) AS [t0] ON CASE
    WHEN [t].[OneToOne_Required_PK_Date] IS NOT NULL AND [t].[Level1_Required_Id] IS NOT NULL AND [t].[OneToMany_Required_Inverse2Id] IS NOT NULL THEN [t].[Id]
END = CASE
    WHEN [t0].[Level2_Required_Id] IS NOT NULL AND [t0].[OneToMany_Required_Inverse3Id] IS NOT NULL THEN [t0].[Id]
END
INNER JOIN (
    SELECT [l2].[Id], [t3].[Id] AS [Id1], [t3].[Level2_Required_Id], [t3].[OneToMany_Required_Inverse3Id]
    FROM [Level1] AS [l2]
    LEFT JOIN (
        SELECT [l3].[Id], [l3].[OneToOne_Required_PK_Date], [l3].[Level1_Required_Id], [l3].[OneToMany_Required_Inverse2Id]
        FROM [Level1] AS [l3]
        WHERE [l3].[OneToOne_Required_PK_Date] IS NOT NULL AND [l3].[Level1_Required_Id] IS NOT NULL AND [l3].[OneToMany_Required_Inverse2Id] IS NOT NULL
    ) AS [t2] ON [l2].[Id] = [t2].[Level1_Required_Id]
    LEFT JOIN (
        SELECT [l4].[Id], [l4].[Level2_Optional_Id], [l4].[Level2_Required_Id], [l4].[OneToMany_Required_Inverse3Id]
        FROM [Level1] AS [l4]
        WHERE [l4].[Level2_Required_Id] IS NOT NULL AND [l4].[OneToMany_Required_Inverse3Id] IS NOT NULL
    ) AS [t3] ON CASE
        WHEN [t2].[OneToOne_Required_PK_Date] IS NOT NULL AND [t2].[Level1_Required_Id] IS NOT NULL AND [t2].[OneToMany_Required_Inverse2Id] IS NOT NULL THEN [t2].[Id]
    END = [t3].[Level2_Optional_Id]
) AS [t1] ON CASE
    WHEN [t0].[Level2_Required_Id] IS NOT NULL AND [t0].[OneToMany_Required_Inverse3Id] IS NOT NULL THEN [t0].[Id]
END = CASE
    WHEN [t1].[Level2_Required_Id] IS NOT NULL AND [t1].[OneToMany_Required_Inverse3Id] IS NOT NULL THEN [t1].[Id1]
END
WHERE [t].[OneToOne_Required_PK_Date] IS NOT NULL AND [t].[Level1_Required_Id] IS NOT NULL AND [t].[OneToMany_Required_Inverse2Id] IS NOT NULL AND [t0].[Level2_Required_Id] IS NOT NULL AND [t0].[OneToMany_Required_Inverse3Id] IS NOT NULL");
    }

    public override async Task Key_equality_using_property_method_and_member_expression1(bool async)
    {
        await base.Key_equality_using_property_method_and_member_expression1(async);

        AssertSql(
            @"SELECT [l].[Id], [l].[Date], [l].[Name]
FROM [Level1] AS [l]
LEFT JOIN (
    SELECT [l0].[Id], [l0].[OneToOne_Required_PK_Date], [l0].[Level1_Required_Id], [l0].[OneToMany_Required_Inverse2Id]
    FROM [Level1] AS [l0]
    WHERE [l0].[OneToOne_Required_PK_Date] IS NOT NULL AND [l0].[Level1_Required_Id] IS NOT NULL AND [l0].[OneToMany_Required_Inverse2Id] IS NOT NULL
) AS [t] ON [l].[Id] = [t].[Level1_Required_Id]
WHERE CASE
    WHEN [t].[OneToOne_Required_PK_Date] IS NOT NULL AND [t].[Level1_Required_Id] IS NOT NULL AND [t].[OneToMany_Required_Inverse2Id] IS NOT NULL THEN [t].[Id]
END = 7");
    }

    public override async Task Navigation_key_access_optional_comparison(bool async)
    {
        await base.Navigation_key_access_optional_comparison(async);

        AssertSql(
            @"SELECT CASE
    WHEN [t].[OneToOne_Required_PK_Date] IS NOT NULL AND [t].[Level1_Required_Id] IS NOT NULL AND [t].[OneToMany_Required_Inverse2Id] IS NOT NULL THEN [t].[Id]
END
FROM [Level1] AS [l]
LEFT JOIN (
    SELECT [l0].[Id], [l0].[OneToOne_Required_PK_Date], [l0].[Level1_Required_Id], [l0].[OneToMany_Required_Inverse2Id], [l0].[OneToOne_Optional_PK_Inverse2Id]
    FROM [Level1] AS [l0]
    WHERE [l0].[OneToOne_Required_PK_Date] IS NOT NULL AND [l0].[Level1_Required_Id] IS NOT NULL AND [l0].[OneToMany_Required_Inverse2Id] IS NOT NULL
) AS [t] ON [l].[Id] = CASE
    WHEN [t].[OneToOne_Required_PK_Date] IS NOT NULL AND [t].[Level1_Required_Id] IS NOT NULL AND [t].[OneToMany_Required_Inverse2Id] IS NOT NULL THEN [t].[Id]
END
LEFT JOIN [Level1] AS [l1] ON [t].[OneToOne_Optional_PK_Inverse2Id] = [l1].[Id]
WHERE [t].[OneToOne_Required_PK_Date] IS NOT NULL AND [t].[Level1_Required_Id] IS NOT NULL AND [t].[OneToMany_Required_Inverse2Id] IS NOT NULL AND [l1].[Id] > 5");
    }

    public override async Task SelectMany_navigation_property(bool async)
    {
        await base.SelectMany_navigation_property(async);

        AssertSql(
            @"SELECT [t].[Id], [t].[OneToOne_Required_PK_Date], [t].[Level1_Optional_Id], [t].[Level1_Required_Id], [t].[Level2_Name], [t].[OneToMany_Optional_Inverse2Id], [t].[OneToMany_Required_Inverse2Id], [t].[OneToOne_Optional_PK_Inverse2Id]
FROM [Level1] AS [l]
INNER JOIN (
    SELECT [l0].[Id], [l0].[OneToOne_Required_PK_Date], [l0].[Level1_Optional_Id], [l0].[Level1_Required_Id], [l0].[Level2_Name], [l0].[OneToMany_Optional_Inverse2Id], [l0].[OneToMany_Required_Inverse2Id], [l0].[OneToOne_Optional_PK_Inverse2Id]
    FROM [Level1] AS [l0]
    WHERE [l0].[OneToOne_Required_PK_Date] IS NOT NULL AND [l0].[Level1_Required_Id] IS NOT NULL AND [l0].[OneToMany_Required_Inverse2Id] IS NOT NULL
) AS [t] ON [l].[Id] = [t].[OneToMany_Optional_Inverse2Id]");
    }

    public override async Task Join_with_orderby_on_inner_sequence_navigation_non_key_join(bool async)
    {
        await base.Join_with_orderby_on_inner_sequence_navigation_non_key_join(async);

        AssertSql(
            @"SELECT CASE
    WHEN [t].[OneToOne_Required_PK_Date] IS NOT NULL AND [t].[Level1_Required_Id] IS NOT NULL AND [t].[OneToMany_Required_Inverse2Id] IS NOT NULL THEN [t].[Id]
END AS [Id2], [t].[Level2_Name] AS [Name2], [t0].[Id] AS [Id1], [t0].[Name] AS [Name1]
FROM [Level1] AS [l]
LEFT JOIN (
    SELECT [l0].[Id], [l0].[OneToOne_Required_PK_Date], [l0].[Level1_Required_Id], [l0].[Level2_Name], [l0].[OneToMany_Required_Inverse2Id]
    FROM [Level1] AS [l0]
    WHERE [l0].[OneToOne_Required_PK_Date] IS NOT NULL AND [l0].[Level1_Required_Id] IS NOT NULL AND [l0].[OneToMany_Required_Inverse2Id] IS NOT NULL
) AS [t] ON [l].[Id] = CASE
    WHEN [t].[OneToOne_Required_PK_Date] IS NOT NULL AND [t].[Level1_Required_Id] IS NOT NULL AND [t].[OneToMany_Required_Inverse2Id] IS NOT NULL THEN [t].[Id]
END
INNER JOIN (
    SELECT [l1].[Id], [l1].[Name], [t1].[Level2_Name]
    FROM [Level1] AS [l1]
    LEFT JOIN (
        SELECT [l2].[Level1_Optional_Id], [l2].[Level2_Name]
        FROM [Level1] AS [l2]
        WHERE [l2].[OneToOne_Required_PK_Date] IS NOT NULL AND [l2].[Level1_Required_Id] IS NOT NULL AND [l2].[OneToMany_Required_Inverse2Id] IS NOT NULL
    ) AS [t1] ON [l1].[Id] = [t1].[Level1_Optional_Id]
) AS [t0] ON [t].[Level2_Name] = [t0].[Level2_Name]
WHERE [t].[OneToOne_Required_PK_Date] IS NOT NULL AND [t].[Level1_Required_Id] IS NOT NULL AND [t].[OneToMany_Required_Inverse2Id] IS NOT NULL");
    }

    public override async Task Correlated_subquery_doesnt_project_unnecessary_columns_in_top_level_join(bool async)
    {
        await base.Correlated_subquery_doesnt_project_unnecessary_columns_in_top_level_join(async);

        AssertSql(
            @"SELECT [l].[Name] AS [Name1], CASE
    WHEN [t0].[OneToOne_Required_PK_Date] IS NOT NULL AND [t0].[Level1_Required_Id] IS NOT NULL AND [t0].[OneToMany_Required_Inverse2Id] IS NOT NULL THEN [t0].[Id0]
END AS [Id2]
FROM [Level1] AS [l]
INNER JOIN (
    SELECT [t].[Id] AS [Id0], [t].[OneToOne_Required_PK_Date], [t].[Level1_Required_Id], [t].[OneToMany_Required_Inverse2Id], [l1].[Id] AS [Id1]
    FROM [Level1] AS [l0]
    LEFT JOIN (
        SELECT [l2].[Id], [l2].[OneToOne_Required_PK_Date], [l2].[Level1_Optional_Id], [l2].[Level1_Required_Id], [l2].[OneToMany_Required_Inverse2Id]
        FROM [Level1] AS [l2]
        WHERE [l2].[OneToOne_Required_PK_Date] IS NOT NULL AND [l2].[Level1_Required_Id] IS NOT NULL AND [l2].[OneToMany_Required_Inverse2Id] IS NOT NULL
    ) AS [t] ON [l0].[Id] = CASE
        WHEN [t].[OneToOne_Required_PK_Date] IS NOT NULL AND [t].[Level1_Required_Id] IS NOT NULL AND [t].[OneToMany_Required_Inverse2Id] IS NOT NULL THEN [t].[Id]
    END
    LEFT JOIN [Level1] AS [l1] ON [t].[Level1_Optional_Id] = [l1].[Id]
    WHERE [t].[OneToOne_Required_PK_Date] IS NOT NULL AND [t].[Level1_Required_Id] IS NOT NULL AND [t].[OneToMany_Required_Inverse2Id] IS NOT NULL
) AS [t0] ON [l].[Id] = [t0].[Id1]
WHERE EXISTS (
    SELECT 1
    FROM [Level1] AS [l3]
    LEFT JOIN (
        SELECT [l4].[Id], [l4].[OneToOne_Required_PK_Date], [l4].[Level1_Optional_Id], [l4].[Level1_Required_Id], [l4].[Level2_Name], [l4].[OneToMany_Optional_Inverse2Id], [l4].[OneToMany_Required_Inverse2Id], [l4].[OneToOne_Optional_PK_Inverse2Id]
        FROM [Level1] AS [l4]
        WHERE [l4].[OneToOne_Required_PK_Date] IS NOT NULL AND [l4].[Level1_Required_Id] IS NOT NULL AND [l4].[OneToMany_Required_Inverse2Id] IS NOT NULL
    ) AS [t1] ON [l3].[Id] = CASE
        WHEN [t1].[OneToOne_Required_PK_Date] IS NOT NULL AND [t1].[Level1_Required_Id] IS NOT NULL AND [t1].[OneToMany_Required_Inverse2Id] IS NOT NULL THEN [t1].[Id]
    END
    WHERE [t1].[OneToOne_Required_PK_Date] IS NOT NULL AND [t1].[Level1_Required_Id] IS NOT NULL AND [t1].[OneToMany_Required_Inverse2Id] IS NOT NULL AND [t1].[Level1_Required_Id] = [l].[Id])");
    }

    public override async Task SelectMany_navigation_property_and_projection(bool async)
    {
        await base.SelectMany_navigation_property_and_projection(async);

        AssertSql(
            @"SELECT [t].[Level2_Name]
FROM [Level1] AS [l]
INNER JOIN (
    SELECT [l0].[Level2_Name], [l0].[OneToMany_Optional_Inverse2Id]
    FROM [Level1] AS [l0]
    WHERE [l0].[OneToOne_Required_PK_Date] IS NOT NULL AND [l0].[Level1_Required_Id] IS NOT NULL AND [l0].[OneToMany_Required_Inverse2Id] IS NOT NULL
) AS [t] ON [l].[Id] = [t].[OneToMany_Optional_Inverse2Id]");
    }

    public override async Task Order_by_key_of_navigation_similar_to_projected_gets_optimized_into_FK_access(bool async)
    {
        await base.Order_by_key_of_navigation_similar_to_projected_gets_optimized_into_FK_access(async);

        AssertSql(
            @"SELECT [l3].[Id], [l3].[Date], [l3].[Name]
FROM [Level1] AS [l]
LEFT JOIN (
    SELECT [l0].[Id], [l0].[OneToOne_Required_PK_Date], [l0].[Level1_Required_Id], [l0].[OneToMany_Required_Inverse2Id]
    FROM [Level1] AS [l0]
    WHERE [l0].[OneToOne_Required_PK_Date] IS NOT NULL AND [l0].[Level1_Required_Id] IS NOT NULL AND [l0].[OneToMany_Required_Inverse2Id] IS NOT NULL
) AS [t] ON [l].[Id] = CASE
    WHEN [t].[OneToOne_Required_PK_Date] IS NOT NULL AND [t].[Level1_Required_Id] IS NOT NULL AND [t].[OneToMany_Required_Inverse2Id] IS NOT NULL THEN [t].[Id]
END
LEFT JOIN (
    SELECT [l1].[Id], [l1].[Level2_Required_Id], [l1].[OneToMany_Required_Inverse3Id]
    FROM [Level1] AS [l1]
    WHERE [l1].[Level2_Required_Id] IS NOT NULL AND [l1].[OneToMany_Required_Inverse3Id] IS NOT NULL
) AS [t0] ON CASE
    WHEN [t].[OneToOne_Required_PK_Date] IS NOT NULL AND [t].[Level1_Required_Id] IS NOT NULL AND [t].[OneToMany_Required_Inverse2Id] IS NOT NULL THEN [t].[Id]
END = CASE
    WHEN [t0].[Level2_Required_Id] IS NOT NULL AND [t0].[OneToMany_Required_Inverse3Id] IS NOT NULL THEN [t0].[Id]
END
LEFT JOIN (
    SELECT [l2].[Id], [l2].[OneToOne_Required_PK_Date], [l2].[Level1_Required_Id], [l2].[OneToMany_Required_Inverse2Id]
    FROM [Level1] AS [l2]
    WHERE [l2].[OneToOne_Required_PK_Date] IS NOT NULL AND [l2].[Level1_Required_Id] IS NOT NULL AND [l2].[OneToMany_Required_Inverse2Id] IS NOT NULL
) AS [t1] ON [t0].[Level2_Required_Id] = CASE
    WHEN [t1].[OneToOne_Required_PK_Date] IS NOT NULL AND [t1].[Level1_Required_Id] IS NOT NULL AND [t1].[OneToMany_Required_Inverse2Id] IS NOT NULL THEN [t1].[Id]
END
LEFT JOIN [Level1] AS [l3] ON [t1].[Level1_Required_Id] = [l3].[Id]
WHERE [t].[OneToOne_Required_PK_Date] IS NOT NULL AND [t].[Level1_Required_Id] IS NOT NULL AND [t].[OneToMany_Required_Inverse2Id] IS NOT NULL AND [t0].[Level2_Required_Id] IS NOT NULL AND [t0].[OneToMany_Required_Inverse3Id] IS NOT NULL
ORDER BY CASE
    WHEN [t1].[OneToOne_Required_PK_Date] IS NOT NULL AND [t1].[Level1_Required_Id] IS NOT NULL AND [t1].[OneToMany_Required_Inverse2Id] IS NOT NULL THEN [t1].[Id]
END");
    }

    public override async Task Navigations_compared_to_each_other2(bool async)
    {
        await base.Navigations_compared_to_each_other2(async);

        AssertSql(
            @"SELECT [t].[Level2_Name]
FROM [Level1] AS [l]
LEFT JOIN (
    SELECT [l0].[Id], [l0].[OneToOne_Required_PK_Date], [l0].[Level1_Required_Id], [l0].[Level2_Name], [l0].[OneToMany_Required_Inverse2Id], [l0].[OneToOne_Optional_PK_Inverse2Id]
    FROM [Level1] AS [l0]
    WHERE [l0].[OneToOne_Required_PK_Date] IS NOT NULL AND [l0].[Level1_Required_Id] IS NOT NULL AND [l0].[OneToMany_Required_Inverse2Id] IS NOT NULL
) AS [t] ON [l].[Id] = CASE
    WHEN [t].[OneToOne_Required_PK_Date] IS NOT NULL AND [t].[Level1_Required_Id] IS NOT NULL AND [t].[OneToMany_Required_Inverse2Id] IS NOT NULL THEN [t].[Id]
END
LEFT JOIN [Level1] AS [l1] ON [t].[OneToMany_Required_Inverse2Id] = [l1].[Id]
LEFT JOIN [Level1] AS [l2] ON [t].[OneToOne_Optional_PK_Inverse2Id] = [l2].[Id]
WHERE [t].[OneToOne_Required_PK_Date] IS NOT NULL AND [t].[Level1_Required_Id] IS NOT NULL AND [t].[OneToMany_Required_Inverse2Id] IS NOT NULL AND ([l1].[Id] = [l2].[Id] OR ([l1].[Id] IS NULL AND [l2].[Id] IS NULL))");
    }

    public override async Task SelectMany_with_navigation_and_explicit_DefaultIfEmpty(bool async)
    {
        await base.SelectMany_with_navigation_and_explicit_DefaultIfEmpty(async);

        AssertSql(
            @"SELECT [l].[Id], [l].[Date], [l].[Name]
FROM [Level1] AS [l]
LEFT JOIN (
    SELECT [l0].[OneToOne_Required_PK_Date], [l0].[Level1_Required_Id], [l0].[OneToMany_Optional_Inverse2Id], [l0].[OneToMany_Required_Inverse2Id]
    FROM [Level1] AS [l0]
    WHERE [l0].[OneToOne_Required_PK_Date] IS NOT NULL AND [l0].[Level1_Required_Id] IS NOT NULL AND [l0].[OneToMany_Required_Inverse2Id] IS NOT NULL
) AS [t] ON [l].[Id] = [t].[OneToMany_Optional_Inverse2Id]
WHERE [t].[OneToOne_Required_PK_Date] IS NOT NULL AND [t].[Level1_Required_Id] IS NOT NULL AND [t].[OneToMany_Required_Inverse2Id] IS NOT NULL");
    }

    public override async Task Explicit_GroupJoin_in_subquery_with_multiple_result_operator_distinct_count_materializes_main_clause(
        bool async)
    {
        await base.Explicit_GroupJoin_in_subquery_with_multiple_result_operator_distinct_count_materializes_main_clause(async);

        AssertSql(
            @"SELECT [l].[Id], [l].[Date], [l].[Name]
FROM [Level1] AS [l]
WHERE (
    SELECT COUNT(*)
    FROM (
        SELECT DISTINCT [l0].[Id], [l0].[Date], [l0].[Name]
        FROM [Level1] AS [l0]
        LEFT JOIN (
            SELECT [l1].[Id], [l1].[Date], [l1].[Name], [t].[Id] AS [Id0], [t].[OneToOne_Required_PK_Date], [t].[Level1_Optional_Id], [t].[Level1_Required_Id], [t].[Level2_Name], [t].[OneToMany_Optional_Inverse2Id], [t].[OneToMany_Required_Inverse2Id], [t].[OneToOne_Optional_PK_Inverse2Id]
            FROM [Level1] AS [l1]
            LEFT JOIN (
                SELECT [l2].[Id], [l2].[OneToOne_Required_PK_Date], [l2].[Level1_Optional_Id], [l2].[Level1_Required_Id], [l2].[Level2_Name], [l2].[OneToMany_Optional_Inverse2Id], [l2].[OneToMany_Required_Inverse2Id], [l2].[OneToOne_Optional_PK_Inverse2Id]
                FROM [Level1] AS [l2]
                WHERE [l2].[OneToOne_Required_PK_Date] IS NOT NULL AND [l2].[Level1_Required_Id] IS NOT NULL AND [l2].[OneToMany_Required_Inverse2Id] IS NOT NULL
            ) AS [t] ON [l1].[Id] = CASE
                WHEN [t].[OneToOne_Required_PK_Date] IS NOT NULL AND [t].[Level1_Required_Id] IS NOT NULL AND [t].[OneToMany_Required_Inverse2Id] IS NOT NULL THEN [t].[Id]
            END
            WHERE [t].[OneToOne_Required_PK_Date] IS NOT NULL AND [t].[Level1_Required_Id] IS NOT NULL AND [t].[OneToMany_Required_Inverse2Id] IS NOT NULL
        ) AS [t0] ON [l0].[Id] = [t0].[Level1_Optional_Id]
    ) AS [t1]) > 4");
    }

    public override async Task Order_by_key_of_projected_navigation_doesnt_get_optimized_into_FK_access2(bool async)
    {
        await base.Order_by_key_of_projected_navigation_doesnt_get_optimized_into_FK_access2(async);

        AssertSql(
            @"SELECT [t1].[Id], [t1].[OneToOne_Required_PK_Date], [t1].[Level1_Optional_Id], [t1].[Level1_Required_Id], [t1].[Level2_Name], [t1].[OneToMany_Optional_Inverse2Id], [t1].[OneToMany_Required_Inverse2Id], [t1].[OneToOne_Optional_PK_Inverse2Id]
FROM [Level1] AS [l]
LEFT JOIN (
    SELECT [l0].[Id], [l0].[OneToOne_Required_PK_Date], [l0].[Level1_Required_Id], [l0].[OneToMany_Required_Inverse2Id]
    FROM [Level1] AS [l0]
    WHERE [l0].[OneToOne_Required_PK_Date] IS NOT NULL AND [l0].[Level1_Required_Id] IS NOT NULL AND [l0].[OneToMany_Required_Inverse2Id] IS NOT NULL
) AS [t] ON [l].[Id] = CASE
    WHEN [t].[OneToOne_Required_PK_Date] IS NOT NULL AND [t].[Level1_Required_Id] IS NOT NULL AND [t].[OneToMany_Required_Inverse2Id] IS NOT NULL THEN [t].[Id]
END
LEFT JOIN (
    SELECT [l1].[Id], [l1].[Level2_Required_Id], [l1].[OneToMany_Required_Inverse3Id]
    FROM [Level1] AS [l1]
    WHERE [l1].[Level2_Required_Id] IS NOT NULL AND [l1].[OneToMany_Required_Inverse3Id] IS NOT NULL
) AS [t0] ON CASE
    WHEN [t].[OneToOne_Required_PK_Date] IS NOT NULL AND [t].[Level1_Required_Id] IS NOT NULL AND [t].[OneToMany_Required_Inverse2Id] IS NOT NULL THEN [t].[Id]
END = CASE
    WHEN [t0].[Level2_Required_Id] IS NOT NULL AND [t0].[OneToMany_Required_Inverse3Id] IS NOT NULL THEN [t0].[Id]
END
LEFT JOIN (
    SELECT [l2].[Id], [l2].[OneToOne_Required_PK_Date], [l2].[Level1_Optional_Id], [l2].[Level1_Required_Id], [l2].[Level2_Name], [l2].[OneToMany_Optional_Inverse2Id], [l2].[OneToMany_Required_Inverse2Id], [l2].[OneToOne_Optional_PK_Inverse2Id]
    FROM [Level1] AS [l2]
    WHERE [l2].[OneToOne_Required_PK_Date] IS NOT NULL AND [l2].[Level1_Required_Id] IS NOT NULL AND [l2].[OneToMany_Required_Inverse2Id] IS NOT NULL
) AS [t1] ON [t0].[Level2_Required_Id] = CASE
    WHEN [t1].[OneToOne_Required_PK_Date] IS NOT NULL AND [t1].[Level1_Required_Id] IS NOT NULL AND [t1].[OneToMany_Required_Inverse2Id] IS NOT NULL THEN [t1].[Id]
END
WHERE [t].[OneToOne_Required_PK_Date] IS NOT NULL AND [t].[Level1_Required_Id] IS NOT NULL AND [t].[OneToMany_Required_Inverse2Id] IS NOT NULL AND [t0].[Level2_Required_Id] IS NOT NULL AND [t0].[OneToMany_Required_Inverse3Id] IS NOT NULL
ORDER BY CASE
    WHEN [t1].[OneToOne_Required_PK_Date] IS NOT NULL AND [t1].[Level1_Required_Id] IS NOT NULL AND [t1].[OneToMany_Required_Inverse2Id] IS NOT NULL THEN [t1].[Id]
END");
    }

    public override async Task SelectMany_with_string_based_Include2(bool async)
    {
        await base.SelectMany_with_string_based_Include2(async);

        AssertSql(
            @"SELECT [t].[Id], [t].[OneToOne_Required_PK_Date], [t].[Level1_Optional_Id], [t].[Level1_Required_Id], [t].[Level2_Name], [t].[OneToMany_Optional_Inverse2Id], [t].[OneToMany_Required_Inverse2Id], [t].[OneToOne_Optional_PK_Inverse2Id], [t0].[Id], [t0].[Level2_Optional_Id], [t0].[Level2_Required_Id], [t0].[Level3_Name], [t0].[OneToMany_Optional_Inverse3Id], [t0].[OneToMany_Required_Inverse3Id], [t0].[OneToOne_Optional_PK_Inverse3Id], [t1].[Id], [t1].[Level3_Optional_Id], [t1].[Level3_Required_Id], [t1].[Level4_Name], [t1].[OneToMany_Optional_Inverse4Id], [t1].[OneToMany_Required_Inverse4Id], [t1].[OneToOne_Optional_PK_Inverse4Id]
FROM [Level1] AS [l]
INNER JOIN (
    SELECT [l0].[Id], [l0].[OneToOne_Required_PK_Date], [l0].[Level1_Optional_Id], [l0].[Level1_Required_Id], [l0].[Level2_Name], [l0].[OneToMany_Optional_Inverse2Id], [l0].[OneToMany_Required_Inverse2Id], [l0].[OneToOne_Optional_PK_Inverse2Id]
    FROM [Level1] AS [l0]
    WHERE [l0].[OneToOne_Required_PK_Date] IS NOT NULL AND [l0].[Level1_Required_Id] IS NOT NULL AND [l0].[OneToMany_Required_Inverse2Id] IS NOT NULL
) AS [t] ON [l].[Id] = [t].[OneToMany_Optional_Inverse2Id]
LEFT JOIN (
    SELECT [l1].[Id], [l1].[Level2_Optional_Id], [l1].[Level2_Required_Id], [l1].[Level3_Name], [l1].[OneToMany_Optional_Inverse3Id], [l1].[OneToMany_Required_Inverse3Id], [l1].[OneToOne_Optional_PK_Inverse3Id]
    FROM [Level1] AS [l1]
    WHERE [l1].[Level2_Required_Id] IS NOT NULL AND [l1].[OneToMany_Required_Inverse3Id] IS NOT NULL
) AS [t0] ON CASE
    WHEN [t].[OneToOne_Required_PK_Date] IS NOT NULL AND [t].[Level1_Required_Id] IS NOT NULL AND [t].[OneToMany_Required_Inverse2Id] IS NOT NULL THEN [t].[Id]
END = [t0].[Level2_Required_Id]
LEFT JOIN (
    SELECT [l2].[Id], [l2].[Level3_Optional_Id], [l2].[Level3_Required_Id], [l2].[Level4_Name], [l2].[OneToMany_Optional_Inverse4Id], [l2].[OneToMany_Required_Inverse4Id], [l2].[OneToOne_Optional_PK_Inverse4Id]
    FROM [Level1] AS [l2]
    WHERE [l2].[Level3_Required_Id] IS NOT NULL AND [l2].[OneToMany_Required_Inverse4Id] IS NOT NULL
) AS [t1] ON CASE
    WHEN [t0].[Level2_Required_Id] IS NOT NULL AND [t0].[OneToMany_Required_Inverse3Id] IS NOT NULL THEN [t0].[Id]
END = [t1].[Level3_Required_Id]");
    }

    public override async Task Method_call_on_optional_navigation_translates_to_null_conditional_properly_for_arguments(bool async)
    {
        await base.Method_call_on_optional_navigation_translates_to_null_conditional_properly_for_arguments(async);

        AssertSql(
            @"SELECT [l].[Id], [l].[Date], [l].[Name]
FROM [Level1] AS [l]
LEFT JOIN (
    SELECT [l0].[Level1_Optional_Id], [l0].[Level2_Name]
    FROM [Level1] AS [l0]
    WHERE [l0].[OneToOne_Required_PK_Date] IS NOT NULL AND [l0].[Level1_Required_Id] IS NOT NULL AND [l0].[OneToMany_Required_Inverse2Id] IS NOT NULL
) AS [t] ON [l].[Id] = [t].[Level1_Optional_Id]
WHERE [t].[Level2_Name] = N'' OR ([t].[Level2_Name] IS NOT NULL AND LEFT([t].[Level2_Name], LEN([t].[Level2_Name])) = [t].[Level2_Name])");
    }

    public override async Task SelectMany_subquery_with_custom_projection(bool async)
    {
        await base.SelectMany_subquery_with_custom_projection(async);

        AssertSql(
            @"@__p_0='1'

SELECT TOP(@__p_0) [t].[Name]
FROM [Level1] AS [l]
INNER JOIN (
    SELECT [l0].[Level2_Name] AS [Name], [l0].[OneToMany_Optional_Inverse2Id]
    FROM [Level1] AS [l0]
    WHERE [l0].[OneToOne_Required_PK_Date] IS NOT NULL AND [l0].[Level1_Required_Id] IS NOT NULL AND [l0].[OneToMany_Required_Inverse2Id] IS NOT NULL
) AS [t] ON [l].[Id] = [t].[OneToMany_Optional_Inverse2Id]
ORDER BY [l].[Id]");
    }

    public override async Task Join_with_navigations_in_the_result_selector1(bool async)
    {
        await base.Join_with_navigations_in_the_result_selector1(async);

        AssertSql(
            @"SELECT [t1].[Id], [t1].[OneToOne_Required_PK_Date], [t1].[Level1_Optional_Id], [t1].[Level1_Required_Id], [t1].[Level2_Name], [t1].[OneToMany_Optional_Inverse2Id], [t1].[OneToMany_Required_Inverse2Id], [t1].[OneToOne_Optional_PK_Inverse2Id], [t0].[Id0], [t0].[OneToOne_Required_PK_Date], [t0].[Level1_Optional_Id], [t0].[Level1_Required_Id], [t0].[Level2_Name], [t0].[OneToMany_Optional_Inverse2Id], [t0].[OneToMany_Required_Inverse2Id], [t0].[OneToOne_Optional_PK_Inverse2Id]
FROM [Level1] AS [l]
INNER JOIN (
    SELECT [t].[Id] AS [Id0], [t].[OneToOne_Required_PK_Date], [t].[Level1_Optional_Id], [t].[Level1_Required_Id], [t].[Level2_Name], [t].[OneToMany_Optional_Inverse2Id], [t].[OneToMany_Required_Inverse2Id], [t].[OneToOne_Optional_PK_Inverse2Id]
    FROM [Level1] AS [l0]
    LEFT JOIN (
        SELECT [l1].[Id], [l1].[OneToOne_Required_PK_Date], [l1].[Level1_Optional_Id], [l1].[Level1_Required_Id], [l1].[Level2_Name], [l1].[OneToMany_Optional_Inverse2Id], [l1].[OneToMany_Required_Inverse2Id], [l1].[OneToOne_Optional_PK_Inverse2Id]
        FROM [Level1] AS [l1]
        WHERE [l1].[OneToOne_Required_PK_Date] IS NOT NULL AND [l1].[Level1_Required_Id] IS NOT NULL AND [l1].[OneToMany_Required_Inverse2Id] IS NOT NULL
    ) AS [t] ON [l0].[Id] = CASE
        WHEN [t].[OneToOne_Required_PK_Date] IS NOT NULL AND [t].[Level1_Required_Id] IS NOT NULL AND [t].[OneToMany_Required_Inverse2Id] IS NOT NULL THEN [t].[Id]
    END
    WHERE [t].[OneToOne_Required_PK_Date] IS NOT NULL AND [t].[Level1_Required_Id] IS NOT NULL AND [t].[OneToMany_Required_Inverse2Id] IS NOT NULL
) AS [t0] ON [l].[Id] = [t0].[Level1_Required_Id]
LEFT JOIN (
    SELECT [l2].[Id], [l2].[OneToOne_Required_PK_Date], [l2].[Level1_Optional_Id], [l2].[Level1_Required_Id], [l2].[Level2_Name], [l2].[OneToMany_Optional_Inverse2Id], [l2].[OneToMany_Required_Inverse2Id], [l2].[OneToOne_Optional_PK_Inverse2Id]
    FROM [Level1] AS [l2]
    WHERE [l2].[OneToOne_Required_PK_Date] IS NOT NULL AND [l2].[Level1_Required_Id] IS NOT NULL AND [l2].[OneToMany_Required_Inverse2Id] IS NOT NULL
) AS [t1] ON [l].[Id] = [t1].[Level1_Optional_Id]");
    }

    public override async Task
        String_include_multiple_derived_navigation_with_same_name_and_different_type_nested_also_includes_partially_matching_navigation_chains(
            bool async)
    {
        await base
            .String_include_multiple_derived_navigation_with_same_name_and_different_type_nested_also_includes_partially_matching_navigation_chains(
                async);

        AssertSql(
            @"SELECT [i].[Id], [i].[Discriminator], [i].[InheritanceBase2Id], [i].[InheritanceBase2Id1], [i].[Name], [i0].[Id], [i0].[DifferentTypeCollection_InheritanceDerived1Id], [i0].[DifferentTypeReference_InheritanceDerived1Id], [i0].[InheritanceDerived2Id], [i0].[Name], [i0].[SameTypeCollection_InheritanceDerived1Id], [i0].[SameTypeReference_InheritanceDerived1Id], [i0].[SameTypeReference_InheritanceDerived2Id], [i1].[Id], [i1].[DifferentTypeReference_InheritanceDerived2Id], [i1].[InheritanceDerived2Id], [i1].[Name], [i2].[Id], [i2].[InheritanceLeaf2Id], [i2].[Name]
FROM [InheritanceOne] AS [i]
LEFT JOIN [InheritanceLeafOne] AS [i0] ON [i].[Id] = [i0].[DifferentTypeReference_InheritanceDerived1Id]
LEFT JOIN [InheritanceLeafTwo] AS [i1] ON [i].[Id] = [i1].[DifferentTypeReference_InheritanceDerived2Id]
LEFT JOIN [InheritanceTwo] AS [i2] ON [i1].[Id] = [i2].[InheritanceLeaf2Id]
ORDER BY [i].[Id], [i0].[Id], [i1].[Id]");
    }

    public override async Task Key_equality_navigation_converted_to_FK(bool async)
    {
        await base.Key_equality_navigation_converted_to_FK(async);

        AssertSql(
            @"SELECT [t].[Id], [t].[OneToOne_Required_PK_Date], [t].[Level1_Optional_Id], [t].[Level1_Required_Id], [t].[Level2_Name], [t].[OneToMany_Optional_Inverse2Id], [t].[OneToMany_Required_Inverse2Id], [t].[OneToOne_Optional_PK_Inverse2Id]
FROM [Level1] AS [l]
LEFT JOIN (
    SELECT [l0].[Id], [l0].[OneToOne_Required_PK_Date], [l0].[Level1_Optional_Id], [l0].[Level1_Required_Id], [l0].[Level2_Name], [l0].[OneToMany_Optional_Inverse2Id], [l0].[OneToMany_Required_Inverse2Id], [l0].[OneToOne_Optional_PK_Inverse2Id]
    FROM [Level1] AS [l0]
    WHERE [l0].[OneToOne_Required_PK_Date] IS NOT NULL AND [l0].[Level1_Required_Id] IS NOT NULL AND [l0].[OneToMany_Required_Inverse2Id] IS NOT NULL
) AS [t] ON [l].[Id] = CASE
    WHEN [t].[OneToOne_Required_PK_Date] IS NOT NULL AND [t].[Level1_Required_Id] IS NOT NULL AND [t].[OneToMany_Required_Inverse2Id] IS NOT NULL THEN [t].[Id]
END
LEFT JOIN [Level1] AS [l1] ON [t].[Level1_Required_Id] = [l1].[Id]
WHERE [t].[OneToOne_Required_PK_Date] IS NOT NULL AND [t].[Level1_Required_Id] IS NOT NULL AND [t].[OneToMany_Required_Inverse2Id] IS NOT NULL AND [l1].[Id] = 1");
    }

    public override async Task Include10(bool async)
    {
        await base.Include10(async);

        AssertSql(
            @"SELECT [l].[Id], [l].[Date], [l].[Name], [t].[Id], [t].[OneToOne_Required_PK_Date], [t].[Level1_Optional_Id], [t].[Level1_Required_Id], [t].[Level2_Name], [t].[OneToMany_Optional_Inverse2Id], [t].[OneToMany_Required_Inverse2Id], [t].[OneToOne_Optional_PK_Inverse2Id], [t0].[Id], [t0].[Level2_Optional_Id], [t0].[Level2_Required_Id], [t0].[Level3_Name], [t0].[OneToMany_Optional_Inverse3Id], [t0].[OneToMany_Required_Inverse3Id], [t0].[OneToOne_Optional_PK_Inverse3Id], [t1].[Id], [t1].[OneToOne_Required_PK_Date], [t1].[Level1_Optional_Id], [t1].[Level1_Required_Id], [t1].[Level2_Name], [t1].[OneToMany_Optional_Inverse2Id], [t1].[OneToMany_Required_Inverse2Id], [t1].[OneToOne_Optional_PK_Inverse2Id], [t2].[Id], [t2].[Level2_Optional_Id], [t2].[Level2_Required_Id], [t2].[Level3_Name], [t2].[OneToMany_Optional_Inverse3Id], [t2].[OneToMany_Required_Inverse3Id], [t2].[OneToOne_Optional_PK_Inverse3Id], [t3].[Id], [t3].[Level3_Optional_Id], [t3].[Level3_Required_Id], [t3].[Level4_Name], [t3].[OneToMany_Optional_Inverse4Id], [t3].[OneToMany_Required_Inverse4Id], [t3].[OneToOne_Optional_PK_Inverse4Id]
FROM [Level1] AS [l]
LEFT JOIN (
    SELECT [l0].[Id], [l0].[OneToOne_Required_PK_Date], [l0].[Level1_Optional_Id], [l0].[Level1_Required_Id], [l0].[Level2_Name], [l0].[OneToMany_Optional_Inverse2Id], [l0].[OneToMany_Required_Inverse2Id], [l0].[OneToOne_Optional_PK_Inverse2Id]
    FROM [Level1] AS [l0]
    WHERE [l0].[OneToOne_Required_PK_Date] IS NOT NULL AND [l0].[Level1_Required_Id] IS NOT NULL AND [l0].[OneToMany_Required_Inverse2Id] IS NOT NULL
) AS [t] ON [l].[Id] = [t].[Level1_Optional_Id]
LEFT JOIN (
    SELECT [l1].[Id], [l1].[Level2_Optional_Id], [l1].[Level2_Required_Id], [l1].[Level3_Name], [l1].[OneToMany_Optional_Inverse3Id], [l1].[OneToMany_Required_Inverse3Id], [l1].[OneToOne_Optional_PK_Inverse3Id]
    FROM [Level1] AS [l1]
    WHERE [l1].[Level2_Required_Id] IS NOT NULL AND [l1].[OneToMany_Required_Inverse3Id] IS NOT NULL
) AS [t0] ON CASE
    WHEN [t].[OneToOne_Required_PK_Date] IS NOT NULL AND [t].[Level1_Required_Id] IS NOT NULL AND [t].[OneToMany_Required_Inverse2Id] IS NOT NULL THEN [t].[Id]
END = [t0].[OneToOne_Optional_PK_Inverse3Id]
LEFT JOIN (
    SELECT [l2].[Id], [l2].[OneToOne_Required_PK_Date], [l2].[Level1_Optional_Id], [l2].[Level1_Required_Id], [l2].[Level2_Name], [l2].[OneToMany_Optional_Inverse2Id], [l2].[OneToMany_Required_Inverse2Id], [l2].[OneToOne_Optional_PK_Inverse2Id]
    FROM [Level1] AS [l2]
    WHERE [l2].[OneToOne_Required_PK_Date] IS NOT NULL AND [l2].[Level1_Required_Id] IS NOT NULL AND [l2].[OneToMany_Required_Inverse2Id] IS NOT NULL
) AS [t1] ON [l].[Id] = [t1].[OneToOne_Optional_PK_Inverse2Id]
LEFT JOIN (
    SELECT [l3].[Id], [l3].[Level2_Optional_Id], [l3].[Level2_Required_Id], [l3].[Level3_Name], [l3].[OneToMany_Optional_Inverse3Id], [l3].[OneToMany_Required_Inverse3Id], [l3].[OneToOne_Optional_PK_Inverse3Id]
    FROM [Level1] AS [l3]
    WHERE [l3].[Level2_Required_Id] IS NOT NULL AND [l3].[OneToMany_Required_Inverse3Id] IS NOT NULL
) AS [t2] ON CASE
    WHEN [t1].[OneToOne_Required_PK_Date] IS NOT NULL AND [t1].[Level1_Required_Id] IS NOT NULL AND [t1].[OneToMany_Required_Inverse2Id] IS NOT NULL THEN [t1].[Id]
END = [t2].[Level2_Optional_Id]
LEFT JOIN (
    SELECT [l4].[Id], [l4].[Level3_Optional_Id], [l4].[Level3_Required_Id], [l4].[Level4_Name], [l4].[OneToMany_Optional_Inverse4Id], [l4].[OneToMany_Required_Inverse4Id], [l4].[OneToOne_Optional_PK_Inverse4Id]
    FROM [Level1] AS [l4]
    WHERE [l4].[Level3_Required_Id] IS NOT NULL AND [l4].[OneToMany_Required_Inverse4Id] IS NOT NULL
) AS [t3] ON CASE
    WHEN [t2].[Level2_Required_Id] IS NOT NULL AND [t2].[OneToMany_Required_Inverse3Id] IS NOT NULL THEN [t2].[Id]
END = [t3].[OneToOne_Optional_PK_Inverse4Id]");
    }

    public override async Task Where_navigation_property_to_collection_of_original_entity_type(bool async)
    {
        await base.Where_navigation_property_to_collection_of_original_entity_type(async);

        AssertSql(
            @"SELECT [t].[Id], [t].[OneToOne_Required_PK_Date], [t].[Level1_Optional_Id], [t].[Level1_Required_Id], [t].[Level2_Name], [t].[OneToMany_Optional_Inverse2Id], [t].[OneToMany_Required_Inverse2Id], [t].[OneToOne_Optional_PK_Inverse2Id]
FROM [Level1] AS [l]
LEFT JOIN (
    SELECT [l0].[Id], [l0].[OneToOne_Required_PK_Date], [l0].[Level1_Optional_Id], [l0].[Level1_Required_Id], [l0].[Level2_Name], [l0].[OneToMany_Optional_Inverse2Id], [l0].[OneToMany_Required_Inverse2Id], [l0].[OneToOne_Optional_PK_Inverse2Id]
    FROM [Level1] AS [l0]
    WHERE [l0].[OneToOne_Required_PK_Date] IS NOT NULL AND [l0].[Level1_Required_Id] IS NOT NULL AND [l0].[OneToMany_Required_Inverse2Id] IS NOT NULL
) AS [t] ON [l].[Id] = CASE
    WHEN [t].[OneToOne_Required_PK_Date] IS NOT NULL AND [t].[Level1_Required_Id] IS NOT NULL AND [t].[OneToMany_Required_Inverse2Id] IS NOT NULL THEN [t].[Id]
END
LEFT JOIN [Level1] AS [l1] ON [t].[OneToMany_Required_Inverse2Id] = [l1].[Id]
WHERE [t].[OneToOne_Required_PK_Date] IS NOT NULL AND [t].[Level1_Required_Id] IS NOT NULL AND [t].[OneToMany_Required_Inverse2Id] IS NOT NULL AND (
    SELECT COUNT(*)
    FROM [Level1] AS [l2]
    WHERE [l2].[OneToOne_Required_PK_Date] IS NOT NULL AND [l2].[Level1_Required_Id] IS NOT NULL AND [l2].[OneToMany_Required_Inverse2Id] IS NOT NULL AND [l1].[Id] IS NOT NULL AND [l1].[Id] = [l2].[OneToMany_Optional_Inverse2Id]) > 0");
    }

    public override async Task Where_multiple_nav_prop_reference_optional_compared_to_null2(bool async)
    {
        await base.Where_multiple_nav_prop_reference_optional_compared_to_null2(async);

        AssertSql(
            @"SELECT [t0].[Id], [t0].[Level2_Optional_Id], [t0].[Level2_Required_Id], [t0].[Level3_Name], [t0].[OneToMany_Optional_Inverse3Id], [t0].[OneToMany_Required_Inverse3Id], [t0].[OneToOne_Optional_PK_Inverse3Id]
FROM [Level1] AS [l]
LEFT JOIN (
    SELECT [l0].[Id], [l0].[OneToOne_Required_PK_Date], [l0].[Level1_Required_Id], [l0].[OneToMany_Required_Inverse2Id]
    FROM [Level1] AS [l0]
    WHERE [l0].[OneToOne_Required_PK_Date] IS NOT NULL AND [l0].[Level1_Required_Id] IS NOT NULL AND [l0].[OneToMany_Required_Inverse2Id] IS NOT NULL
) AS [t] ON [l].[Id] = CASE
    WHEN [t].[OneToOne_Required_PK_Date] IS NOT NULL AND [t].[Level1_Required_Id] IS NOT NULL AND [t].[OneToMany_Required_Inverse2Id] IS NOT NULL THEN [t].[Id]
END
LEFT JOIN (
    SELECT [l1].[Id], [l1].[Level2_Optional_Id], [l1].[Level2_Required_Id], [l1].[Level3_Name], [l1].[OneToMany_Optional_Inverse3Id], [l1].[OneToMany_Required_Inverse3Id], [l1].[OneToOne_Optional_PK_Inverse3Id]
    FROM [Level1] AS [l1]
    WHERE [l1].[Level2_Required_Id] IS NOT NULL AND [l1].[OneToMany_Required_Inverse3Id] IS NOT NULL
) AS [t0] ON CASE
    WHEN [t].[OneToOne_Required_PK_Date] IS NOT NULL AND [t].[Level1_Required_Id] IS NOT NULL AND [t].[OneToMany_Required_Inverse2Id] IS NOT NULL THEN [t].[Id]
END = CASE
    WHEN [t0].[Level2_Required_Id] IS NOT NULL AND [t0].[OneToMany_Required_Inverse3Id] IS NOT NULL THEN [t0].[Id]
END
LEFT JOIN (
    SELECT [l2].[Id], [l2].[OneToOne_Required_PK_Date], [l2].[Level1_Optional_Id], [l2].[Level1_Required_Id], [l2].[OneToMany_Required_Inverse2Id]
    FROM [Level1] AS [l2]
    WHERE [l2].[OneToOne_Required_PK_Date] IS NOT NULL AND [l2].[Level1_Required_Id] IS NOT NULL AND [l2].[OneToMany_Required_Inverse2Id] IS NOT NULL
) AS [t1] ON [t0].[Level2_Optional_Id] = CASE
    WHEN [t1].[OneToOne_Required_PK_Date] IS NOT NULL AND [t1].[Level1_Required_Id] IS NOT NULL AND [t1].[OneToMany_Required_Inverse2Id] IS NOT NULL THEN [t1].[Id]
END
LEFT JOIN [Level1] AS [l3] ON [t1].[Level1_Optional_Id] = [l3].[Id]
WHERE [t].[OneToOne_Required_PK_Date] IS NOT NULL AND [t].[Level1_Required_Id] IS NOT NULL AND [t].[OneToMany_Required_Inverse2Id] IS NOT NULL AND [t0].[Level2_Required_Id] IS NOT NULL AND [t0].[OneToMany_Required_Inverse3Id] IS NOT NULL AND [l3].[Id] IS NULL");
    }

    public override async Task SelectMany_navigation_property_and_filter_after(bool async)
    {
        await base.SelectMany_navigation_property_and_filter_after(async);

        AssertSql(
            @"SELECT [t].[Id], [t].[OneToOne_Required_PK_Date], [t].[Level1_Optional_Id], [t].[Level1_Required_Id], [t].[Level2_Name], [t].[OneToMany_Optional_Inverse2Id], [t].[OneToMany_Required_Inverse2Id], [t].[OneToOne_Optional_PK_Inverse2Id]
FROM [Level1] AS [l]
INNER JOIN (
    SELECT [l0].[Id], [l0].[OneToOne_Required_PK_Date], [l0].[Level1_Optional_Id], [l0].[Level1_Required_Id], [l0].[Level2_Name], [l0].[OneToMany_Optional_Inverse2Id], [l0].[OneToMany_Required_Inverse2Id], [l0].[OneToOne_Optional_PK_Inverse2Id]
    FROM [Level1] AS [l0]
    WHERE [l0].[OneToOne_Required_PK_Date] IS NOT NULL AND [l0].[Level1_Required_Id] IS NOT NULL AND [l0].[OneToMany_Required_Inverse2Id] IS NOT NULL
) AS [t] ON [l].[Id] = [t].[OneToMany_Optional_Inverse2Id]
WHERE CASE
    WHEN [t].[OneToOne_Required_PK_Date] IS NOT NULL AND [t].[Level1_Required_Id] IS NOT NULL AND [t].[OneToMany_Required_Inverse2Id] IS NOT NULL THEN [t].[Id]
END <> 6 OR CASE
    WHEN [t].[OneToOne_Required_PK_Date] IS NOT NULL AND [t].[Level1_Required_Id] IS NOT NULL AND [t].[OneToMany_Required_Inverse2Id] IS NOT NULL THEN [t].[Id]
END IS NULL");
    }

    public override async Task Correlated_nested_subquery_doesnt_project_unnecessary_columns_in_top_level(bool async)
    {
        await base.Correlated_nested_subquery_doesnt_project_unnecessary_columns_in_top_level(async);

        AssertSql(
            @"SELECT DISTINCT [l].[Name]
FROM [Level1] AS [l]
WHERE EXISTS (
    SELECT 1
    FROM [Level1] AS [l0]
    LEFT JOIN (
        SELECT [l1].[Id], [l1].[OneToOne_Required_PK_Date], [l1].[Level1_Optional_Id], [l1].[Level1_Required_Id], [l1].[Level2_Name], [l1].[OneToMany_Optional_Inverse2Id], [l1].[OneToMany_Required_Inverse2Id], [l1].[OneToOne_Optional_PK_Inverse2Id]
        FROM [Level1] AS [l1]
        WHERE [l1].[OneToOne_Required_PK_Date] IS NOT NULL AND [l1].[Level1_Required_Id] IS NOT NULL AND [l1].[OneToMany_Required_Inverse2Id] IS NOT NULL
    ) AS [t] ON [l0].[Id] = CASE
        WHEN [t].[OneToOne_Required_PK_Date] IS NOT NULL AND [t].[Level1_Required_Id] IS NOT NULL AND [t].[OneToMany_Required_Inverse2Id] IS NOT NULL THEN [t].[Id]
    END
    WHERE [t].[OneToOne_Required_PK_Date] IS NOT NULL AND [t].[Level1_Required_Id] IS NOT NULL AND [t].[OneToMany_Required_Inverse2Id] IS NOT NULL AND EXISTS (
        SELECT 1
        FROM [Level1] AS [l2]
        LEFT JOIN (
            SELECT [l3].[Id], [l3].[OneToOne_Required_PK_Date], [l3].[Level1_Optional_Id], [l3].[Level1_Required_Id], [l3].[Level2_Name], [l3].[OneToMany_Optional_Inverse2Id], [l3].[OneToMany_Required_Inverse2Id], [l3].[OneToOne_Optional_PK_Inverse2Id]
            FROM [Level1] AS [l3]
            WHERE [l3].[OneToOne_Required_PK_Date] IS NOT NULL AND [l3].[Level1_Required_Id] IS NOT NULL AND [l3].[OneToMany_Required_Inverse2Id] IS NOT NULL
        ) AS [t0] ON [l2].[Id] = CASE
            WHEN [t0].[OneToOne_Required_PK_Date] IS NOT NULL AND [t0].[Level1_Required_Id] IS NOT NULL AND [t0].[OneToMany_Required_Inverse2Id] IS NOT NULL THEN [t0].[Id]
        END
        LEFT JOIN (
            SELECT [l4].[Id], [l4].[Level2_Optional_Id], [l4].[Level2_Required_Id], [l4].[Level3_Name], [l4].[OneToMany_Optional_Inverse3Id], [l4].[OneToMany_Required_Inverse3Id], [l4].[OneToOne_Optional_PK_Inverse3Id]
            FROM [Level1] AS [l4]
            WHERE [l4].[Level2_Required_Id] IS NOT NULL AND [l4].[OneToMany_Required_Inverse3Id] IS NOT NULL
        ) AS [t1] ON CASE
            WHEN [t0].[OneToOne_Required_PK_Date] IS NOT NULL AND [t0].[Level1_Required_Id] IS NOT NULL AND [t0].[OneToMany_Required_Inverse2Id] IS NOT NULL THEN [t0].[Id]
        END = CASE
            WHEN [t1].[Level2_Required_Id] IS NOT NULL AND [t1].[OneToMany_Required_Inverse3Id] IS NOT NULL THEN [t1].[Id]
        END
        WHERE [t0].[OneToOne_Required_PK_Date] IS NOT NULL AND [t0].[Level1_Required_Id] IS NOT NULL AND [t0].[OneToMany_Required_Inverse2Id] IS NOT NULL AND [t1].[Level2_Required_Id] IS NOT NULL AND [t1].[OneToMany_Required_Inverse3Id] IS NOT NULL))");
    }

    public override async Task OrderBy_nav_prop_reference_optional_via_DefaultIfEmpty(bool async)
    {
        await base.OrderBy_nav_prop_reference_optional_via_DefaultIfEmpty(async);

        AssertSql(
            @"SELECT [l].[Id]
FROM [Level1] AS [l]
LEFT JOIN (
    SELECT [t].[Level1_Optional_Id], [t].[Level2_Name]
    FROM [Level1] AS [l0]
    LEFT JOIN (
        SELECT [l1].[Id], [l1].[OneToOne_Required_PK_Date], [l1].[Level1_Optional_Id], [l1].[Level1_Required_Id], [l1].[Level2_Name], [l1].[OneToMany_Required_Inverse2Id]
        FROM [Level1] AS [l1]
        WHERE [l1].[OneToOne_Required_PK_Date] IS NOT NULL AND [l1].[Level1_Required_Id] IS NOT NULL AND [l1].[OneToMany_Required_Inverse2Id] IS NOT NULL
    ) AS [t] ON [l0].[Id] = CASE
        WHEN [t].[OneToOne_Required_PK_Date] IS NOT NULL AND [t].[Level1_Required_Id] IS NOT NULL AND [t].[OneToMany_Required_Inverse2Id] IS NOT NULL THEN [t].[Id]
    END
    WHERE [t].[OneToOne_Required_PK_Date] IS NOT NULL AND [t].[Level1_Required_Id] IS NOT NULL AND [t].[OneToMany_Required_Inverse2Id] IS NOT NULL
) AS [t0] ON [l].[Id] = [t0].[Level1_Optional_Id]
ORDER BY [t0].[Level2_Name], [l].[Id]");
    }

    public override async Task Where_complex_predicate_with_with_nav_prop_and_OrElse2(bool async)
    {
        await base.Where_complex_predicate_with_with_nav_prop_and_OrElse2(async);

        AssertSql(
            @"SELECT [l].[Id]
FROM [Level1] AS [l]
LEFT JOIN (
    SELECT [l0].[Id], [l0].[OneToOne_Required_PK_Date], [l0].[Level1_Optional_Id], [l0].[Level1_Required_Id], [l0].[Level2_Name], [l0].[OneToMany_Required_Inverse2Id]
    FROM [Level1] AS [l0]
    WHERE [l0].[OneToOne_Required_PK_Date] IS NOT NULL AND [l0].[Level1_Required_Id] IS NOT NULL AND [l0].[OneToMany_Required_Inverse2Id] IS NOT NULL
) AS [t] ON [l].[Id] = [t].[Level1_Optional_Id]
LEFT JOIN (
    SELECT [l1].[Level2_Required_Id], [l1].[Level3_Name]
    FROM [Level1] AS [l1]
    WHERE [l1].[Level2_Required_Id] IS NOT NULL AND [l1].[OneToMany_Required_Inverse3Id] IS NOT NULL
) AS [t0] ON CASE
    WHEN [t].[OneToOne_Required_PK_Date] IS NOT NULL AND [t].[Level1_Required_Id] IS NOT NULL AND [t].[OneToMany_Required_Inverse2Id] IS NOT NULL THEN [t].[Id]
END = [t0].[Level2_Required_Id]
WHERE [t0].[Level3_Name] = N'L3 05' OR [t].[Level2_Name] <> N'L2 05' OR [t].[Level2_Name] IS NULL");
    }

    public override async Task Optional_navigation_inside_nested_method_call_translated_to_join(bool async)
    {
        await base.Optional_navigation_inside_nested_method_call_translated_to_join(async);

        AssertSql(
            @"SELECT [l].[Id], [l].[Date], [l].[Name]
FROM [Level1] AS [l]
LEFT JOIN (
    SELECT [l0].[Level1_Optional_Id], [l0].[Level2_Name]
    FROM [Level1] AS [l0]
    WHERE [l0].[OneToOne_Required_PK_Date] IS NOT NULL AND [l0].[Level1_Required_Id] IS NOT NULL AND [l0].[OneToMany_Required_Inverse2Id] IS NOT NULL
) AS [t] ON [l].[Id] = [t].[Level1_Optional_Id]
WHERE [t].[Level2_Name] IS NOT NULL AND (UPPER([t].[Level2_Name]) LIKE N'L%')");
    }

    public override async Task Multiple_SelectMany_calls(bool async)
    {
        await base.Multiple_SelectMany_calls(async);

        AssertSql(
            @"SELECT [t0].[Id], [t0].[Level2_Optional_Id], [t0].[Level2_Required_Id], [t0].[Level3_Name], [t0].[OneToMany_Optional_Inverse3Id], [t0].[OneToMany_Required_Inverse3Id], [t0].[OneToOne_Optional_PK_Inverse3Id]
FROM [Level1] AS [l]
INNER JOIN (
    SELECT [l0].[Id], [l0].[OneToOne_Required_PK_Date], [l0].[Level1_Required_Id], [l0].[OneToMany_Optional_Inverse2Id], [l0].[OneToMany_Required_Inverse2Id]
    FROM [Level1] AS [l0]
    WHERE [l0].[OneToOne_Required_PK_Date] IS NOT NULL AND [l0].[Level1_Required_Id] IS NOT NULL AND [l0].[OneToMany_Required_Inverse2Id] IS NOT NULL
) AS [t] ON [l].[Id] = [t].[OneToMany_Optional_Inverse2Id]
INNER JOIN (
    SELECT [l1].[Id], [l1].[Level2_Optional_Id], [l1].[Level2_Required_Id], [l1].[Level3_Name], [l1].[OneToMany_Optional_Inverse3Id], [l1].[OneToMany_Required_Inverse3Id], [l1].[OneToOne_Optional_PK_Inverse3Id]
    FROM [Level1] AS [l1]
    WHERE [l1].[Level2_Required_Id] IS NOT NULL AND [l1].[OneToMany_Required_Inverse3Id] IS NOT NULL
) AS [t0] ON CASE
    WHEN [t].[OneToOne_Required_PK_Date] IS NOT NULL AND [t].[Level1_Required_Id] IS NOT NULL AND [t].[OneToMany_Required_Inverse2Id] IS NOT NULL THEN [t].[Id]
END = [t0].[OneToMany_Optional_Inverse3Id]");
    }

    public override async Task Navigation_inside_method_call_translated_to_join(bool async)
    {
        await base.Navigation_inside_method_call_translated_to_join(async);

        AssertSql(
            @"SELECT [l].[Id], [l].[Date], [l].[Name]
FROM [Level1] AS [l]
LEFT JOIN (
    SELECT [l0].[Level1_Required_Id], [l0].[Level2_Name]
    FROM [Level1] AS [l0]
    WHERE [l0].[OneToOne_Required_PK_Date] IS NOT NULL AND [l0].[Level1_Required_Id] IS NOT NULL AND [l0].[OneToMany_Required_Inverse2Id] IS NOT NULL
) AS [t] ON [l].[Id] = [t].[Level1_Required_Id]
WHERE [t].[Level2_Name] IS NOT NULL AND ([t].[Level2_Name] LIKE N'L%')");
    }

    public override async Task Include5(bool async)
    {
        await base.Include5(async);

        AssertSql(
            @"SELECT [l].[Id], [l].[Date], [l].[Name], [t].[Id], [t].[OneToOne_Required_PK_Date], [t].[Level1_Optional_Id], [t].[Level1_Required_Id], [t].[Level2_Name], [t].[OneToMany_Optional_Inverse2Id], [t].[OneToMany_Required_Inverse2Id], [t].[OneToOne_Optional_PK_Inverse2Id], [t0].[Id], [t0].[Level2_Optional_Id], [t0].[Level2_Required_Id], [t0].[Level3_Name], [t0].[OneToMany_Optional_Inverse3Id], [t0].[OneToMany_Required_Inverse3Id], [t0].[OneToOne_Optional_PK_Inverse3Id]
FROM [Level1] AS [l]
LEFT JOIN (
    SELECT [l0].[Id], [l0].[OneToOne_Required_PK_Date], [l0].[Level1_Optional_Id], [l0].[Level1_Required_Id], [l0].[Level2_Name], [l0].[OneToMany_Optional_Inverse2Id], [l0].[OneToMany_Required_Inverse2Id], [l0].[OneToOne_Optional_PK_Inverse2Id]
    FROM [Level1] AS [l0]
    WHERE [l0].[OneToOne_Required_PK_Date] IS NOT NULL AND [l0].[Level1_Required_Id] IS NOT NULL AND [l0].[OneToMany_Required_Inverse2Id] IS NOT NULL
) AS [t] ON [l].[Id] = [t].[Level1_Optional_Id]
LEFT JOIN (
    SELECT [l1].[Id], [l1].[Level2_Optional_Id], [l1].[Level2_Required_Id], [l1].[Level3_Name], [l1].[OneToMany_Optional_Inverse3Id], [l1].[OneToMany_Required_Inverse3Id], [l1].[OneToOne_Optional_PK_Inverse3Id]
    FROM [Level1] AS [l1]
    WHERE [l1].[Level2_Required_Id] IS NOT NULL AND [l1].[OneToMany_Required_Inverse3Id] IS NOT NULL
) AS [t0] ON CASE
    WHEN [t].[OneToOne_Required_PK_Date] IS NOT NULL AND [t].[Level1_Required_Id] IS NOT NULL AND [t].[OneToMany_Required_Inverse2Id] IS NOT NULL THEN [t].[Id]
END = [t0].[OneToOne_Optional_PK_Inverse3Id]");
    }

    public override async Task String_include_multiple_derived_collection_navigation_with_same_name_and_same_type(bool async)
    {
        await base.String_include_multiple_derived_collection_navigation_with_same_name_and_same_type(async);

        AssertSql(
            @"SELECT [i].[Id], [i].[Discriminator], [i].[InheritanceBase2Id], [i].[InheritanceBase2Id1], [i].[Name], [i0].[Id], [i0].[DifferentTypeCollection_InheritanceDerived1Id], [i0].[DifferentTypeReference_InheritanceDerived1Id], [i0].[InheritanceDerived2Id], [i0].[Name], [i0].[SameTypeCollection_InheritanceDerived1Id], [i0].[SameTypeReference_InheritanceDerived1Id], [i0].[SameTypeReference_InheritanceDerived2Id], [i1].[Id], [i1].[DifferentTypeCollection_InheritanceDerived1Id], [i1].[DifferentTypeReference_InheritanceDerived1Id], [i1].[InheritanceDerived2Id], [i1].[Name], [i1].[SameTypeCollection_InheritanceDerived1Id], [i1].[SameTypeReference_InheritanceDerived1Id], [i1].[SameTypeReference_InheritanceDerived2Id]
FROM [InheritanceOne] AS [i]
LEFT JOIN [InheritanceLeafOne] AS [i0] ON [i].[Id] = [i0].[SameTypeCollection_InheritanceDerived1Id]
LEFT JOIN [InheritanceLeafOne] AS [i1] ON [i].[Id] = [i1].[InheritanceDerived2Id]
ORDER BY [i].[Id], [i0].[Id]");
    }

    public override async Task Navigations_compared_to_each_other4(bool async)
    {
        await base.Navigations_compared_to_each_other4(async);

        AssertSql(
            @"SELECT [t].[Level2_Name]
FROM [Level1] AS [l]
LEFT JOIN (
    SELECT [l0].[Id], [l0].[OneToOne_Required_PK_Date], [l0].[Level1_Required_Id], [l0].[Level2_Name], [l0].[OneToMany_Required_Inverse2Id]
    FROM [Level1] AS [l0]
    WHERE [l0].[OneToOne_Required_PK_Date] IS NOT NULL AND [l0].[Level1_Required_Id] IS NOT NULL AND [l0].[OneToMany_Required_Inverse2Id] IS NOT NULL
) AS [t] ON [l].[Id] = CASE
    WHEN [t].[OneToOne_Required_PK_Date] IS NOT NULL AND [t].[Level1_Required_Id] IS NOT NULL AND [t].[OneToMany_Required_Inverse2Id] IS NOT NULL THEN [t].[Id]
END
LEFT JOIN (
    SELECT [l1].[Id], [l1].[Level2_Required_Id], [l1].[OneToMany_Required_Inverse3Id]
    FROM [Level1] AS [l1]
    WHERE [l1].[Level2_Required_Id] IS NOT NULL AND [l1].[OneToMany_Required_Inverse3Id] IS NOT NULL
) AS [t0] ON CASE
    WHEN [t].[OneToOne_Required_PK_Date] IS NOT NULL AND [t].[Level1_Required_Id] IS NOT NULL AND [t].[OneToMany_Required_Inverse2Id] IS NOT NULL THEN [t].[Id]
END = [t0].[Level2_Required_Id]
WHERE [t].[OneToOne_Required_PK_Date] IS NOT NULL AND [t].[Level1_Required_Id] IS NOT NULL AND [t].[OneToMany_Required_Inverse2Id] IS NOT NULL AND EXISTS (
    SELECT 1
    FROM [Level1] AS [l2]
    WHERE [l2].[Level3_Required_Id] IS NOT NULL AND [l2].[OneToMany_Required_Inverse4Id] IS NOT NULL AND CASE
        WHEN [t0].[Level2_Required_Id] IS NOT NULL AND [t0].[OneToMany_Required_Inverse3Id] IS NOT NULL THEN [t0].[Id]
    END IS NOT NULL AND (CASE
        WHEN [t0].[Level2_Required_Id] IS NOT NULL AND [t0].[OneToMany_Required_Inverse3Id] IS NOT NULL THEN [t0].[Id]
    END = [l2].[OneToMany_Optional_Inverse4Id] OR (CASE
        WHEN [t0].[Level2_Required_Id] IS NOT NULL AND [t0].[OneToMany_Required_Inverse3Id] IS NOT NULL THEN [t0].[Id]
    END IS NULL AND [l2].[OneToMany_Optional_Inverse4Id] IS NULL)))");
    }

    public override async Task Null_check_removal_applied_recursively(bool async)
    {
        await base.Null_check_removal_applied_recursively(async);

        AssertSql(
            @"SELECT [l].[Id], [l].[Date], [l].[Name]
FROM [Level1] AS [l]
LEFT JOIN (
    SELECT [l0].[Id], [l0].[OneToOne_Required_PK_Date], [l0].[Level1_Optional_Id], [l0].[Level1_Required_Id], [l0].[OneToMany_Required_Inverse2Id]
    FROM [Level1] AS [l0]
    WHERE [l0].[OneToOne_Required_PK_Date] IS NOT NULL AND [l0].[Level1_Required_Id] IS NOT NULL AND [l0].[OneToMany_Required_Inverse2Id] IS NOT NULL
) AS [t] ON [l].[Id] = [t].[Level1_Optional_Id]
LEFT JOIN (
    SELECT [l1].[Id], [l1].[Level2_Optional_Id], [l1].[Level2_Required_Id], [l1].[OneToMany_Required_Inverse3Id]
    FROM [Level1] AS [l1]
    WHERE [l1].[Level2_Required_Id] IS NOT NULL AND [l1].[OneToMany_Required_Inverse3Id] IS NOT NULL
) AS [t0] ON CASE
    WHEN [t].[OneToOne_Required_PK_Date] IS NOT NULL AND [t].[Level1_Required_Id] IS NOT NULL AND [t].[OneToMany_Required_Inverse2Id] IS NOT NULL THEN [t].[Id]
END = [t0].[Level2_Optional_Id]
LEFT JOIN (
    SELECT [l2].[Level3_Optional_Id], [l2].[Level4_Name]
    FROM [Level1] AS [l2]
    WHERE [l2].[Level3_Required_Id] IS NOT NULL AND [l2].[OneToMany_Required_Inverse4Id] IS NOT NULL
) AS [t1] ON CASE
    WHEN [t0].[Level2_Required_Id] IS NOT NULL AND [t0].[OneToMany_Required_Inverse3Id] IS NOT NULL THEN [t0].[Id]
END = [t1].[Level3_Optional_Id]
WHERE [t1].[Level4_Name] = N'L4 01'");
    }

    public override async Task SelectMany_where_with_subquery(bool async)
    {
        await base.SelectMany_where_with_subquery(async);

        AssertSql(
            @"SELECT [t].[Id], [t].[OneToOne_Required_PK_Date], [t].[Level1_Optional_Id], [t].[Level1_Required_Id], [t].[Level2_Name], [t].[OneToMany_Optional_Inverse2Id], [t].[OneToMany_Required_Inverse2Id], [t].[OneToOne_Optional_PK_Inverse2Id]
FROM [Level1] AS [l]
INNER JOIN (
    SELECT [l0].[Id], [l0].[OneToOne_Required_PK_Date], [l0].[Level1_Optional_Id], [l0].[Level1_Required_Id], [l0].[Level2_Name], [l0].[OneToMany_Optional_Inverse2Id], [l0].[OneToMany_Required_Inverse2Id], [l0].[OneToOne_Optional_PK_Inverse2Id]
    FROM [Level1] AS [l0]
    WHERE [l0].[OneToOne_Required_PK_Date] IS NOT NULL AND [l0].[Level1_Required_Id] IS NOT NULL AND [l0].[OneToMany_Required_Inverse2Id] IS NOT NULL
) AS [t] ON [l].[Id] = [t].[OneToMany_Required_Inverse2Id]
WHERE EXISTS (
    SELECT 1
    FROM [Level1] AS [l1]
    WHERE [l1].[Level2_Required_Id] IS NOT NULL AND [l1].[OneToMany_Required_Inverse3Id] IS NOT NULL AND CASE
        WHEN [t].[OneToOne_Required_PK_Date] IS NOT NULL AND [t].[Level1_Required_Id] IS NOT NULL AND [t].[OneToMany_Required_Inverse2Id] IS NOT NULL THEN [t].[Id]
    END IS NOT NULL AND CASE
        WHEN [t].[OneToOne_Required_PK_Date] IS NOT NULL AND [t].[Level1_Required_Id] IS NOT NULL AND [t].[OneToMany_Required_Inverse2Id] IS NOT NULL THEN [t].[Id]
    END = [l1].[OneToMany_Required_Inverse3Id])");
    }

    public override async Task Result_operator_nav_prop_reference_optional_Max(bool async)
    {
        await base.Result_operator_nav_prop_reference_optional_Max(async);

        AssertSql(
            @"SELECT MAX([t].[Level1_Required_Id])
FROM [Level1] AS [l]
LEFT JOIN (
    SELECT [l0].[Level1_Optional_Id], [l0].[Level1_Required_Id]
    FROM [Level1] AS [l0]
    WHERE [l0].[OneToOne_Required_PK_Date] IS NOT NULL AND [l0].[Level1_Required_Id] IS NOT NULL AND [l0].[OneToMany_Required_Inverse2Id] IS NOT NULL
) AS [t] ON [l].[Id] = [t].[Level1_Optional_Id]");
    }

    public override async Task Complex_navigations_with_predicate_projected_into_anonymous_type(bool async)
    {
        await base.Complex_navigations_with_predicate_projected_into_anonymous_type(async);

        AssertSql(
            @"SELECT [l].[Name], CASE
    WHEN [t1].[Level2_Required_Id] IS NOT NULL AND [t1].[OneToMany_Required_Inverse3Id] IS NOT NULL THEN [t1].[Id]
END AS [Id]
FROM [Level1] AS [l]
LEFT JOIN (
    SELECT [l0].[Id], [l0].[OneToOne_Required_PK_Date], [l0].[Level1_Required_Id], [l0].[OneToMany_Required_Inverse2Id]
    FROM [Level1] AS [l0]
    WHERE [l0].[OneToOne_Required_PK_Date] IS NOT NULL AND [l0].[Level1_Required_Id] IS NOT NULL AND [l0].[OneToMany_Required_Inverse2Id] IS NOT NULL
) AS [t] ON [l].[Id] = [t].[Level1_Required_Id]
LEFT JOIN (
    SELECT [l1].[Id], [l1].[Level2_Required_Id], [l1].[OneToMany_Required_Inverse3Id]
    FROM [Level1] AS [l1]
    WHERE [l1].[Level2_Required_Id] IS NOT NULL AND [l1].[OneToMany_Required_Inverse3Id] IS NOT NULL
) AS [t0] ON CASE
    WHEN [t].[OneToOne_Required_PK_Date] IS NOT NULL AND [t].[Level1_Required_Id] IS NOT NULL AND [t].[OneToMany_Required_Inverse2Id] IS NOT NULL THEN [t].[Id]
END = [t0].[Level2_Required_Id]
LEFT JOIN (
    SELECT [l2].[Id], [l2].[Level2_Optional_Id], [l2].[Level2_Required_Id], [l2].[OneToMany_Required_Inverse3Id]
    FROM [Level1] AS [l2]
    WHERE [l2].[Level2_Required_Id] IS NOT NULL AND [l2].[OneToMany_Required_Inverse3Id] IS NOT NULL
) AS [t1] ON CASE
    WHEN [t].[OneToOne_Required_PK_Date] IS NOT NULL AND [t].[Level1_Required_Id] IS NOT NULL AND [t].[OneToMany_Required_Inverse2Id] IS NOT NULL THEN [t].[Id]
END = [t1].[Level2_Optional_Id]
WHERE (CASE
    WHEN [t0].[Level2_Required_Id] IS NOT NULL AND [t0].[OneToMany_Required_Inverse3Id] IS NOT NULL THEN [t0].[Id]
END = CASE
    WHEN [t1].[Level2_Required_Id] IS NOT NULL AND [t1].[OneToMany_Required_Inverse3Id] IS NOT NULL THEN [t1].[Id]
END OR (CASE
    WHEN [t0].[Level2_Required_Id] IS NOT NULL AND [t0].[OneToMany_Required_Inverse3Id] IS NOT NULL THEN [t0].[Id]
END IS NULL AND CASE
    WHEN [t1].[Level2_Required_Id] IS NOT NULL AND [t1].[OneToMany_Required_Inverse3Id] IS NOT NULL THEN [t1].[Id]
END IS NULL)) AND (CASE
    WHEN [t1].[Level2_Required_Id] IS NOT NULL AND [t1].[OneToMany_Required_Inverse3Id] IS NOT NULL THEN [t1].[Id]
END <> 7 OR CASE
    WHEN [t1].[Level2_Required_Id] IS NOT NULL AND [t1].[OneToMany_Required_Inverse3Id] IS NOT NULL THEN [t1].[Id]
END IS NULL)");
    }

    public override async Task GroupJoin_without_DefaultIfEmpty(bool async)
    {
        await base.GroupJoin_without_DefaultIfEmpty(async);

        AssertSql(
            @"SELECT [l].[Id]
FROM [Level1] AS [l]
INNER JOIN (
    SELECT [l0].[Id], [l0].[Date], [l0].[Name], [t].[Id] AS [Id0], [t].[OneToOne_Required_PK_Date], [t].[Level1_Optional_Id], [t].[Level1_Required_Id], [t].[Level2_Name], [t].[OneToMany_Optional_Inverse2Id], [t].[OneToMany_Required_Inverse2Id], [t].[OneToOne_Optional_PK_Inverse2Id]
    FROM [Level1] AS [l0]
    LEFT JOIN (
        SELECT [l1].[Id], [l1].[OneToOne_Required_PK_Date], [l1].[Level1_Optional_Id], [l1].[Level1_Required_Id], [l1].[Level2_Name], [l1].[OneToMany_Optional_Inverse2Id], [l1].[OneToMany_Required_Inverse2Id], [l1].[OneToOne_Optional_PK_Inverse2Id]
        FROM [Level1] AS [l1]
        WHERE [l1].[OneToOne_Required_PK_Date] IS NOT NULL AND [l1].[Level1_Required_Id] IS NOT NULL AND [l1].[OneToMany_Required_Inverse2Id] IS NOT NULL
    ) AS [t] ON [l0].[Id] = CASE
        WHEN [t].[OneToOne_Required_PK_Date] IS NOT NULL AND [t].[Level1_Required_Id] IS NOT NULL AND [t].[OneToMany_Required_Inverse2Id] IS NOT NULL THEN [t].[Id]
    END
    WHERE [t].[OneToOne_Required_PK_Date] IS NOT NULL AND [t].[Level1_Required_Id] IS NOT NULL AND [t].[OneToMany_Required_Inverse2Id] IS NOT NULL
) AS [t0] ON [l].[Id] = [t0].[Level1_Optional_Id]");
    }

    public override async Task Key_equality_two_conditions_on_same_navigation(bool async)
    {
        await base.Key_equality_two_conditions_on_same_navigation(async);

        AssertSql(
            @"SELECT [l].[Id], [l].[Date], [l].[Name]
FROM [Level1] AS [l]
LEFT JOIN (
    SELECT [l0].[Id], [l0].[OneToOne_Required_PK_Date], [l0].[Level1_Required_Id], [l0].[OneToMany_Required_Inverse2Id]
    FROM [Level1] AS [l0]
    WHERE [l0].[OneToOne_Required_PK_Date] IS NOT NULL AND [l0].[Level1_Required_Id] IS NOT NULL AND [l0].[OneToMany_Required_Inverse2Id] IS NOT NULL
) AS [t] ON [l].[Id] = [t].[Level1_Required_Id]
WHERE CASE
    WHEN [t].[OneToOne_Required_PK_Date] IS NOT NULL AND [t].[Level1_Required_Id] IS NOT NULL AND [t].[OneToMany_Required_Inverse2Id] IS NOT NULL THEN [t].[Id]
END = 1 OR CASE
    WHEN [t].[OneToOne_Required_PK_Date] IS NOT NULL AND [t].[Level1_Required_Id] IS NOT NULL AND [t].[OneToMany_Required_Inverse2Id] IS NOT NULL THEN [t].[Id]
END = 2");
    }

    public override async Task Select_multiple_nav_prop_reference_required(bool async)
    {
        await base.Select_multiple_nav_prop_reference_required(async);

        AssertSql(
            @"SELECT CASE
    WHEN [t0].[Level2_Required_Id] IS NOT NULL AND [t0].[OneToMany_Required_Inverse3Id] IS NOT NULL THEN [t0].[Id]
END
FROM [Level1] AS [l]
LEFT JOIN (
    SELECT [l0].[Id], [l0].[OneToOne_Required_PK_Date], [l0].[Level1_Required_Id], [l0].[OneToMany_Required_Inverse2Id]
    FROM [Level1] AS [l0]
    WHERE [l0].[OneToOne_Required_PK_Date] IS NOT NULL AND [l0].[Level1_Required_Id] IS NOT NULL AND [l0].[OneToMany_Required_Inverse2Id] IS NOT NULL
) AS [t] ON [l].[Id] = [t].[Level1_Required_Id]
LEFT JOIN (
    SELECT [l1].[Id], [l1].[Level2_Required_Id], [l1].[OneToMany_Required_Inverse3Id]
    FROM [Level1] AS [l1]
    WHERE [l1].[Level2_Required_Id] IS NOT NULL AND [l1].[OneToMany_Required_Inverse3Id] IS NOT NULL
) AS [t0] ON CASE
    WHEN [t].[OneToOne_Required_PK_Date] IS NOT NULL AND [t].[Level1_Required_Id] IS NOT NULL AND [t].[OneToMany_Required_Inverse2Id] IS NOT NULL THEN [t].[Id]
END = [t0].[Level2_Required_Id]");
    }

    public override async Task Project_collection_navigation_count(bool async)
    {
        await base.Project_collection_navigation_count(async);

        AssertSql(
            @"SELECT [l].[Id], (
    SELECT COUNT(*)
    FROM [Level1] AS [l1]
    WHERE [l1].[Level2_Required_Id] IS NOT NULL AND [l1].[OneToMany_Required_Inverse3Id] IS NOT NULL AND CASE
        WHEN [t].[OneToOne_Required_PK_Date] IS NOT NULL AND [t].[Level1_Required_Id] IS NOT NULL AND [t].[OneToMany_Required_Inverse2Id] IS NOT NULL THEN [t].[Id]
    END IS NOT NULL AND (CASE
        WHEN [t].[OneToOne_Required_PK_Date] IS NOT NULL AND [t].[Level1_Required_Id] IS NOT NULL AND [t].[OneToMany_Required_Inverse2Id] IS NOT NULL THEN [t].[Id]
    END = [l1].[OneToMany_Optional_Inverse3Id] OR (CASE
        WHEN [t].[OneToOne_Required_PK_Date] IS NOT NULL AND [t].[Level1_Required_Id] IS NOT NULL AND [t].[OneToMany_Required_Inverse2Id] IS NOT NULL THEN [t].[Id]
    END IS NULL AND [l1].[OneToMany_Optional_Inverse3Id] IS NULL))) AS [Count]
FROM [Level1] AS [l]
LEFT JOIN (
    SELECT [l0].[Id], [l0].[OneToOne_Required_PK_Date], [l0].[Level1_Optional_Id], [l0].[Level1_Required_Id], [l0].[OneToMany_Required_Inverse2Id]
    FROM [Level1] AS [l0]
    WHERE [l0].[OneToOne_Required_PK_Date] IS NOT NULL AND [l0].[Level1_Required_Id] IS NOT NULL AND [l0].[OneToMany_Required_Inverse2Id] IS NOT NULL
) AS [t] ON [l].[Id] = [t].[Level1_Optional_Id]");
    }

    public override async Task Include18_2(bool async)
    {
        await base.Include18_2(async);

        AssertSql(
            @"SELECT [t0].[Id], [t0].[Date], [t0].[Name], [t1].[Id], [t1].[OneToOne_Required_PK_Date], [t1].[Level1_Optional_Id], [t1].[Level1_Required_Id], [t1].[Level2_Name], [t1].[OneToMany_Optional_Inverse2Id], [t1].[OneToMany_Required_Inverse2Id], [t1].[OneToOne_Optional_PK_Inverse2Id]
FROM (
    SELECT DISTINCT [l].[Id], [l].[Date], [l].[Name]
    FROM [Level1] AS [l]
    LEFT JOIN (
        SELECT [l0].[Level1_Required_Id], [l0].[Level2_Name]
        FROM [Level1] AS [l0]
        WHERE [l0].[OneToOne_Required_PK_Date] IS NOT NULL AND [l0].[Level1_Required_Id] IS NOT NULL AND [l0].[OneToMany_Required_Inverse2Id] IS NOT NULL
    ) AS [t] ON [l].[Id] = [t].[Level1_Required_Id]
    WHERE [t].[Level2_Name] <> N'Foo' OR [t].[Level2_Name] IS NULL
) AS [t0]
LEFT JOIN (
    SELECT [l1].[Id], [l1].[OneToOne_Required_PK_Date], [l1].[Level1_Optional_Id], [l1].[Level1_Required_Id], [l1].[Level2_Name], [l1].[OneToMany_Optional_Inverse2Id], [l1].[OneToMany_Required_Inverse2Id], [l1].[OneToOne_Optional_PK_Inverse2Id]
    FROM [Level1] AS [l1]
    WHERE [l1].[OneToOne_Required_PK_Date] IS NOT NULL AND [l1].[Level1_Required_Id] IS NOT NULL AND [l1].[OneToMany_Required_Inverse2Id] IS NOT NULL
) AS [t1] ON [t0].[Id] = [t1].[Level1_Optional_Id]");
    }

    public override async Task Include13(bool async)
    {
        await base.Include13(async);

        AssertSql(
            @"SELECT [l].[Id], [l].[Date], [l].[Name], [t].[Id], [t].[OneToOne_Required_PK_Date], [t].[Level1_Optional_Id], [t].[Level1_Required_Id], [t].[Level2_Name], [t].[OneToMany_Optional_Inverse2Id], [t].[OneToMany_Required_Inverse2Id], [t].[OneToOne_Optional_PK_Inverse2Id]
FROM [Level1] AS [l]
LEFT JOIN (
    SELECT [l0].[Id], [l0].[OneToOne_Required_PK_Date], [l0].[Level1_Optional_Id], [l0].[Level1_Required_Id], [l0].[Level2_Name], [l0].[OneToMany_Optional_Inverse2Id], [l0].[OneToMany_Required_Inverse2Id], [l0].[OneToOne_Optional_PK_Inverse2Id]
    FROM [Level1] AS [l0]
    WHERE [l0].[OneToOne_Required_PK_Date] IS NOT NULL AND [l0].[Level1_Required_Id] IS NOT NULL AND [l0].[OneToMany_Required_Inverse2Id] IS NOT NULL
) AS [t] ON [l].[Id] = [t].[Level1_Optional_Id]");
    }

    public override async Task Include_with_optional_navigation(bool async)
    {
        await base.Include_with_optional_navigation(async);

        AssertSql(
            @"SELECT [l].[Id], [l].[Date], [l].[Name], [t].[Id], [t].[OneToOne_Required_PK_Date], [t].[Level1_Optional_Id], [t].[Level1_Required_Id], [t].[Level2_Name], [t].[OneToMany_Optional_Inverse2Id], [t].[OneToMany_Required_Inverse2Id], [t].[OneToOne_Optional_PK_Inverse2Id]
FROM [Level1] AS [l]
LEFT JOIN (
    SELECT [l0].[Id], [l0].[OneToOne_Required_PK_Date], [l0].[Level1_Optional_Id], [l0].[Level1_Required_Id], [l0].[Level2_Name], [l0].[OneToMany_Optional_Inverse2Id], [l0].[OneToMany_Required_Inverse2Id], [l0].[OneToOne_Optional_PK_Inverse2Id]
    FROM [Level1] AS [l0]
    WHERE [l0].[OneToOne_Required_PK_Date] IS NOT NULL AND [l0].[Level1_Required_Id] IS NOT NULL AND [l0].[OneToMany_Required_Inverse2Id] IS NOT NULL
) AS [t] ON [l].[Id] = [t].[Level1_Optional_Id]
WHERE [t].[Level2_Name] <> N'L2 05' OR [t].[Level2_Name] IS NULL");
    }

    public override async Task GroupJoin_on_right_side_being_a_subquery(bool async)
    {
        await base.GroupJoin_on_right_side_being_a_subquery(async);

        AssertSql(
            @"@__p_0='2'

SELECT CASE
    WHEN [t].[OneToOne_Required_PK_Date] IS NOT NULL AND [t].[Level1_Required_Id] IS NOT NULL AND [t].[OneToMany_Required_Inverse2Id] IS NOT NULL THEN [t].[Id]
END AS [Id], [t0].[Name]
FROM [Level1] AS [l]
LEFT JOIN (
    SELECT [l0].[Id], [l0].[OneToOne_Required_PK_Date], [l0].[Level1_Optional_Id], [l0].[Level1_Required_Id], [l0].[OneToMany_Required_Inverse2Id]
    FROM [Level1] AS [l0]
    WHERE [l0].[OneToOne_Required_PK_Date] IS NOT NULL AND [l0].[Level1_Required_Id] IS NOT NULL AND [l0].[OneToMany_Required_Inverse2Id] IS NOT NULL
) AS [t] ON [l].[Id] = CASE
    WHEN [t].[OneToOne_Required_PK_Date] IS NOT NULL AND [t].[Level1_Required_Id] IS NOT NULL AND [t].[OneToMany_Required_Inverse2Id] IS NOT NULL THEN [t].[Id]
END
LEFT JOIN (
    SELECT TOP(@__p_0) [l1].[Id], [l1].[Name]
    FROM [Level1] AS [l1]
    LEFT JOIN (
        SELECT [l2].[Level1_Optional_Id], [l2].[Level2_Name]
        FROM [Level1] AS [l2]
        WHERE [l2].[OneToOne_Required_PK_Date] IS NOT NULL AND [l2].[Level1_Required_Id] IS NOT NULL AND [l2].[OneToMany_Required_Inverse2Id] IS NOT NULL
    ) AS [t1] ON [l1].[Id] = [t1].[Level1_Optional_Id]
    ORDER BY [t1].[Level2_Name]
) AS [t0] ON [t].[Level1_Optional_Id] = [t0].[Id]
WHERE [t].[OneToOne_Required_PK_Date] IS NOT NULL AND [t].[Level1_Required_Id] IS NOT NULL AND [t].[OneToMany_Required_Inverse2Id] IS NOT NULL");
    }

    public override async Task Multiple_SelectMany_with_string_based_Include(bool async)
    {
        await base.Multiple_SelectMany_with_string_based_Include(async);

        AssertSql(
            @"SELECT [t0].[Id], [t0].[Level2_Optional_Id], [t0].[Level2_Required_Id], [t0].[Level3_Name], [t0].[OneToMany_Optional_Inverse3Id], [t0].[OneToMany_Required_Inverse3Id], [t0].[OneToOne_Optional_PK_Inverse3Id], [t1].[Id], [t1].[Level3_Optional_Id], [t1].[Level3_Required_Id], [t1].[Level4_Name], [t1].[OneToMany_Optional_Inverse4Id], [t1].[OneToMany_Required_Inverse4Id], [t1].[OneToOne_Optional_PK_Inverse4Id]
FROM [Level1] AS [l]
INNER JOIN (
    SELECT [l0].[Id], [l0].[OneToOne_Required_PK_Date], [l0].[Level1_Required_Id], [l0].[OneToMany_Optional_Inverse2Id], [l0].[OneToMany_Required_Inverse2Id]
    FROM [Level1] AS [l0]
    WHERE [l0].[OneToOne_Required_PK_Date] IS NOT NULL AND [l0].[Level1_Required_Id] IS NOT NULL AND [l0].[OneToMany_Required_Inverse2Id] IS NOT NULL
) AS [t] ON [l].[Id] = [t].[OneToMany_Optional_Inverse2Id]
INNER JOIN (
    SELECT [l1].[Id], [l1].[Level2_Optional_Id], [l1].[Level2_Required_Id], [l1].[Level3_Name], [l1].[OneToMany_Optional_Inverse3Id], [l1].[OneToMany_Required_Inverse3Id], [l1].[OneToOne_Optional_PK_Inverse3Id]
    FROM [Level1] AS [l1]
    WHERE [l1].[Level2_Required_Id] IS NOT NULL AND [l1].[OneToMany_Required_Inverse3Id] IS NOT NULL
) AS [t0] ON CASE
    WHEN [t].[OneToOne_Required_PK_Date] IS NOT NULL AND [t].[Level1_Required_Id] IS NOT NULL AND [t].[OneToMany_Required_Inverse2Id] IS NOT NULL THEN [t].[Id]
END = [t0].[OneToMany_Optional_Inverse3Id]
LEFT JOIN (
    SELECT [l2].[Id], [l2].[Level3_Optional_Id], [l2].[Level3_Required_Id], [l2].[Level4_Name], [l2].[OneToMany_Optional_Inverse4Id], [l2].[OneToMany_Required_Inverse4Id], [l2].[OneToOne_Optional_PK_Inverse4Id]
    FROM [Level1] AS [l2]
    WHERE [l2].[Level3_Required_Id] IS NOT NULL AND [l2].[OneToMany_Required_Inverse4Id] IS NOT NULL
) AS [t1] ON CASE
    WHEN [t0].[Level2_Required_Id] IS NOT NULL AND [t0].[OneToMany_Required_Inverse3Id] IS NOT NULL THEN [t0].[Id]
END = [t1].[Level3_Required_Id]");
    }

    public override async Task Where_navigation_property_to_collection2(bool async)
    {
        await base.Where_navigation_property_to_collection2(async);

        AssertSql(
            @"SELECT [t0].[Id], [t0].[Level2_Optional_Id], [t0].[Level2_Required_Id], [t0].[Level3_Name], [t0].[OneToMany_Optional_Inverse3Id], [t0].[OneToMany_Required_Inverse3Id], [t0].[OneToOne_Optional_PK_Inverse3Id]
FROM [Level1] AS [l]
LEFT JOIN (
    SELECT [l0].[Id], [l0].[OneToOne_Required_PK_Date], [l0].[Level1_Required_Id], [l0].[OneToMany_Required_Inverse2Id]
    FROM [Level1] AS [l0]
    WHERE [l0].[OneToOne_Required_PK_Date] IS NOT NULL AND [l0].[Level1_Required_Id] IS NOT NULL AND [l0].[OneToMany_Required_Inverse2Id] IS NOT NULL
) AS [t] ON [l].[Id] = CASE
    WHEN [t].[OneToOne_Required_PK_Date] IS NOT NULL AND [t].[Level1_Required_Id] IS NOT NULL AND [t].[OneToMany_Required_Inverse2Id] IS NOT NULL THEN [t].[Id]
END
LEFT JOIN (
    SELECT [l1].[Id], [l1].[Level2_Optional_Id], [l1].[Level2_Required_Id], [l1].[Level3_Name], [l1].[OneToMany_Optional_Inverse3Id], [l1].[OneToMany_Required_Inverse3Id], [l1].[OneToOne_Optional_PK_Inverse3Id]
    FROM [Level1] AS [l1]
    WHERE [l1].[Level2_Required_Id] IS NOT NULL AND [l1].[OneToMany_Required_Inverse3Id] IS NOT NULL
) AS [t0] ON CASE
    WHEN [t].[OneToOne_Required_PK_Date] IS NOT NULL AND [t].[Level1_Required_Id] IS NOT NULL AND [t].[OneToMany_Required_Inverse2Id] IS NOT NULL THEN [t].[Id]
END = CASE
    WHEN [t0].[Level2_Required_Id] IS NOT NULL AND [t0].[OneToMany_Required_Inverse3Id] IS NOT NULL THEN [t0].[Id]
END
LEFT JOIN (
    SELECT [l2].[Id], [l2].[OneToOne_Required_PK_Date], [l2].[Level1_Required_Id], [l2].[OneToMany_Required_Inverse2Id]
    FROM [Level1] AS [l2]
    WHERE [l2].[OneToOne_Required_PK_Date] IS NOT NULL AND [l2].[Level1_Required_Id] IS NOT NULL AND [l2].[OneToMany_Required_Inverse2Id] IS NOT NULL
) AS [t1] ON [t0].[Level2_Required_Id] = CASE
    WHEN [t1].[OneToOne_Required_PK_Date] IS NOT NULL AND [t1].[Level1_Required_Id] IS NOT NULL AND [t1].[OneToMany_Required_Inverse2Id] IS NOT NULL THEN [t1].[Id]
END
WHERE [t].[OneToOne_Required_PK_Date] IS NOT NULL AND [t].[Level1_Required_Id] IS NOT NULL AND [t].[OneToMany_Required_Inverse2Id] IS NOT NULL AND [t0].[Level2_Required_Id] IS NOT NULL AND [t0].[OneToMany_Required_Inverse3Id] IS NOT NULL AND (
    SELECT COUNT(*)
    FROM [Level1] AS [l3]
    WHERE [l3].[Level2_Required_Id] IS NOT NULL AND [l3].[OneToMany_Required_Inverse3Id] IS NOT NULL AND CASE
        WHEN [t1].[OneToOne_Required_PK_Date] IS NOT NULL AND [t1].[Level1_Required_Id] IS NOT NULL AND [t1].[OneToMany_Required_Inverse2Id] IS NOT NULL THEN [t1].[Id]
    END IS NOT NULL AND (CASE
        WHEN [t1].[OneToOne_Required_PK_Date] IS NOT NULL AND [t1].[Level1_Required_Id] IS NOT NULL AND [t1].[OneToMany_Required_Inverse2Id] IS NOT NULL THEN [t1].[Id]
    END = [l3].[OneToMany_Optional_Inverse3Id] OR (CASE
        WHEN [t1].[OneToOne_Required_PK_Date] IS NOT NULL AND [t1].[Level1_Required_Id] IS NOT NULL AND [t1].[OneToMany_Required_Inverse2Id] IS NOT NULL THEN [t1].[Id]
    END IS NULL AND [l3].[OneToMany_Optional_Inverse3Id] IS NULL))) > 0");
    }

    public override async Task GroupJoin_in_subquery_with_client_projection(bool async)
    {
        await base.GroupJoin_in_subquery_with_client_projection(async);

        AssertSql(
            @"SELECT [l].[Name]
FROM [Level1] AS [l]
WHERE (
    SELECT COUNT(*)
    FROM [Level1] AS [l0]
    LEFT JOIN (
        SELECT [l1].[Id], [l1].[Date], [l1].[Name], [t].[Id] AS [Id0], [t].[OneToOne_Required_PK_Date], [t].[Level1_Optional_Id], [t].[Level1_Required_Id], [t].[Level2_Name], [t].[OneToMany_Optional_Inverse2Id], [t].[OneToMany_Required_Inverse2Id], [t].[OneToOne_Optional_PK_Inverse2Id]
        FROM [Level1] AS [l1]
        LEFT JOIN (
            SELECT [l2].[Id], [l2].[OneToOne_Required_PK_Date], [l2].[Level1_Optional_Id], [l2].[Level1_Required_Id], [l2].[Level2_Name], [l2].[OneToMany_Optional_Inverse2Id], [l2].[OneToMany_Required_Inverse2Id], [l2].[OneToOne_Optional_PK_Inverse2Id]
            FROM [Level1] AS [l2]
            WHERE [l2].[OneToOne_Required_PK_Date] IS NOT NULL AND [l2].[Level1_Required_Id] IS NOT NULL AND [l2].[OneToMany_Required_Inverse2Id] IS NOT NULL
        ) AS [t] ON [l1].[Id] = CASE
            WHEN [t].[OneToOne_Required_PK_Date] IS NOT NULL AND [t].[Level1_Required_Id] IS NOT NULL AND [t].[OneToMany_Required_Inverse2Id] IS NOT NULL THEN [t].[Id]
        END
        WHERE [t].[OneToOne_Required_PK_Date] IS NOT NULL AND [t].[Level1_Required_Id] IS NOT NULL AND [t].[OneToMany_Required_Inverse2Id] IS NOT NULL
    ) AS [t0] ON [l0].[Id] = [t0].[Level1_Optional_Id]) > 7 AND [l].[Id] < 3");
    }

    public override async Task Query_source_materialization_bug_4547(bool async)
    {
        await base.Query_source_materialization_bug_4547(async);

        AssertSql(
            @"SELECT [l2].[Id]
FROM [Level1] AS [l]
LEFT JOIN (
    SELECT [l0].[Id], [l0].[OneToOne_Required_PK_Date], [l0].[Level1_Required_Id], [l0].[OneToMany_Required_Inverse2Id]
    FROM [Level1] AS [l0]
    WHERE [l0].[OneToOne_Required_PK_Date] IS NOT NULL AND [l0].[Level1_Required_Id] IS NOT NULL AND [l0].[OneToMany_Required_Inverse2Id] IS NOT NULL
) AS [t] ON [l].[Id] = CASE
    WHEN [t].[OneToOne_Required_PK_Date] IS NOT NULL AND [t].[Level1_Required_Id] IS NOT NULL AND [t].[OneToMany_Required_Inverse2Id] IS NOT NULL THEN [t].[Id]
END
LEFT JOIN (
    SELECT [l1].[Id], [l1].[Level2_Required_Id], [l1].[OneToMany_Required_Inverse3Id]
    FROM [Level1] AS [l1]
    WHERE [l1].[Level2_Required_Id] IS NOT NULL AND [l1].[OneToMany_Required_Inverse3Id] IS NOT NULL
) AS [t0] ON CASE
    WHEN [t].[OneToOne_Required_PK_Date] IS NOT NULL AND [t].[Level1_Required_Id] IS NOT NULL AND [t].[OneToMany_Required_Inverse2Id] IS NOT NULL THEN [t].[Id]
END = CASE
    WHEN [t0].[Level2_Required_Id] IS NOT NULL AND [t0].[OneToMany_Required_Inverse3Id] IS NOT NULL THEN [t0].[Id]
END
INNER JOIN [Level1] AS [l2] ON CASE
    WHEN [t0].[Level2_Required_Id] IS NOT NULL AND [t0].[OneToMany_Required_Inverse3Id] IS NOT NULL THEN [t0].[Id]
END = (
    SELECT TOP(1) CASE
        WHEN [t2].[Level2_Required_Id] IS NOT NULL AND [t2].[OneToMany_Required_Inverse3Id] IS NOT NULL THEN [t2].[Id1]
    END
    FROM [Level1] AS [l3]
    LEFT JOIN (
        SELECT [l4].[Id], [l4].[OneToOne_Required_PK_Date], [l4].[Level1_Optional_Id], [l4].[Level1_Required_Id], [l4].[Level2_Name], [l4].[OneToMany_Optional_Inverse2Id], [l4].[OneToMany_Required_Inverse2Id], [l4].[OneToOne_Optional_PK_Inverse2Id]
        FROM [Level1] AS [l4]
        WHERE [l4].[OneToOne_Required_PK_Date] IS NOT NULL AND [l4].[Level1_Required_Id] IS NOT NULL AND [l4].[OneToMany_Required_Inverse2Id] IS NOT NULL
    ) AS [t1] ON [l3].[Id] = CASE
        WHEN [t1].[OneToOne_Required_PK_Date] IS NOT NULL AND [t1].[Level1_Required_Id] IS NOT NULL AND [t1].[OneToMany_Required_Inverse2Id] IS NOT NULL THEN [t1].[Id]
    END
    LEFT JOIN (
        SELECT [l5].[Id], [l5].[Date], [l5].[Name], [t3].[Id] AS [Id0], [t3].[OneToOne_Required_PK_Date], [t3].[Level1_Optional_Id], [t3].[Level1_Required_Id], [t3].[Level2_Name], [t3].[OneToMany_Optional_Inverse2Id], [t3].[OneToMany_Required_Inverse2Id], [t3].[OneToOne_Optional_PK_Inverse2Id], [t4].[Id] AS [Id1], [t4].[Level2_Optional_Id], [t4].[Level2_Required_Id], [t4].[Level3_Name], [t4].[OneToMany_Optional_Inverse3Id], [t4].[OneToMany_Required_Inverse3Id], [t4].[OneToOne_Optional_PK_Inverse3Id]
        FROM [Level1] AS [l5]
        LEFT JOIN (
            SELECT [l6].[Id], [l6].[OneToOne_Required_PK_Date], [l6].[Level1_Optional_Id], [l6].[Level1_Required_Id], [l6].[Level2_Name], [l6].[OneToMany_Optional_Inverse2Id], [l6].[OneToMany_Required_Inverse2Id], [l6].[OneToOne_Optional_PK_Inverse2Id]
            FROM [Level1] AS [l6]
            WHERE [l6].[OneToOne_Required_PK_Date] IS NOT NULL AND [l6].[Level1_Required_Id] IS NOT NULL AND [l6].[OneToMany_Required_Inverse2Id] IS NOT NULL
        ) AS [t3] ON [l5].[Id] = CASE
            WHEN [t3].[OneToOne_Required_PK_Date] IS NOT NULL AND [t3].[Level1_Required_Id] IS NOT NULL AND [t3].[OneToMany_Required_Inverse2Id] IS NOT NULL THEN [t3].[Id]
        END
        LEFT JOIN (
            SELECT [l7].[Id], [l7].[Level2_Optional_Id], [l7].[Level2_Required_Id], [l7].[Level3_Name], [l7].[OneToMany_Optional_Inverse3Id], [l7].[OneToMany_Required_Inverse3Id], [l7].[OneToOne_Optional_PK_Inverse3Id]
            FROM [Level1] AS [l7]
            WHERE [l7].[Level2_Required_Id] IS NOT NULL AND [l7].[OneToMany_Required_Inverse3Id] IS NOT NULL
        ) AS [t4] ON CASE
            WHEN [t3].[OneToOne_Required_PK_Date] IS NOT NULL AND [t3].[Level1_Required_Id] IS NOT NULL AND [t3].[OneToMany_Required_Inverse2Id] IS NOT NULL THEN [t3].[Id]
        END = CASE
            WHEN [t4].[Level2_Required_Id] IS NOT NULL AND [t4].[OneToMany_Required_Inverse3Id] IS NOT NULL THEN [t4].[Id]
        END
        WHERE [t3].[OneToOne_Required_PK_Date] IS NOT NULL AND [t3].[Level1_Required_Id] IS NOT NULL AND [t3].[OneToMany_Required_Inverse2Id] IS NOT NULL AND [t4].[Level2_Required_Id] IS NOT NULL AND [t4].[OneToMany_Required_Inverse3Id] IS NOT NULL
    ) AS [t2] ON CASE
        WHEN [t1].[OneToOne_Required_PK_Date] IS NOT NULL AND [t1].[Level1_Required_Id] IS NOT NULL AND [t1].[OneToMany_Required_Inverse2Id] IS NOT NULL THEN [t1].[Id]
    END = [t2].[Level2_Optional_Id]
    WHERE [t1].[OneToOne_Required_PK_Date] IS NOT NULL AND [t1].[Level1_Required_Id] IS NOT NULL AND [t1].[OneToMany_Required_Inverse2Id] IS NOT NULL
    ORDER BY CASE
        WHEN [t2].[Level2_Required_Id] IS NOT NULL AND [t2].[OneToMany_Required_Inverse3Id] IS NOT NULL THEN [t2].[Id1]
    END)
WHERE [t].[OneToOne_Required_PK_Date] IS NOT NULL AND [t].[Level1_Required_Id] IS NOT NULL AND [t].[OneToMany_Required_Inverse2Id] IS NOT NULL AND [t0].[Level2_Required_Id] IS NOT NULL AND [t0].[OneToMany_Required_Inverse3Id] IS NOT NULL");
    }

    public override async Task Join_navigation_deeply_nested_required(bool async)
    {
        await base.Join_navigation_deeply_nested_required(async);

        AssertSql(
            @"SELECT CASE
    WHEN [t4].[Level3_Required_Id] IS NOT NULL AND [t4].[OneToMany_Required_Inverse4Id] IS NOT NULL THEN [t4].[Id2]
END AS [Id4], [t4].[Level4_Name] AS [Name4], [l].[Id] AS [Id1], [l].[Name] AS [Name1]
FROM [Level1] AS [l]
INNER JOIN (
    SELECT [t1].[Id] AS [Id2], [t1].[Level3_Required_Id], [t1].[Level4_Name], [t1].[OneToMany_Required_Inverse4Id], [l5].[Name] AS [Name0]
    FROM [Level1] AS [l0]
    LEFT JOIN (
        SELECT [l1].[Id], [l1].[OneToOne_Required_PK_Date], [l1].[Level1_Required_Id], [l1].[OneToMany_Required_Inverse2Id]
        FROM [Level1] AS [l1]
        WHERE [l1].[OneToOne_Required_PK_Date] IS NOT NULL AND [l1].[Level1_Required_Id] IS NOT NULL AND [l1].[OneToMany_Required_Inverse2Id] IS NOT NULL
    ) AS [t] ON [l0].[Id] = CASE
        WHEN [t].[OneToOne_Required_PK_Date] IS NOT NULL AND [t].[Level1_Required_Id] IS NOT NULL AND [t].[OneToMany_Required_Inverse2Id] IS NOT NULL THEN [t].[Id]
    END
    LEFT JOIN (
        SELECT [l2].[Id], [l2].[Level2_Required_Id], [l2].[OneToMany_Required_Inverse3Id]
        FROM [Level1] AS [l2]
        WHERE [l2].[Level2_Required_Id] IS NOT NULL AND [l2].[OneToMany_Required_Inverse3Id] IS NOT NULL
    ) AS [t0] ON CASE
        WHEN [t].[OneToOne_Required_PK_Date] IS NOT NULL AND [t].[Level1_Required_Id] IS NOT NULL AND [t].[OneToMany_Required_Inverse2Id] IS NOT NULL THEN [t].[Id]
    END = CASE
        WHEN [t0].[Level2_Required_Id] IS NOT NULL AND [t0].[OneToMany_Required_Inverse3Id] IS NOT NULL THEN [t0].[Id]
    END
    LEFT JOIN (
        SELECT [l3].[Id], [l3].[Level3_Required_Id], [l3].[Level4_Name], [l3].[OneToMany_Required_Inverse4Id]
        FROM [Level1] AS [l3]
        WHERE [l3].[Level3_Required_Id] IS NOT NULL AND [l3].[OneToMany_Required_Inverse4Id] IS NOT NULL
    ) AS [t1] ON CASE
        WHEN [t0].[Level2_Required_Id] IS NOT NULL AND [t0].[OneToMany_Required_Inverse3Id] IS NOT NULL THEN [t0].[Id]
    END = CASE
        WHEN [t1].[Level3_Required_Id] IS NOT NULL AND [t1].[OneToMany_Required_Inverse4Id] IS NOT NULL THEN [t1].[Id]
    END
    LEFT JOIN (
        SELECT [l4].[Id], [l4].[Level2_Required_Id], [l4].[OneToMany_Required_Inverse3Id]
        FROM [Level1] AS [l4]
        WHERE [l4].[Level2_Required_Id] IS NOT NULL AND [l4].[OneToMany_Required_Inverse3Id] IS NOT NULL
    ) AS [t2] ON [t1].[Level3_Required_Id] = CASE
        WHEN [t2].[Level2_Required_Id] IS NOT NULL AND [t2].[OneToMany_Required_Inverse3Id] IS NOT NULL THEN [t2].[Id]
    END
    LEFT JOIN (
        SELECT [l6].[Id], [l6].[OneToOne_Required_PK_Date], [l6].[Level1_Required_Id], [l6].[OneToMany_Required_Inverse2Id]
        FROM [Level1] AS [l6]
        WHERE [l6].[OneToOne_Required_PK_Date] IS NOT NULL AND [l6].[Level1_Required_Id] IS NOT NULL AND [l6].[OneToMany_Required_Inverse2Id] IS NOT NULL
    ) AS [t3] ON [t2].[Level2_Required_Id] = CASE
        WHEN [t3].[OneToOne_Required_PK_Date] IS NOT NULL AND [t3].[Level1_Required_Id] IS NOT NULL AND [t3].[OneToMany_Required_Inverse2Id] IS NOT NULL THEN [t3].[Id]
    END
    LEFT JOIN [Level1] AS [l5] ON CASE
        WHEN [t3].[OneToOne_Required_PK_Date] IS NOT NULL AND [t3].[Level1_Required_Id] IS NOT NULL AND [t3].[OneToMany_Required_Inverse2Id] IS NOT NULL THEN [t3].[Id]
    END = [l5].[Id]
    WHERE [t].[OneToOne_Required_PK_Date] IS NOT NULL AND [t].[Level1_Required_Id] IS NOT NULL AND [t].[OneToMany_Required_Inverse2Id] IS NOT NULL AND [t0].[Level2_Required_Id] IS NOT NULL AND [t0].[OneToMany_Required_Inverse3Id] IS NOT NULL AND [t1].[Level3_Required_Id] IS NOT NULL AND [t1].[OneToMany_Required_Inverse4Id] IS NOT NULL
) AS [t4] ON [l].[Name] = [t4].[Name0]");
    }

    public override async Task Where_predicate_on_optional_reference_navigation(bool async)
    {
        await base.Where_predicate_on_optional_reference_navigation(async);

        AssertSql(
            @"@__p_0='3'

SELECT TOP(@__p_0) [l].[Name]
FROM [Level1] AS [l]
LEFT JOIN (
    SELECT [l0].[Level1_Required_Id], [l0].[Level2_Name]
    FROM [Level1] AS [l0]
    WHERE [l0].[OneToOne_Required_PK_Date] IS NOT NULL AND [l0].[Level1_Required_Id] IS NOT NULL AND [l0].[OneToMany_Required_Inverse2Id] IS NOT NULL
) AS [t] ON [l].[Id] = [t].[Level1_Required_Id]
WHERE [t].[Level2_Name] = N'L2 03'
ORDER BY [l].[Id]");
    }

    public override async Task Navigations_compared_to_each_other3(bool async)
    {
        await base.Navigations_compared_to_each_other3(async);

        AssertSql(
            @"SELECT [t].[Level2_Name]
FROM [Level1] AS [l]
LEFT JOIN (
    SELECT [l0].[Id], [l0].[OneToOne_Required_PK_Date], [l0].[Level1_Required_Id], [l0].[Level2_Name], [l0].[OneToMany_Required_Inverse2Id]
    FROM [Level1] AS [l0]
    WHERE [l0].[OneToOne_Required_PK_Date] IS NOT NULL AND [l0].[Level1_Required_Id] IS NOT NULL AND [l0].[OneToMany_Required_Inverse2Id] IS NOT NULL
) AS [t] ON [l].[Id] = CASE
    WHEN [t].[OneToOne_Required_PK_Date] IS NOT NULL AND [t].[Level1_Required_Id] IS NOT NULL AND [t].[OneToMany_Required_Inverse2Id] IS NOT NULL THEN [t].[Id]
END
WHERE [t].[OneToOne_Required_PK_Date] IS NOT NULL AND [t].[Level1_Required_Id] IS NOT NULL AND [t].[OneToMany_Required_Inverse2Id] IS NOT NULL AND EXISTS (
    SELECT 1
    FROM [Level1] AS [l1]
    WHERE [l1].[Level2_Required_Id] IS NOT NULL AND [l1].[OneToMany_Required_Inverse3Id] IS NOT NULL AND CASE
        WHEN [t].[OneToOne_Required_PK_Date] IS NOT NULL AND [t].[Level1_Required_Id] IS NOT NULL AND [t].[OneToMany_Required_Inverse2Id] IS NOT NULL THEN [t].[Id]
    END IS NOT NULL AND (CASE
        WHEN [t].[OneToOne_Required_PK_Date] IS NOT NULL AND [t].[Level1_Required_Id] IS NOT NULL AND [t].[OneToMany_Required_Inverse2Id] IS NOT NULL THEN [t].[Id]
    END = [l1].[OneToMany_Optional_Inverse3Id] OR (CASE
        WHEN [t].[OneToOne_Required_PK_Date] IS NOT NULL AND [t].[Level1_Required_Id] IS NOT NULL AND [t].[OneToMany_Required_Inverse2Id] IS NOT NULL THEN [t].[Id]
    END IS NULL AND [l1].[OneToMany_Optional_Inverse3Id] IS NULL)))");
    }

    public override async Task Where_multiple_nav_prop_reference_optional_compared_to_null5(bool async)
    {
        await base.Where_multiple_nav_prop_reference_optional_compared_to_null5(async);

        AssertSql(
            @"SELECT [l].[Id], [l].[Date], [l].[Name]
FROM [Level1] AS [l]
LEFT JOIN (
    SELECT [l0].[Id], [l0].[OneToOne_Required_PK_Date], [l0].[Level1_Optional_Id], [l0].[Level1_Required_Id], [l0].[OneToMany_Required_Inverse2Id]
    FROM [Level1] AS [l0]
    WHERE [l0].[OneToOne_Required_PK_Date] IS NOT NULL AND [l0].[Level1_Required_Id] IS NOT NULL AND [l0].[OneToMany_Required_Inverse2Id] IS NOT NULL
) AS [t] ON [l].[Id] = [t].[Level1_Optional_Id]
LEFT JOIN (
    SELECT [l1].[Id], [l1].[Level2_Required_Id], [l1].[OneToMany_Required_Inverse3Id]
    FROM [Level1] AS [l1]
    WHERE [l1].[Level2_Required_Id] IS NOT NULL AND [l1].[OneToMany_Required_Inverse3Id] IS NOT NULL
) AS [t0] ON CASE
    WHEN [t].[OneToOne_Required_PK_Date] IS NOT NULL AND [t].[Level1_Required_Id] IS NOT NULL AND [t].[OneToMany_Required_Inverse2Id] IS NOT NULL THEN [t].[Id]
END = [t0].[Level2_Required_Id]
LEFT JOIN (
    SELECT [l2].[Level3_Required_Id], [l2].[OneToMany_Required_Inverse4Id]
    FROM [Level1] AS [l2]
    WHERE [l2].[Level3_Required_Id] IS NOT NULL AND [l2].[OneToMany_Required_Inverse4Id] IS NOT NULL
) AS [t1] ON CASE
    WHEN [t0].[Level2_Required_Id] IS NOT NULL AND [t0].[OneToMany_Required_Inverse3Id] IS NOT NULL THEN [t0].[Id]
END = [t1].[Level3_Required_Id]
WHERE [t1].[Level3_Required_Id] IS NULL OR [t1].[OneToMany_Required_Inverse4Id] IS NULL");
    }

    public override async Task Where_on_multilevel_reference_in_subquery_with_outer_projection(bool async)
    {
        await base.Where_on_multilevel_reference_in_subquery_with_outer_projection(async);

        AssertSql(
            @"@__p_0='0'
@__p_1='10'

SELECT [t0].[Level3_Name]
FROM [Level1] AS [l]
LEFT JOIN (
    SELECT [l0].[Id], [l0].[OneToOne_Required_PK_Date], [l0].[Level1_Required_Id], [l0].[OneToMany_Required_Inverse2Id]
    FROM [Level1] AS [l0]
    WHERE [l0].[OneToOne_Required_PK_Date] IS NOT NULL AND [l0].[Level1_Required_Id] IS NOT NULL AND [l0].[OneToMany_Required_Inverse2Id] IS NOT NULL
) AS [t] ON [l].[Id] = CASE
    WHEN [t].[OneToOne_Required_PK_Date] IS NOT NULL AND [t].[Level1_Required_Id] IS NOT NULL AND [t].[OneToMany_Required_Inverse2Id] IS NOT NULL THEN [t].[Id]
END
LEFT JOIN (
    SELECT [l1].[Id], [l1].[Level2_Required_Id], [l1].[Level3_Name], [l1].[OneToMany_Required_Inverse3Id]
    FROM [Level1] AS [l1]
    WHERE [l1].[Level2_Required_Id] IS NOT NULL AND [l1].[OneToMany_Required_Inverse3Id] IS NOT NULL
) AS [t0] ON CASE
    WHEN [t].[OneToOne_Required_PK_Date] IS NOT NULL AND [t].[Level1_Required_Id] IS NOT NULL AND [t].[OneToMany_Required_Inverse2Id] IS NOT NULL THEN [t].[Id]
END = CASE
    WHEN [t0].[Level2_Required_Id] IS NOT NULL AND [t0].[OneToMany_Required_Inverse3Id] IS NOT NULL THEN [t0].[Id]
END
LEFT JOIN (
    SELECT [l2].[Id], [l2].[OneToOne_Required_PK_Date], [l2].[Level1_Required_Id], [l2].[OneToMany_Required_Inverse2Id]
    FROM [Level1] AS [l2]
    WHERE [l2].[OneToOne_Required_PK_Date] IS NOT NULL AND [l2].[Level1_Required_Id] IS NOT NULL AND [l2].[OneToMany_Required_Inverse2Id] IS NOT NULL
) AS [t1] ON [t0].[OneToMany_Required_Inverse3Id] = CASE
    WHEN [t1].[OneToOne_Required_PK_Date] IS NOT NULL AND [t1].[Level1_Required_Id] IS NOT NULL AND [t1].[OneToMany_Required_Inverse2Id] IS NOT NULL THEN [t1].[Id]
END
LEFT JOIN [Level1] AS [l3] ON [t1].[Level1_Required_Id] = [l3].[Id]
WHERE [t].[OneToOne_Required_PK_Date] IS NOT NULL AND [t].[Level1_Required_Id] IS NOT NULL AND [t].[OneToMany_Required_Inverse2Id] IS NOT NULL AND [t0].[Level2_Required_Id] IS NOT NULL AND [t0].[OneToMany_Required_Inverse3Id] IS NOT NULL AND [l3].[Name] = N'L1 03'
ORDER BY [t0].[Level2_Required_Id]
OFFSET @__p_0 ROWS FETCH NEXT @__p_1 ROWS ONLY");
    }

    public override async Task Projection_select_correct_table_in_subquery_when_materialization_is_not_required_in_multiple_joins(
        bool async)
    {
        await base.Projection_select_correct_table_in_subquery_when_materialization_is_not_required_in_multiple_joins(async);

        AssertSql(
            @"@__p_0='3'

SELECT TOP(@__p_0) [l1].[Name]
FROM [Level1] AS [l]
LEFT JOIN (
    SELECT [l0].[Id], [l0].[OneToOne_Required_PK_Date], [l0].[Level1_Required_Id], [l0].[OneToMany_Required_Inverse2Id]
    FROM [Level1] AS [l0]
    WHERE [l0].[OneToOne_Required_PK_Date] IS NOT NULL AND [l0].[Level1_Required_Id] IS NOT NULL AND [l0].[OneToMany_Required_Inverse2Id] IS NOT NULL
) AS [t] ON [l].[Id] = CASE
    WHEN [t].[OneToOne_Required_PK_Date] IS NOT NULL AND [t].[Level1_Required_Id] IS NOT NULL AND [t].[OneToMany_Required_Inverse2Id] IS NOT NULL THEN [t].[Id]
END
INNER JOIN [Level1] AS [l1] ON [t].[Level1_Required_Id] = [l1].[Id]
INNER JOIN (
    SELECT [t2].[Level2_Required_Id], [t2].[Level3_Name]
    FROM [Level1] AS [l2]
    LEFT JOIN (
        SELECT [l3].[Id], [l3].[OneToOne_Required_PK_Date], [l3].[Level1_Required_Id], [l3].[OneToMany_Required_Inverse2Id]
        FROM [Level1] AS [l3]
        WHERE [l3].[OneToOne_Required_PK_Date] IS NOT NULL AND [l3].[Level1_Required_Id] IS NOT NULL AND [l3].[OneToMany_Required_Inverse2Id] IS NOT NULL
    ) AS [t0] ON [l2].[Id] = CASE
        WHEN [t0].[OneToOne_Required_PK_Date] IS NOT NULL AND [t0].[Level1_Required_Id] IS NOT NULL AND [t0].[OneToMany_Required_Inverse2Id] IS NOT NULL THEN [t0].[Id]
    END
    LEFT JOIN (
        SELECT [l4].[Id], [l4].[Level2_Required_Id], [l4].[Level3_Name], [l4].[OneToMany_Required_Inverse3Id]
        FROM [Level1] AS [l4]
        WHERE [l4].[Level2_Required_Id] IS NOT NULL AND [l4].[OneToMany_Required_Inverse3Id] IS NOT NULL
    ) AS [t2] ON CASE
        WHEN [t0].[OneToOne_Required_PK_Date] IS NOT NULL AND [t0].[Level1_Required_Id] IS NOT NULL AND [t0].[OneToMany_Required_Inverse2Id] IS NOT NULL THEN [t0].[Id]
    END = CASE
        WHEN [t2].[Level2_Required_Id] IS NOT NULL AND [t2].[OneToMany_Required_Inverse3Id] IS NOT NULL THEN [t2].[Id]
    END
    WHERE [t0].[OneToOne_Required_PK_Date] IS NOT NULL AND [t0].[Level1_Required_Id] IS NOT NULL AND [t0].[OneToMany_Required_Inverse2Id] IS NOT NULL AND [t2].[Level2_Required_Id] IS NOT NULL AND [t2].[OneToMany_Required_Inverse3Id] IS NOT NULL
) AS [t1] ON [l1].[Id] = [t1].[Level2_Required_Id]
WHERE [t].[OneToOne_Required_PK_Date] IS NOT NULL AND [t].[Level1_Required_Id] IS NOT NULL AND [t].[OneToMany_Required_Inverse2Id] IS NOT NULL AND [l1].[Name] = N'L1 03' AND [t1].[Level3_Name] = N'L3 08'
ORDER BY [l1].[Id]");
    }

    public override async Task Include6(bool async)
    {
        await base.Include6(async);

        AssertSql(
            @"SELECT [t].[Id], [t].[OneToOne_Required_PK_Date], [t].[Level1_Optional_Id], [t].[Level1_Required_Id], [t].[Level2_Name], [t].[OneToMany_Optional_Inverse2Id], [t].[OneToMany_Required_Inverse2Id], [t].[OneToOne_Optional_PK_Inverse2Id], [t0].[Id], [t0].[Level2_Optional_Id], [t0].[Level2_Required_Id], [t0].[Level3_Name], [t0].[OneToMany_Optional_Inverse3Id], [t0].[OneToMany_Required_Inverse3Id], [t0].[OneToOne_Optional_PK_Inverse3Id]
FROM [Level1] AS [l]
LEFT JOIN (
    SELECT [l0].[Id], [l0].[OneToOne_Required_PK_Date], [l0].[Level1_Optional_Id], [l0].[Level1_Required_Id], [l0].[Level2_Name], [l0].[OneToMany_Optional_Inverse2Id], [l0].[OneToMany_Required_Inverse2Id], [l0].[OneToOne_Optional_PK_Inverse2Id]
    FROM [Level1] AS [l0]
    WHERE [l0].[OneToOne_Required_PK_Date] IS NOT NULL AND [l0].[Level1_Required_Id] IS NOT NULL AND [l0].[OneToMany_Required_Inverse2Id] IS NOT NULL
) AS [t] ON [l].[Id] = [t].[Level1_Optional_Id]
LEFT JOIN (
    SELECT [l1].[Id], [l1].[Level2_Optional_Id], [l1].[Level2_Required_Id], [l1].[Level3_Name], [l1].[OneToMany_Optional_Inverse3Id], [l1].[OneToMany_Required_Inverse3Id], [l1].[OneToOne_Optional_PK_Inverse3Id]
    FROM [Level1] AS [l1]
    WHERE [l1].[Level2_Required_Id] IS NOT NULL AND [l1].[OneToMany_Required_Inverse3Id] IS NOT NULL
) AS [t0] ON CASE
    WHEN [t].[OneToOne_Required_PK_Date] IS NOT NULL AND [t].[Level1_Required_Id] IS NOT NULL AND [t].[OneToMany_Required_Inverse2Id] IS NOT NULL THEN [t].[Id]
END = [t0].[OneToOne_Optional_PK_Inverse3Id]");
    }

    public override async Task Include7(bool async)
    {
        await base.Include7(async);

        AssertSql(
            @"SELECT [t].[Id], [t].[OneToOne_Required_PK_Date], [t].[Level1_Optional_Id], [t].[Level1_Required_Id], [t].[Level2_Name], [t].[OneToMany_Optional_Inverse2Id], [t].[OneToMany_Required_Inverse2Id], [t].[OneToOne_Optional_PK_Inverse2Id]
FROM [Level1] AS [l]
LEFT JOIN (
    SELECT [l0].[Id], [l0].[OneToOne_Required_PK_Date], [l0].[Level1_Optional_Id], [l0].[Level1_Required_Id], [l0].[Level2_Name], [l0].[OneToMany_Optional_Inverse2Id], [l0].[OneToMany_Required_Inverse2Id], [l0].[OneToOne_Optional_PK_Inverse2Id]
    FROM [Level1] AS [l0]
    WHERE [l0].[OneToOne_Required_PK_Date] IS NOT NULL AND [l0].[Level1_Required_Id] IS NOT NULL AND [l0].[OneToMany_Required_Inverse2Id] IS NOT NULL
) AS [t] ON [l].[Id] = [t].[OneToOne_Optional_PK_Inverse2Id]");
    }

    public override async Task Member_doesnt_get_pushed_down_into_subquery_with_result_operator(bool async)
    {
        await base.Member_doesnt_get_pushed_down_into_subquery_with_result_operator(async);

        AssertSql(
            @"SELECT (
    SELECT [t1].[Level3_Name]
    FROM (
        SELECT DISTINCT [t0].[Id], [t0].[Level2_Optional_Id], [t0].[Level2_Required_Id], [t0].[Level3_Name], [t0].[OneToMany_Optional_Inverse3Id], [t0].[OneToMany_Required_Inverse3Id], [t0].[OneToOne_Optional_PK_Inverse3Id]
        FROM [Level1] AS [l0]
        LEFT JOIN (
            SELECT [l1].[Id], [l1].[OneToOne_Required_PK_Date], [l1].[Level1_Optional_Id], [l1].[Level1_Required_Id], [l1].[Level2_Name], [l1].[OneToMany_Optional_Inverse2Id], [l1].[OneToMany_Required_Inverse2Id], [l1].[OneToOne_Optional_PK_Inverse2Id]
            FROM [Level1] AS [l1]
            WHERE [l1].[OneToOne_Required_PK_Date] IS NOT NULL AND [l1].[Level1_Required_Id] IS NOT NULL AND [l1].[OneToMany_Required_Inverse2Id] IS NOT NULL
        ) AS [t] ON [l0].[Id] = CASE
            WHEN [t].[OneToOne_Required_PK_Date] IS NOT NULL AND [t].[Level1_Required_Id] IS NOT NULL AND [t].[OneToMany_Required_Inverse2Id] IS NOT NULL THEN [t].[Id]
        END
        LEFT JOIN (
            SELECT [l2].[Id], [l2].[Level2_Optional_Id], [l2].[Level2_Required_Id], [l2].[Level3_Name], [l2].[OneToMany_Optional_Inverse3Id], [l2].[OneToMany_Required_Inverse3Id], [l2].[OneToOne_Optional_PK_Inverse3Id]
            FROM [Level1] AS [l2]
            WHERE [l2].[Level2_Required_Id] IS NOT NULL AND [l2].[OneToMany_Required_Inverse3Id] IS NOT NULL
        ) AS [t0] ON CASE
            WHEN [t].[OneToOne_Required_PK_Date] IS NOT NULL AND [t].[Level1_Required_Id] IS NOT NULL AND [t].[OneToMany_Required_Inverse2Id] IS NOT NULL THEN [t].[Id]
        END = CASE
            WHEN [t0].[Level2_Required_Id] IS NOT NULL AND [t0].[OneToMany_Required_Inverse3Id] IS NOT NULL THEN [t0].[Id]
        END
        WHERE [t].[OneToOne_Required_PK_Date] IS NOT NULL AND [t].[Level1_Required_Id] IS NOT NULL AND [t].[OneToMany_Required_Inverse2Id] IS NOT NULL AND [t0].[Level2_Required_Id] IS NOT NULL AND [t0].[OneToMany_Required_Inverse3Id] IS NOT NULL
    ) AS [t1]
    ORDER BY CASE
        WHEN [t1].[Level2_Required_Id] IS NOT NULL AND [t1].[OneToMany_Required_Inverse3Id] IS NOT NULL THEN [t1].[Id]
    END
    OFFSET 1 ROWS FETCH NEXT 1 ROWS ONLY)
FROM [Level1] AS [l]
WHERE [l].[Id] < 3");
    }

    public override async Task Correlated_nested_two_levels_up_subquery_doesnt_project_unnecessary_columns_in_top_level(bool async)
    {
        await base.Correlated_nested_two_levels_up_subquery_doesnt_project_unnecessary_columns_in_top_level(async);

        AssertSql(
            @"SELECT DISTINCT [l].[Name]
FROM [Level1] AS [l]
WHERE EXISTS (
    SELECT 1
    FROM [Level1] AS [l0]
    LEFT JOIN (
        SELECT [l1].[Id], [l1].[OneToOne_Required_PK_Date], [l1].[Level1_Optional_Id], [l1].[Level1_Required_Id], [l1].[Level2_Name], [l1].[OneToMany_Optional_Inverse2Id], [l1].[OneToMany_Required_Inverse2Id], [l1].[OneToOne_Optional_PK_Inverse2Id]
        FROM [Level1] AS [l1]
        WHERE [l1].[OneToOne_Required_PK_Date] IS NOT NULL AND [l1].[Level1_Required_Id] IS NOT NULL AND [l1].[OneToMany_Required_Inverse2Id] IS NOT NULL
    ) AS [t] ON [l0].[Id] = CASE
        WHEN [t].[OneToOne_Required_PK_Date] IS NOT NULL AND [t].[Level1_Required_Id] IS NOT NULL AND [t].[OneToMany_Required_Inverse2Id] IS NOT NULL THEN [t].[Id]
    END
    WHERE [t].[OneToOne_Required_PK_Date] IS NOT NULL AND [t].[Level1_Required_Id] IS NOT NULL AND [t].[OneToMany_Required_Inverse2Id] IS NOT NULL AND EXISTS (
        SELECT 1
        FROM [Level1] AS [l2]
        LEFT JOIN (
            SELECT [l3].[Id], [l3].[OneToOne_Required_PK_Date], [l3].[Level1_Optional_Id], [l3].[Level1_Required_Id], [l3].[Level2_Name], [l3].[OneToMany_Optional_Inverse2Id], [l3].[OneToMany_Required_Inverse2Id], [l3].[OneToOne_Optional_PK_Inverse2Id]
            FROM [Level1] AS [l3]
            WHERE [l3].[OneToOne_Required_PK_Date] IS NOT NULL AND [l3].[Level1_Required_Id] IS NOT NULL AND [l3].[OneToMany_Required_Inverse2Id] IS NOT NULL
        ) AS [t0] ON [l2].[Id] = CASE
            WHEN [t0].[OneToOne_Required_PK_Date] IS NOT NULL AND [t0].[Level1_Required_Id] IS NOT NULL AND [t0].[OneToMany_Required_Inverse2Id] IS NOT NULL THEN [t0].[Id]
        END
        LEFT JOIN (
            SELECT [l4].[Id], [l4].[Level2_Optional_Id], [l4].[Level2_Required_Id], [l4].[Level3_Name], [l4].[OneToMany_Optional_Inverse3Id], [l4].[OneToMany_Required_Inverse3Id], [l4].[OneToOne_Optional_PK_Inverse3Id]
            FROM [Level1] AS [l4]
            WHERE [l4].[Level2_Required_Id] IS NOT NULL AND [l4].[OneToMany_Required_Inverse3Id] IS NOT NULL
        ) AS [t1] ON CASE
            WHEN [t0].[OneToOne_Required_PK_Date] IS NOT NULL AND [t0].[Level1_Required_Id] IS NOT NULL AND [t0].[OneToMany_Required_Inverse2Id] IS NOT NULL THEN [t0].[Id]
        END = CASE
            WHEN [t1].[Level2_Required_Id] IS NOT NULL AND [t1].[OneToMany_Required_Inverse3Id] IS NOT NULL THEN [t1].[Id]
        END
        WHERE [t0].[OneToOne_Required_PK_Date] IS NOT NULL AND [t0].[Level1_Required_Id] IS NOT NULL AND [t0].[OneToMany_Required_Inverse2Id] IS NOT NULL AND [t1].[Level2_Required_Id] IS NOT NULL AND [t1].[OneToMany_Required_Inverse3Id] IS NOT NULL))");
    }

    public override async Task Order_by_key_of_projected_navigation_doesnt_get_optimized_into_FK_access3(bool async)
    {
        await base.Order_by_key_of_projected_navigation_doesnt_get_optimized_into_FK_access3(async);

        AssertSql(
            @"SELECT [t1].[Id], [t1].[OneToOne_Required_PK_Date], [t1].[Level1_Optional_Id], [t1].[Level1_Required_Id], [t1].[Level2_Name], [t1].[OneToMany_Optional_Inverse2Id], [t1].[OneToMany_Required_Inverse2Id], [t1].[OneToOne_Optional_PK_Inverse2Id]
FROM [Level1] AS [l]
LEFT JOIN (
    SELECT [l0].[Id], [l0].[OneToOne_Required_PK_Date], [l0].[Level1_Required_Id], [l0].[OneToMany_Required_Inverse2Id]
    FROM [Level1] AS [l0]
    WHERE [l0].[OneToOne_Required_PK_Date] IS NOT NULL AND [l0].[Level1_Required_Id] IS NOT NULL AND [l0].[OneToMany_Required_Inverse2Id] IS NOT NULL
) AS [t] ON [l].[Id] = CASE
    WHEN [t].[OneToOne_Required_PK_Date] IS NOT NULL AND [t].[Level1_Required_Id] IS NOT NULL AND [t].[OneToMany_Required_Inverse2Id] IS NOT NULL THEN [t].[Id]
END
LEFT JOIN (
    SELECT [l1].[Id], [l1].[Level2_Required_Id], [l1].[OneToMany_Required_Inverse3Id]
    FROM [Level1] AS [l1]
    WHERE [l1].[Level2_Required_Id] IS NOT NULL AND [l1].[OneToMany_Required_Inverse3Id] IS NOT NULL
) AS [t0] ON CASE
    WHEN [t].[OneToOne_Required_PK_Date] IS NOT NULL AND [t].[Level1_Required_Id] IS NOT NULL AND [t].[OneToMany_Required_Inverse2Id] IS NOT NULL THEN [t].[Id]
END = CASE
    WHEN [t0].[Level2_Required_Id] IS NOT NULL AND [t0].[OneToMany_Required_Inverse3Id] IS NOT NULL THEN [t0].[Id]
END
LEFT JOIN (
    SELECT [l2].[Id], [l2].[OneToOne_Required_PK_Date], [l2].[Level1_Optional_Id], [l2].[Level1_Required_Id], [l2].[Level2_Name], [l2].[OneToMany_Optional_Inverse2Id], [l2].[OneToMany_Required_Inverse2Id], [l2].[OneToOne_Optional_PK_Inverse2Id]
    FROM [Level1] AS [l2]
    WHERE [l2].[OneToOne_Required_PK_Date] IS NOT NULL AND [l2].[Level1_Required_Id] IS NOT NULL AND [l2].[OneToMany_Required_Inverse2Id] IS NOT NULL
) AS [t1] ON [t0].[Level2_Required_Id] = CASE
    WHEN [t1].[OneToOne_Required_PK_Date] IS NOT NULL AND [t1].[Level1_Required_Id] IS NOT NULL AND [t1].[OneToMany_Required_Inverse2Id] IS NOT NULL THEN [t1].[Id]
END
WHERE [t].[OneToOne_Required_PK_Date] IS NOT NULL AND [t].[Level1_Required_Id] IS NOT NULL AND [t].[OneToMany_Required_Inverse2Id] IS NOT NULL AND [t0].[Level2_Required_Id] IS NOT NULL AND [t0].[OneToMany_Required_Inverse3Id] IS NOT NULL
ORDER BY CASE
    WHEN [t1].[OneToOne_Required_PK_Date] IS NOT NULL AND [t1].[Level1_Required_Id] IS NOT NULL AND [t1].[OneToMany_Required_Inverse2Id] IS NOT NULL THEN [t1].[Id]
END");
    }

    public override async Task Select_nav_prop_reference_optional2(bool async)
    {
        await base.Select_nav_prop_reference_optional2(async);

        AssertSql(
            @"SELECT CASE
    WHEN [t].[OneToOne_Required_PK_Date] IS NOT NULL AND [t].[Level1_Required_Id] IS NOT NULL AND [t].[OneToMany_Required_Inverse2Id] IS NOT NULL THEN [t].[Id]
END
FROM [Level1] AS [l]
LEFT JOIN (
    SELECT [l0].[Id], [l0].[OneToOne_Required_PK_Date], [l0].[Level1_Optional_Id], [l0].[Level1_Required_Id], [l0].[OneToMany_Required_Inverse2Id]
    FROM [Level1] AS [l0]
    WHERE [l0].[OneToOne_Required_PK_Date] IS NOT NULL AND [l0].[Level1_Required_Id] IS NOT NULL AND [l0].[OneToMany_Required_Inverse2Id] IS NOT NULL
) AS [t] ON [l].[Id] = [t].[Level1_Optional_Id]");
    }

    public override async Task Accessing_optional_property_inside_result_operator_subquery(bool async)
    {
        await base.Accessing_optional_property_inside_result_operator_subquery(async);

        AssertSql(
            @"SELECT [l].[Id], [l].[Date], [l].[Name]
FROM [Level1] AS [l]
LEFT JOIN (
    SELECT [l0].[Level1_Optional_Id], [l0].[Level2_Name]
    FROM [Level1] AS [l0]
    WHERE [l0].[OneToOne_Required_PK_Date] IS NOT NULL AND [l0].[Level1_Required_Id] IS NOT NULL AND [l0].[OneToMany_Required_Inverse2Id] IS NOT NULL
) AS [t] ON [l].[Id] = [t].[Level1_Optional_Id]
WHERE [t].[Level2_Name] NOT IN (N'Name1', N'Name2') OR [t].[Level2_Name] IS NULL");
    }

    public override async Task Where_multiple_nav_prop_reference_optional_compared_to_null4(bool async)
    {
        await base.Where_multiple_nav_prop_reference_optional_compared_to_null4(async);

        AssertSql(
            @"SELECT [t0].[Id], [t0].[Level2_Optional_Id], [t0].[Level2_Required_Id], [t0].[Level3_Name], [t0].[OneToMany_Optional_Inverse3Id], [t0].[OneToMany_Required_Inverse3Id], [t0].[OneToOne_Optional_PK_Inverse3Id]
FROM [Level1] AS [l]
LEFT JOIN (
    SELECT [l0].[Id], [l0].[OneToOne_Required_PK_Date], [l0].[Level1_Required_Id], [l0].[OneToMany_Required_Inverse2Id]
    FROM [Level1] AS [l0]
    WHERE [l0].[OneToOne_Required_PK_Date] IS NOT NULL AND [l0].[Level1_Required_Id] IS NOT NULL AND [l0].[OneToMany_Required_Inverse2Id] IS NOT NULL
) AS [t] ON [l].[Id] = CASE
    WHEN [t].[OneToOne_Required_PK_Date] IS NOT NULL AND [t].[Level1_Required_Id] IS NOT NULL AND [t].[OneToMany_Required_Inverse2Id] IS NOT NULL THEN [t].[Id]
END
LEFT JOIN (
    SELECT [l1].[Id], [l1].[Level2_Optional_Id], [l1].[Level2_Required_Id], [l1].[Level3_Name], [l1].[OneToMany_Optional_Inverse3Id], [l1].[OneToMany_Required_Inverse3Id], [l1].[OneToOne_Optional_PK_Inverse3Id]
    FROM [Level1] AS [l1]
    WHERE [l1].[Level2_Required_Id] IS NOT NULL AND [l1].[OneToMany_Required_Inverse3Id] IS NOT NULL
) AS [t0] ON CASE
    WHEN [t].[OneToOne_Required_PK_Date] IS NOT NULL AND [t].[Level1_Required_Id] IS NOT NULL AND [t].[OneToMany_Required_Inverse2Id] IS NOT NULL THEN [t].[Id]
END = CASE
    WHEN [t0].[Level2_Required_Id] IS NOT NULL AND [t0].[OneToMany_Required_Inverse3Id] IS NOT NULL THEN [t0].[Id]
END
LEFT JOIN (
    SELECT [l2].[Id], [l2].[OneToOne_Required_PK_Date], [l2].[Level1_Optional_Id], [l2].[Level1_Required_Id], [l2].[OneToMany_Required_Inverse2Id]
    FROM [Level1] AS [l2]
    WHERE [l2].[OneToOne_Required_PK_Date] IS NOT NULL AND [l2].[Level1_Required_Id] IS NOT NULL AND [l2].[OneToMany_Required_Inverse2Id] IS NOT NULL
) AS [t1] ON [t0].[Level2_Optional_Id] = CASE
    WHEN [t1].[OneToOne_Required_PK_Date] IS NOT NULL AND [t1].[Level1_Required_Id] IS NOT NULL AND [t1].[OneToMany_Required_Inverse2Id] IS NOT NULL THEN [t1].[Id]
END
LEFT JOIN [Level1] AS [l3] ON [t1].[Level1_Optional_Id] = [l3].[Id]
WHERE [t].[OneToOne_Required_PK_Date] IS NOT NULL AND [t].[Level1_Required_Id] IS NOT NULL AND [t].[OneToMany_Required_Inverse2Id] IS NOT NULL AND [t0].[Level2_Required_Id] IS NOT NULL AND [t0].[OneToMany_Required_Inverse3Id] IS NOT NULL AND [l3].[Id] IS NOT NULL");
    }

    public override async Task Multi_include_with_groupby_in_subquery(bool async)
    {
        await base.Multi_include_with_groupby_in_subquery(async);

        AssertSql(
            @"SELECT [t1].[Id], [t1].[Date], [t1].[Name], [t1].[Id0], [t1].[OneToOne_Required_PK_Date], [t1].[Level1_Optional_Id], [t1].[Level1_Required_Id], [t1].[Level2_Name], [t1].[OneToMany_Optional_Inverse2Id], [t1].[OneToMany_Required_Inverse2Id], [t1].[OneToOne_Optional_PK_Inverse2Id], [t].[Name], [t3].[Id], [t3].[Level2_Optional_Id], [t3].[Level2_Required_Id], [t3].[Level3_Name], [t3].[OneToMany_Optional_Inverse3Id], [t3].[OneToMany_Required_Inverse3Id], [t3].[OneToOne_Optional_PK_Inverse3Id]
FROM (
    SELECT [l].[Name]
    FROM [Level1] AS [l]
    GROUP BY [l].[Name]
) AS [t]
LEFT JOIN (
    SELECT [t0].[Id], [t0].[Date], [t0].[Name], [t0].[Id0], [t0].[OneToOne_Required_PK_Date], [t0].[Level1_Optional_Id], [t0].[Level1_Required_Id], [t0].[Level2_Name], [t0].[OneToMany_Optional_Inverse2Id], [t0].[OneToMany_Required_Inverse2Id], [t0].[OneToOne_Optional_PK_Inverse2Id]
    FROM (
        SELECT [l0].[Id], [l0].[Date], [l0].[Name], [t2].[Id] AS [Id0], [t2].[OneToOne_Required_PK_Date], [t2].[Level1_Optional_Id], [t2].[Level1_Required_Id], [t2].[Level2_Name], [t2].[OneToMany_Optional_Inverse2Id], [t2].[OneToMany_Required_Inverse2Id], [t2].[OneToOne_Optional_PK_Inverse2Id], ROW_NUMBER() OVER(PARTITION BY [l0].[Name] ORDER BY [l0].[Id]) AS [row]
        FROM [Level1] AS [l0]
        LEFT JOIN (
            SELECT [l1].[Id], [l1].[OneToOne_Required_PK_Date], [l1].[Level1_Optional_Id], [l1].[Level1_Required_Id], [l1].[Level2_Name], [l1].[OneToMany_Optional_Inverse2Id], [l1].[OneToMany_Required_Inverse2Id], [l1].[OneToOne_Optional_PK_Inverse2Id]
            FROM [Level1] AS [l1]
            WHERE [l1].[OneToOne_Required_PK_Date] IS NOT NULL AND [l1].[Level1_Required_Id] IS NOT NULL AND [l1].[OneToMany_Required_Inverse2Id] IS NOT NULL
        ) AS [t2] ON [l0].[Id] = [t2].[Level1_Optional_Id]
    ) AS [t0]
    WHERE [t0].[row] <= 1
) AS [t1] ON [t].[Name] = [t1].[Name]
LEFT JOIN (
    SELECT [l2].[Id], [l2].[Level2_Optional_Id], [l2].[Level2_Required_Id], [l2].[Level3_Name], [l2].[OneToMany_Optional_Inverse3Id], [l2].[OneToMany_Required_Inverse3Id], [l2].[OneToOne_Optional_PK_Inverse3Id]
    FROM [Level1] AS [l2]
    WHERE [l2].[Level2_Required_Id] IS NOT NULL AND [l2].[OneToMany_Required_Inverse3Id] IS NOT NULL
) AS [t3] ON CASE
    WHEN [t1].[OneToOne_Required_PK_Date] IS NOT NULL AND [t1].[Level1_Required_Id] IS NOT NULL AND [t1].[OneToMany_Required_Inverse2Id] IS NOT NULL THEN [t1].[Id0]
END = [t3].[OneToMany_Optional_Inverse3Id]
ORDER BY [t].[Name], [t1].[Id], [t1].[Id0]");
    }

    public override async Task Join_navigation_deeply_nested_non_key_join(bool async)
    {
        await base.Join_navigation_deeply_nested_non_key_join(async);

        AssertSql(
            @"SELECT CASE
    WHEN [t1].[Level3_Required_Id] IS NOT NULL AND [t1].[OneToMany_Required_Inverse4Id] IS NOT NULL THEN [t1].[Id]
END AS [Id4], [t1].[Level4_Name] AS [Name4], [t2].[Id] AS [Id1], [t2].[Name] AS [Name1]
FROM [Level1] AS [l]
LEFT JOIN (
    SELECT [l0].[Id], [l0].[OneToOne_Required_PK_Date], [l0].[Level1_Required_Id], [l0].[OneToMany_Required_Inverse2Id]
    FROM [Level1] AS [l0]
    WHERE [l0].[OneToOne_Required_PK_Date] IS NOT NULL AND [l0].[Level1_Required_Id] IS NOT NULL AND [l0].[OneToMany_Required_Inverse2Id] IS NOT NULL
) AS [t] ON [l].[Id] = CASE
    WHEN [t].[OneToOne_Required_PK_Date] IS NOT NULL AND [t].[Level1_Required_Id] IS NOT NULL AND [t].[OneToMany_Required_Inverse2Id] IS NOT NULL THEN [t].[Id]
END
LEFT JOIN (
    SELECT [l1].[Id], [l1].[Level2_Required_Id], [l1].[OneToMany_Required_Inverse3Id]
    FROM [Level1] AS [l1]
    WHERE [l1].[Level2_Required_Id] IS NOT NULL AND [l1].[OneToMany_Required_Inverse3Id] IS NOT NULL
) AS [t0] ON CASE
    WHEN [t].[OneToOne_Required_PK_Date] IS NOT NULL AND [t].[Level1_Required_Id] IS NOT NULL AND [t].[OneToMany_Required_Inverse2Id] IS NOT NULL THEN [t].[Id]
END = CASE
    WHEN [t0].[Level2_Required_Id] IS NOT NULL AND [t0].[OneToMany_Required_Inverse3Id] IS NOT NULL THEN [t0].[Id]
END
LEFT JOIN (
    SELECT [l2].[Id], [l2].[Level3_Required_Id], [l2].[Level4_Name], [l2].[OneToMany_Required_Inverse4Id]
    FROM [Level1] AS [l2]
    WHERE [l2].[Level3_Required_Id] IS NOT NULL AND [l2].[OneToMany_Required_Inverse4Id] IS NOT NULL
) AS [t1] ON CASE
    WHEN [t0].[Level2_Required_Id] IS NOT NULL AND [t0].[OneToMany_Required_Inverse3Id] IS NOT NULL THEN [t0].[Id]
END = CASE
    WHEN [t1].[Level3_Required_Id] IS NOT NULL AND [t1].[OneToMany_Required_Inverse4Id] IS NOT NULL THEN [t1].[Id]
END
INNER JOIN (
    SELECT [l3].[Id], [l3].[Name], [t5].[Level4_Name]
    FROM [Level1] AS [l3]
    LEFT JOIN (
        SELECT [l4].[Id], [l4].[OneToOne_Required_PK_Date], [l4].[Level1_Required_Id], [l4].[OneToMany_Required_Inverse2Id]
        FROM [Level1] AS [l4]
        WHERE [l4].[OneToOne_Required_PK_Date] IS NOT NULL AND [l4].[Level1_Required_Id] IS NOT NULL AND [l4].[OneToMany_Required_Inverse2Id] IS NOT NULL
    ) AS [t3] ON [l3].[Id] = [t3].[Level1_Required_Id]
    LEFT JOIN (
        SELECT [l5].[Id], [l5].[Level2_Optional_Id], [l5].[Level2_Required_Id], [l5].[OneToMany_Required_Inverse3Id]
        FROM [Level1] AS [l5]
        WHERE [l5].[Level2_Required_Id] IS NOT NULL AND [l5].[OneToMany_Required_Inverse3Id] IS NOT NULL
    ) AS [t4] ON CASE
        WHEN [t3].[OneToOne_Required_PK_Date] IS NOT NULL AND [t3].[Level1_Required_Id] IS NOT NULL AND [t3].[OneToMany_Required_Inverse2Id] IS NOT NULL THEN [t3].[Id]
    END = [t4].[Level2_Optional_Id]
    LEFT JOIN (
        SELECT [l6].[Id], [l6].[Level3_Required_Id], [l6].[Level4_Name], [l6].[OneToMany_Required_Inverse4Id]
        FROM [Level1] AS [l6]
        WHERE [l6].[Level3_Required_Id] IS NOT NULL AND [l6].[OneToMany_Required_Inverse4Id] IS NOT NULL
    ) AS [t5] ON CASE
        WHEN [t4].[Level2_Required_Id] IS NOT NULL AND [t4].[OneToMany_Required_Inverse3Id] IS NOT NULL THEN [t4].[Id]
    END = CASE
        WHEN [t5].[Level3_Required_Id] IS NOT NULL AND [t5].[OneToMany_Required_Inverse4Id] IS NOT NULL THEN [t5].[Id]
    END
) AS [t2] ON [t1].[Level4_Name] = [t2].[Level4_Name]
WHERE [t].[OneToOne_Required_PK_Date] IS NOT NULL AND [t].[Level1_Required_Id] IS NOT NULL AND [t].[OneToMany_Required_Inverse2Id] IS NOT NULL AND [t0].[Level2_Required_Id] IS NOT NULL AND [t0].[OneToMany_Required_Inverse3Id] IS NOT NULL AND [t1].[Level3_Required_Id] IS NOT NULL AND [t1].[OneToMany_Required_Inverse4Id] IS NOT NULL");
    }

    public override async Task Join_navigation_in_outer_selector_translated_to_extra_join_nested(bool async)
    {
        await base.Join_navigation_in_outer_selector_translated_to_extra_join_nested(async);

        AssertSql(
            @"SELECT [l].[Id] AS [Id1], CASE
    WHEN [t1].[Level2_Required_Id] IS NOT NULL AND [t1].[OneToMany_Required_Inverse3Id] IS NOT NULL THEN [t1].[Id1]
END AS [Id3]
FROM [Level1] AS [l]
LEFT JOIN (
    SELECT [l0].[Id], [l0].[OneToOne_Required_PK_Date], [l0].[Level1_Required_Id], [l0].[OneToMany_Required_Inverse2Id]
    FROM [Level1] AS [l0]
    WHERE [l0].[OneToOne_Required_PK_Date] IS NOT NULL AND [l0].[Level1_Required_Id] IS NOT NULL AND [l0].[OneToMany_Required_Inverse2Id] IS NOT NULL
) AS [t] ON [l].[Id] = [t].[Level1_Required_Id]
LEFT JOIN (
    SELECT [l1].[Id], [l1].[Level2_Optional_Id], [l1].[Level2_Required_Id], [l1].[OneToMany_Required_Inverse3Id]
    FROM [Level1] AS [l1]
    WHERE [l1].[Level2_Required_Id] IS NOT NULL AND [l1].[OneToMany_Required_Inverse3Id] IS NOT NULL
) AS [t0] ON CASE
    WHEN [t].[OneToOne_Required_PK_Date] IS NOT NULL AND [t].[Level1_Required_Id] IS NOT NULL AND [t].[OneToMany_Required_Inverse2Id] IS NOT NULL THEN [t].[Id]
END = [t0].[Level2_Optional_Id]
INNER JOIN (
    SELECT [t3].[Id] AS [Id1], [t3].[Level2_Required_Id], [t3].[OneToMany_Required_Inverse3Id]
    FROM [Level1] AS [l2]
    LEFT JOIN (
        SELECT [l3].[Id], [l3].[OneToOne_Required_PK_Date], [l3].[Level1_Required_Id], [l3].[OneToMany_Required_Inverse2Id]
        FROM [Level1] AS [l3]
        WHERE [l3].[OneToOne_Required_PK_Date] IS NOT NULL AND [l3].[Level1_Required_Id] IS NOT NULL AND [l3].[OneToMany_Required_Inverse2Id] IS NOT NULL
    ) AS [t2] ON [l2].[Id] = CASE
        WHEN [t2].[OneToOne_Required_PK_Date] IS NOT NULL AND [t2].[Level1_Required_Id] IS NOT NULL AND [t2].[OneToMany_Required_Inverse2Id] IS NOT NULL THEN [t2].[Id]
    END
    LEFT JOIN (
        SELECT [l4].[Id], [l4].[Level2_Required_Id], [l4].[OneToMany_Required_Inverse3Id]
        FROM [Level1] AS [l4]
        WHERE [l4].[Level2_Required_Id] IS NOT NULL AND [l4].[OneToMany_Required_Inverse3Id] IS NOT NULL
    ) AS [t3] ON CASE
        WHEN [t2].[OneToOne_Required_PK_Date] IS NOT NULL AND [t2].[Level1_Required_Id] IS NOT NULL AND [t2].[OneToMany_Required_Inverse2Id] IS NOT NULL THEN [t2].[Id]
    END = CASE
        WHEN [t3].[Level2_Required_Id] IS NOT NULL AND [t3].[OneToMany_Required_Inverse3Id] IS NOT NULL THEN [t3].[Id]
    END
    WHERE [t2].[OneToOne_Required_PK_Date] IS NOT NULL AND [t2].[Level1_Required_Id] IS NOT NULL AND [t2].[OneToMany_Required_Inverse2Id] IS NOT NULL AND [t3].[Level2_Required_Id] IS NOT NULL AND [t3].[OneToMany_Required_Inverse3Id] IS NOT NULL
) AS [t1] ON CASE
    WHEN [t0].[Level2_Required_Id] IS NOT NULL AND [t0].[OneToMany_Required_Inverse3Id] IS NOT NULL THEN [t0].[Id]
END = CASE
    WHEN [t1].[Level2_Required_Id] IS NOT NULL AND [t1].[OneToMany_Required_Inverse3Id] IS NOT NULL THEN [t1].[Id1]
END");
    }

    public override async Task Where_nav_prop_reference_optional2(bool async)
    {
        await base.Where_nav_prop_reference_optional2(async);

        AssertSql(
            @"SELECT [l].[Id]
FROM [Level1] AS [l]
LEFT JOIN (
    SELECT [l0].[Level1_Optional_Id], [l0].[Level2_Name]
    FROM [Level1] AS [l0]
    WHERE [l0].[OneToOne_Required_PK_Date] IS NOT NULL AND [l0].[Level1_Required_Id] IS NOT NULL AND [l0].[OneToMany_Required_Inverse2Id] IS NOT NULL
) AS [t] ON [l].[Id] = [t].[Level1_Optional_Id]
WHERE [t].[Level2_Name] = N'L2 05' OR [t].[Level2_Name] <> N'L2 42' OR [t].[Level2_Name] IS NULL");
    }

    public override async Task GroupJoin_client_method_on_outer(bool async)
    {
        await base.GroupJoin_client_method_on_outer(async);

        AssertSql(
            @"SELECT [l].[Id]
FROM [Level1] AS [l]
LEFT JOIN (
    SELECT [l0].[Id], [l0].[Date], [l0].[Name], [t].[Id] AS [Id0], [t].[OneToOne_Required_PK_Date], [t].[Level1_Optional_Id], [t].[Level1_Required_Id], [t].[Level2_Name], [t].[OneToMany_Optional_Inverse2Id], [t].[OneToMany_Required_Inverse2Id], [t].[OneToOne_Optional_PK_Inverse2Id]
    FROM [Level1] AS [l0]
    LEFT JOIN (
        SELECT [l1].[Id], [l1].[OneToOne_Required_PK_Date], [l1].[Level1_Optional_Id], [l1].[Level1_Required_Id], [l1].[Level2_Name], [l1].[OneToMany_Optional_Inverse2Id], [l1].[OneToMany_Required_Inverse2Id], [l1].[OneToOne_Optional_PK_Inverse2Id]
        FROM [Level1] AS [l1]
        WHERE [l1].[OneToOne_Required_PK_Date] IS NOT NULL AND [l1].[Level1_Required_Id] IS NOT NULL AND [l1].[OneToMany_Required_Inverse2Id] IS NOT NULL
    ) AS [t] ON [l0].[Id] = CASE
        WHEN [t].[OneToOne_Required_PK_Date] IS NOT NULL AND [t].[Level1_Required_Id] IS NOT NULL AND [t].[OneToMany_Required_Inverse2Id] IS NOT NULL THEN [t].[Id]
    END
    WHERE [t].[OneToOne_Required_PK_Date] IS NOT NULL AND [t].[Level1_Required_Id] IS NOT NULL AND [t].[OneToMany_Required_Inverse2Id] IS NOT NULL
) AS [t0] ON [l].[Id] = [t0].[Level1_Optional_Id]");
    }

    public override async Task Navigations_compared_to_each_other5(bool async)
    {
        await base.Navigations_compared_to_each_other5(async);

        AssertSql(
            @"SELECT [t].[Level2_Name]
FROM [Level1] AS [l]
LEFT JOIN (
    SELECT [l0].[Id], [l0].[OneToOne_Required_PK_Date], [l0].[Level1_Required_Id], [l0].[Level2_Name], [l0].[OneToMany_Required_Inverse2Id]
    FROM [Level1] AS [l0]
    WHERE [l0].[OneToOne_Required_PK_Date] IS NOT NULL AND [l0].[Level1_Required_Id] IS NOT NULL AND [l0].[OneToMany_Required_Inverse2Id] IS NOT NULL
) AS [t] ON [l].[Id] = CASE
    WHEN [t].[OneToOne_Required_PK_Date] IS NOT NULL AND [t].[Level1_Required_Id] IS NOT NULL AND [t].[OneToMany_Required_Inverse2Id] IS NOT NULL THEN [t].[Id]
END
LEFT JOIN (
    SELECT [l1].[Id], [l1].[Level2_Required_Id], [l1].[OneToMany_Required_Inverse3Id]
    FROM [Level1] AS [l1]
    WHERE [l1].[Level2_Required_Id] IS NOT NULL AND [l1].[OneToMany_Required_Inverse3Id] IS NOT NULL
) AS [t0] ON CASE
    WHEN [t].[OneToOne_Required_PK_Date] IS NOT NULL AND [t].[Level1_Required_Id] IS NOT NULL AND [t].[OneToMany_Required_Inverse2Id] IS NOT NULL THEN [t].[Id]
END = [t0].[Level2_Required_Id]
LEFT JOIN (
    SELECT [l2].[Id], [l2].[Level2_Optional_Id], [l2].[Level2_Required_Id], [l2].[Level3_Name], [l2].[OneToMany_Optional_Inverse3Id], [l2].[OneToMany_Required_Inverse3Id], [l2].[OneToOne_Optional_PK_Inverse3Id]
    FROM [Level1] AS [l2]
    WHERE [l2].[Level2_Required_Id] IS NOT NULL AND [l2].[OneToMany_Required_Inverse3Id] IS NOT NULL
) AS [t1] ON CASE
    WHEN [t].[OneToOne_Required_PK_Date] IS NOT NULL AND [t].[Level1_Required_Id] IS NOT NULL AND [t].[OneToMany_Required_Inverse2Id] IS NOT NULL THEN [t].[Id]
END = [t1].[OneToOne_Optional_PK_Inverse3Id]
WHERE [t].[OneToOne_Required_PK_Date] IS NOT NULL AND [t].[Level1_Required_Id] IS NOT NULL AND [t].[OneToMany_Required_Inverse2Id] IS NOT NULL AND EXISTS (
    SELECT 1
    FROM [Level1] AS [l3]
    WHERE [l3].[Level3_Required_Id] IS NOT NULL AND [l3].[OneToMany_Required_Inverse4Id] IS NOT NULL AND CASE
        WHEN [t0].[Level2_Required_Id] IS NOT NULL AND [t0].[OneToMany_Required_Inverse3Id] IS NOT NULL THEN [t0].[Id]
    END IS NOT NULL AND (CASE
        WHEN [t0].[Level2_Required_Id] IS NOT NULL AND [t0].[OneToMany_Required_Inverse3Id] IS NOT NULL THEN [t0].[Id]
    END = [l3].[OneToMany_Optional_Inverse4Id] OR (CASE
        WHEN [t0].[Level2_Required_Id] IS NOT NULL AND [t0].[OneToMany_Required_Inverse3Id] IS NOT NULL THEN [t0].[Id]
    END IS NULL AND [l3].[OneToMany_Optional_Inverse4Id] IS NULL)))");
    }

    public override async Task Include_multiple_collections_on_same_level(bool async)
    {
        await base.Include_multiple_collections_on_same_level(async);

        AssertSql(
            @"SELECT [l].[Id], [l].[Date], [l].[Name], [t].[Id], [t].[OneToOne_Required_PK_Date], [t].[Level1_Optional_Id], [t].[Level1_Required_Id], [t].[Level2_Name], [t].[OneToMany_Optional_Inverse2Id], [t].[OneToMany_Required_Inverse2Id], [t].[OneToOne_Optional_PK_Inverse2Id], [t0].[Id], [t0].[OneToOne_Required_PK_Date], [t0].[Level1_Optional_Id], [t0].[Level1_Required_Id], [t0].[Level2_Name], [t0].[OneToMany_Optional_Inverse2Id], [t0].[OneToMany_Required_Inverse2Id], [t0].[OneToOne_Optional_PK_Inverse2Id]
FROM [Level1] AS [l]
LEFT JOIN (
    SELECT [l0].[Id], [l0].[OneToOne_Required_PK_Date], [l0].[Level1_Optional_Id], [l0].[Level1_Required_Id], [l0].[Level2_Name], [l0].[OneToMany_Optional_Inverse2Id], [l0].[OneToMany_Required_Inverse2Id], [l0].[OneToOne_Optional_PK_Inverse2Id]
    FROM [Level1] AS [l0]
    WHERE [l0].[OneToOne_Required_PK_Date] IS NOT NULL AND [l0].[Level1_Required_Id] IS NOT NULL AND [l0].[OneToMany_Required_Inverse2Id] IS NOT NULL
) AS [t] ON [l].[Id] = [t].[OneToMany_Optional_Inverse2Id]
LEFT JOIN (
    SELECT [l1].[Id], [l1].[OneToOne_Required_PK_Date], [l1].[Level1_Optional_Id], [l1].[Level1_Required_Id], [l1].[Level2_Name], [l1].[OneToMany_Optional_Inverse2Id], [l1].[OneToMany_Required_Inverse2Id], [l1].[OneToOne_Optional_PK_Inverse2Id]
    FROM [Level1] AS [l1]
    WHERE [l1].[OneToOne_Required_PK_Date] IS NOT NULL AND [l1].[Level1_Required_Id] IS NOT NULL AND [l1].[OneToMany_Required_Inverse2Id] IS NOT NULL
) AS [t0] ON [l].[Id] = [t0].[OneToMany_Required_Inverse2Id]
ORDER BY [l].[Id], [t].[Id]");
    }

    public override async Task Key_equality_using_property_method_required2(bool async)
    {
        await base.Key_equality_using_property_method_required2(async);

        AssertSql(
            @"SELECT [t].[Id], [t].[OneToOne_Required_PK_Date], [t].[Level1_Optional_Id], [t].[Level1_Required_Id], [t].[Level2_Name], [t].[OneToMany_Optional_Inverse2Id], [t].[OneToMany_Required_Inverse2Id], [t].[OneToOne_Optional_PK_Inverse2Id]
FROM [Level1] AS [l]
LEFT JOIN (
    SELECT [l0].[Id], [l0].[OneToOne_Required_PK_Date], [l0].[Level1_Optional_Id], [l0].[Level1_Required_Id], [l0].[Level2_Name], [l0].[OneToMany_Optional_Inverse2Id], [l0].[OneToMany_Required_Inverse2Id], [l0].[OneToOne_Optional_PK_Inverse2Id]
    FROM [Level1] AS [l0]
    WHERE [l0].[OneToOne_Required_PK_Date] IS NOT NULL AND [l0].[Level1_Required_Id] IS NOT NULL AND [l0].[OneToMany_Required_Inverse2Id] IS NOT NULL
) AS [t] ON [l].[Id] = CASE
    WHEN [t].[OneToOne_Required_PK_Date] IS NOT NULL AND [t].[Level1_Required_Id] IS NOT NULL AND [t].[OneToMany_Required_Inverse2Id] IS NOT NULL THEN [t].[Id]
END
LEFT JOIN [Level1] AS [l1] ON [t].[Level1_Required_Id] = [l1].[Id]
WHERE [t].[OneToOne_Required_PK_Date] IS NOT NULL AND [t].[Level1_Required_Id] IS NOT NULL AND [t].[OneToMany_Required_Inverse2Id] IS NOT NULL AND [l1].[Id] > 7");
    }

    public override async Task Select_optional_navigation_property_string_concat(bool async)
    {
        await base.Select_optional_navigation_property_string_concat(async);

        AssertSql(
            @"SELECT (COALESCE([l].[Name], N'') + N' ') + COALESCE(CASE
    WHEN [t].[OneToOne_Required_PK_Date] IS NOT NULL AND [t].[Level1_Required_Id] IS NOT NULL AND [t].[OneToMany_Required_Inverse2Id] IS NOT NULL THEN [t].[Level2_Name]
    ELSE N'NULL'
END, N'')
FROM [Level1] AS [l]
LEFT JOIN (
    SELECT [l0].[OneToOne_Required_PK_Date], [l0].[Level1_Required_Id], [l0].[Level2_Name], [l0].[OneToMany_Optional_Inverse2Id], [l0].[OneToMany_Required_Inverse2Id]
    FROM [Level1] AS [l0]
    WHERE [l0].[OneToOne_Required_PK_Date] IS NOT NULL AND [l0].[Level1_Required_Id] IS NOT NULL AND [l0].[OneToMany_Required_Inverse2Id] IS NOT NULL AND [l0].[Id] > 5
) AS [t] ON [l].[Id] = [t].[OneToMany_Optional_Inverse2Id]");
    }

    public override async Task Join_navigation_in_outer_selector_translated_to_extra_join_nested2(bool async)
    {
        await base.Join_navigation_in_outer_selector_translated_to_extra_join_nested2(async);

        AssertSql(
            @"SELECT CASE
    WHEN [t0].[Level2_Required_Id] IS NOT NULL AND [t0].[OneToMany_Required_Inverse3Id] IS NOT NULL THEN [t0].[Id]
END AS [Id3], [l4].[Id] AS [Id1]
FROM [Level1] AS [l]
LEFT JOIN (
    SELECT [l0].[Id], [l0].[OneToOne_Required_PK_Date], [l0].[Level1_Required_Id], [l0].[OneToMany_Required_Inverse2Id]
    FROM [Level1] AS [l0]
    WHERE [l0].[OneToOne_Required_PK_Date] IS NOT NULL AND [l0].[Level1_Required_Id] IS NOT NULL AND [l0].[OneToMany_Required_Inverse2Id] IS NOT NULL
) AS [t] ON [l].[Id] = CASE
    WHEN [t].[OneToOne_Required_PK_Date] IS NOT NULL AND [t].[Level1_Required_Id] IS NOT NULL AND [t].[OneToMany_Required_Inverse2Id] IS NOT NULL THEN [t].[Id]
END
LEFT JOIN (
    SELECT [l1].[Id], [l1].[Level2_Required_Id], [l1].[OneToMany_Required_Inverse3Id]
    FROM [Level1] AS [l1]
    WHERE [l1].[Level2_Required_Id] IS NOT NULL AND [l1].[OneToMany_Required_Inverse3Id] IS NOT NULL
) AS [t0] ON CASE
    WHEN [t].[OneToOne_Required_PK_Date] IS NOT NULL AND [t].[Level1_Required_Id] IS NOT NULL AND [t].[OneToMany_Required_Inverse2Id] IS NOT NULL THEN [t].[Id]
END = CASE
    WHEN [t0].[Level2_Required_Id] IS NOT NULL AND [t0].[OneToMany_Required_Inverse3Id] IS NOT NULL THEN [t0].[Id]
END
LEFT JOIN (
    SELECT [l2].[Id], [l2].[OneToOne_Required_PK_Date], [l2].[Level1_Optional_Id], [l2].[Level1_Required_Id], [l2].[OneToMany_Required_Inverse2Id]
    FROM [Level1] AS [l2]
    WHERE [l2].[OneToOne_Required_PK_Date] IS NOT NULL AND [l2].[Level1_Required_Id] IS NOT NULL AND [l2].[OneToMany_Required_Inverse2Id] IS NOT NULL
) AS [t1] ON [t0].[Level2_Required_Id] = CASE
    WHEN [t1].[OneToOne_Required_PK_Date] IS NOT NULL AND [t1].[Level1_Required_Id] IS NOT NULL AND [t1].[OneToMany_Required_Inverse2Id] IS NOT NULL THEN [t1].[Id]
END
LEFT JOIN [Level1] AS [l3] ON [t1].[Level1_Optional_Id] = [l3].[Id]
INNER JOIN [Level1] AS [l4] ON [l3].[Id] = [l4].[Id]
WHERE [t].[OneToOne_Required_PK_Date] IS NOT NULL AND [t].[Level1_Required_Id] IS NOT NULL AND [t].[OneToMany_Required_Inverse2Id] IS NOT NULL AND [t0].[Level2_Required_Id] IS NOT NULL AND [t0].[OneToMany_Required_Inverse3Id] IS NOT NULL");
    }

    public override async Task Include19(bool async)
    {
        await base.Include19(async);

        AssertSql(
            @"SELECT [t1].[Id], [t1].[OneToOne_Required_PK_Date], [t1].[Level1_Optional_Id], [t1].[Level1_Required_Id], [t1].[Level2_Name], [t1].[OneToMany_Optional_Inverse2Id], [t1].[OneToMany_Required_Inverse2Id], [t1].[OneToOne_Optional_PK_Inverse2Id], [t1].[Id0], [t1].[OneToOne_Required_PK_Date0], [t1].[Level1_Optional_Id0], [t1].[Level1_Required_Id0], [t1].[Level2_Name0], [t1].[OneToMany_Optional_Inverse2Id0], [t1].[OneToMany_Required_Inverse2Id0], [t1].[OneToOne_Optional_PK_Inverse2Id0]
FROM (
    SELECT DISTINCT [t].[Id], [t].[OneToOne_Required_PK_Date], [t].[Level1_Optional_Id], [t].[Level1_Required_Id], [t].[Level2_Name], [t].[OneToMany_Optional_Inverse2Id], [t].[OneToMany_Required_Inverse2Id], [t].[OneToOne_Optional_PK_Inverse2Id], [t0].[Id] AS [Id0], [t0].[OneToOne_Required_PK_Date] AS [OneToOne_Required_PK_Date0], [t0].[Level1_Optional_Id] AS [Level1_Optional_Id0], [t0].[Level1_Required_Id] AS [Level1_Required_Id0], [t0].[Level2_Name] AS [Level2_Name0], [t0].[OneToMany_Optional_Inverse2Id] AS [OneToMany_Optional_Inverse2Id0], [t0].[OneToMany_Required_Inverse2Id] AS [OneToMany_Required_Inverse2Id0], [t0].[OneToOne_Optional_PK_Inverse2Id] AS [OneToOne_Optional_PK_Inverse2Id0]
    FROM [Level1] AS [l]
    LEFT JOIN (
        SELECT [l0].[Id], [l0].[OneToOne_Required_PK_Date], [l0].[Level1_Optional_Id], [l0].[Level1_Required_Id], [l0].[Level2_Name], [l0].[OneToMany_Optional_Inverse2Id], [l0].[OneToMany_Required_Inverse2Id], [l0].[OneToOne_Optional_PK_Inverse2Id]
        FROM [Level1] AS [l0]
        WHERE [l0].[OneToOne_Required_PK_Date] IS NOT NULL AND [l0].[Level1_Required_Id] IS NOT NULL AND [l0].[OneToMany_Required_Inverse2Id] IS NOT NULL
    ) AS [t] ON [l].[Id] = [t].[Level1_Optional_Id]
    LEFT JOIN (
        SELECT [l1].[Id], [l1].[OneToOne_Required_PK_Date], [l1].[Level1_Optional_Id], [l1].[Level1_Required_Id], [l1].[Level2_Name], [l1].[OneToMany_Optional_Inverse2Id], [l1].[OneToMany_Required_Inverse2Id], [l1].[OneToOne_Optional_PK_Inverse2Id]
        FROM [Level1] AS [l1]
        WHERE [l1].[OneToOne_Required_PK_Date] IS NOT NULL AND [l1].[Level1_Required_Id] IS NOT NULL AND [l1].[OneToMany_Required_Inverse2Id] IS NOT NULL
    ) AS [t0] ON [l].[Id] = [t0].[OneToOne_Optional_PK_Inverse2Id]
) AS [t1]");
    }

    public override async Task SelectMany_navigation_property_and_filter_before(bool async)
    {
        await base.SelectMany_navigation_property_and_filter_before(async);

        AssertSql(
            @"SELECT [t].[Id], [t].[OneToOne_Required_PK_Date], [t].[Level1_Optional_Id], [t].[Level1_Required_Id], [t].[Level2_Name], [t].[OneToMany_Optional_Inverse2Id], [t].[OneToMany_Required_Inverse2Id], [t].[OneToOne_Optional_PK_Inverse2Id]
FROM [Level1] AS [l]
INNER JOIN (
    SELECT [l0].[Id], [l0].[OneToOne_Required_PK_Date], [l0].[Level1_Optional_Id], [l0].[Level1_Required_Id], [l0].[Level2_Name], [l0].[OneToMany_Optional_Inverse2Id], [l0].[OneToMany_Required_Inverse2Id], [l0].[OneToOne_Optional_PK_Inverse2Id]
    FROM [Level1] AS [l0]
    WHERE [l0].[OneToOne_Required_PK_Date] IS NOT NULL AND [l0].[Level1_Required_Id] IS NOT NULL AND [l0].[OneToMany_Required_Inverse2Id] IS NOT NULL
) AS [t] ON [l].[Id] = [t].[OneToMany_Optional_Inverse2Id]
WHERE [l].[Id] = 1");
    }

    public override async Task Subquery_with_Distinct_Skip_FirstOrDefault_without_OrderBy(bool async)
    {
        await base.Subquery_with_Distinct_Skip_FirstOrDefault_without_OrderBy(async);

        AssertSql(
            @"SELECT [l].[Id] AS [Key], (
    SELECT [t1].[Level3_Name]
    FROM (
        SELECT DISTINCT [t0].[Id], [t0].[Level2_Optional_Id], [t0].[Level2_Required_Id], [t0].[Level3_Name], [t0].[OneToMany_Optional_Inverse3Id], [t0].[OneToMany_Required_Inverse3Id], [t0].[OneToOne_Optional_PK_Inverse3Id]
        FROM [Level1] AS [l0]
        LEFT JOIN (
            SELECT [l1].[Id], [l1].[OneToOne_Required_PK_Date], [l1].[Level1_Optional_Id], [l1].[Level1_Required_Id], [l1].[Level2_Name], [l1].[OneToMany_Optional_Inverse2Id], [l1].[OneToMany_Required_Inverse2Id], [l1].[OneToOne_Optional_PK_Inverse2Id]
            FROM [Level1] AS [l1]
            WHERE [l1].[OneToOne_Required_PK_Date] IS NOT NULL AND [l1].[Level1_Required_Id] IS NOT NULL AND [l1].[OneToMany_Required_Inverse2Id] IS NOT NULL
        ) AS [t] ON [l0].[Id] = CASE
            WHEN [t].[OneToOne_Required_PK_Date] IS NOT NULL AND [t].[Level1_Required_Id] IS NOT NULL AND [t].[OneToMany_Required_Inverse2Id] IS NOT NULL THEN [t].[Id]
        END
        LEFT JOIN (
            SELECT [l2].[Id], [l2].[Level2_Optional_Id], [l2].[Level2_Required_Id], [l2].[Level3_Name], [l2].[OneToMany_Optional_Inverse3Id], [l2].[OneToMany_Required_Inverse3Id], [l2].[OneToOne_Optional_PK_Inverse3Id]
            FROM [Level1] AS [l2]
            WHERE [l2].[Level2_Required_Id] IS NOT NULL AND [l2].[OneToMany_Required_Inverse3Id] IS NOT NULL
        ) AS [t0] ON CASE
            WHEN [t].[OneToOne_Required_PK_Date] IS NOT NULL AND [t].[Level1_Required_Id] IS NOT NULL AND [t].[OneToMany_Required_Inverse2Id] IS NOT NULL THEN [t].[Id]
        END = CASE
            WHEN [t0].[Level2_Required_Id] IS NOT NULL AND [t0].[OneToMany_Required_Inverse3Id] IS NOT NULL THEN [t0].[Id]
        END
        WHERE [t].[OneToOne_Required_PK_Date] IS NOT NULL AND [t].[Level1_Required_Id] IS NOT NULL AND [t].[OneToMany_Required_Inverse2Id] IS NOT NULL AND [t0].[Level2_Required_Id] IS NOT NULL AND [t0].[OneToMany_Required_Inverse3Id] IS NOT NULL
    ) AS [t1]
    ORDER BY (SELECT 1)
    OFFSET 1 ROWS FETCH NEXT 1 ROWS ONLY) AS [Subquery]
FROM [Level1] AS [l]
WHERE [l].[Id] < 3");
    }

    public override async Task Include1(bool async)
    {
        await base.Include1(async);

        AssertSql(
            @"SELECT [l].[Id], [l].[Date], [l].[Name], [t].[Id], [t].[OneToOne_Required_PK_Date], [t].[Level1_Optional_Id], [t].[Level1_Required_Id], [t].[Level2_Name], [t].[OneToMany_Optional_Inverse2Id], [t].[OneToMany_Required_Inverse2Id], [t].[OneToOne_Optional_PK_Inverse2Id]
FROM [Level1] AS [l]
LEFT JOIN (
    SELECT [l0].[Id], [l0].[OneToOne_Required_PK_Date], [l0].[Level1_Optional_Id], [l0].[Level1_Required_Id], [l0].[Level2_Name], [l0].[OneToMany_Optional_Inverse2Id], [l0].[OneToMany_Required_Inverse2Id], [l0].[OneToOne_Optional_PK_Inverse2Id]
    FROM [Level1] AS [l0]
    WHERE [l0].[OneToOne_Required_PK_Date] IS NOT NULL AND [l0].[Level1_Required_Id] IS NOT NULL AND [l0].[OneToMany_Required_Inverse2Id] IS NOT NULL
) AS [t] ON [l].[Id] = [t].[Level1_Optional_Id]");
    }

    public override async Task Comparing_collection_navigation_on_optional_reference_to_null(bool async)
    {
        await base.Comparing_collection_navigation_on_optional_reference_to_null(async);

        AssertSql(
            @"SELECT [l].[Id]
FROM [Level1] AS [l]
LEFT JOIN (
    SELECT [l0].[OneToOne_Required_PK_Date], [l0].[Level1_Optional_Id], [l0].[Level1_Required_Id], [l0].[OneToMany_Required_Inverse2Id]
    FROM [Level1] AS [l0]
    WHERE [l0].[OneToOne_Required_PK_Date] IS NOT NULL AND [l0].[Level1_Required_Id] IS NOT NULL AND [l0].[OneToMany_Required_Inverse2Id] IS NOT NULL
) AS [t] ON [l].[Id] = [t].[Level1_Optional_Id]
WHERE [t].[OneToOne_Required_PK_Date] IS NULL OR [t].[Level1_Required_Id] IS NULL OR [t].[OneToMany_Required_Inverse2Id] IS NULL");
    }

    public override async Task Where_nav_prop_reference_optional2_via_DefaultIfEmpty(bool async)
    {
        await base.Where_nav_prop_reference_optional2_via_DefaultIfEmpty(async);

        AssertSql(
            @"SELECT [l].[Id]
FROM [Level1] AS [l]
LEFT JOIN (
    SELECT [t].[Level1_Optional_Id], [t].[Level2_Name]
    FROM [Level1] AS [l0]
    LEFT JOIN (
        SELECT [l1].[Id], [l1].[OneToOne_Required_PK_Date], [l1].[Level1_Optional_Id], [l1].[Level1_Required_Id], [l1].[Level2_Name], [l1].[OneToMany_Required_Inverse2Id]
        FROM [Level1] AS [l1]
        WHERE [l1].[OneToOne_Required_PK_Date] IS NOT NULL AND [l1].[Level1_Required_Id] IS NOT NULL AND [l1].[OneToMany_Required_Inverse2Id] IS NOT NULL
    ) AS [t] ON [l0].[Id] = CASE
        WHEN [t].[OneToOne_Required_PK_Date] IS NOT NULL AND [t].[Level1_Required_Id] IS NOT NULL AND [t].[OneToMany_Required_Inverse2Id] IS NOT NULL THEN [t].[Id]
    END
    WHERE [t].[OneToOne_Required_PK_Date] IS NOT NULL AND [t].[Level1_Required_Id] IS NOT NULL AND [t].[OneToMany_Required_Inverse2Id] IS NOT NULL
) AS [t0] ON [l].[Id] = [t0].[Level1_Optional_Id]
LEFT JOIN (
    SELECT [t2].[Level1_Optional_Id], [t2].[Level2_Name]
    FROM [Level1] AS [l2]
    LEFT JOIN (
        SELECT [l3].[Id], [l3].[OneToOne_Required_PK_Date], [l3].[Level1_Optional_Id], [l3].[Level1_Required_Id], [l3].[Level2_Name], [l3].[OneToMany_Required_Inverse2Id]
        FROM [Level1] AS [l3]
        WHERE [l3].[OneToOne_Required_PK_Date] IS NOT NULL AND [l3].[Level1_Required_Id] IS NOT NULL AND [l3].[OneToMany_Required_Inverse2Id] IS NOT NULL
    ) AS [t2] ON [l2].[Id] = CASE
        WHEN [t2].[OneToOne_Required_PK_Date] IS NOT NULL AND [t2].[Level1_Required_Id] IS NOT NULL AND [t2].[OneToMany_Required_Inverse2Id] IS NOT NULL THEN [t2].[Id]
    END
    WHERE [t2].[OneToOne_Required_PK_Date] IS NOT NULL AND [t2].[Level1_Required_Id] IS NOT NULL AND [t2].[OneToMany_Required_Inverse2Id] IS NOT NULL
) AS [t1] ON [l].[Id] = [t1].[Level1_Optional_Id]
WHERE [t0].[Level2_Name] = N'L2 05' OR [t1].[Level2_Name] <> N'L2 42' OR [t1].[Level2_Name] IS NULL");
    }

    public override async Task Result_operator_nav_prop_reference_optional_Average_with_identity_selector(bool async)
    {
        await base.Result_operator_nav_prop_reference_optional_Average_with_identity_selector(async);

        AssertSql(
            @"SELECT AVG(CAST([t].[Level1_Required_Id] AS float))
FROM [Level1] AS [l]
LEFT JOIN (
    SELECT [l0].[Level1_Optional_Id], [l0].[Level1_Required_Id]
    FROM [Level1] AS [l0]
    WHERE [l0].[OneToOne_Required_PK_Date] IS NOT NULL AND [l0].[Level1_Required_Id] IS NOT NULL AND [l0].[OneToMany_Required_Inverse2Id] IS NOT NULL
) AS [t] ON [l].[Id] = [t].[Level1_Optional_Id]");
    }

    public override async Task Optional_navigation_inside_property_method_translated_to_join(bool async)
    {
        await base.Optional_navigation_inside_property_method_translated_to_join(async);

        AssertSql(
            @"SELECT [l].[Id], [l].[Date], [l].[Name]
FROM [Level1] AS [l]
LEFT JOIN (
    SELECT [l0].[Level1_Optional_Id], [l0].[Level2_Name]
    FROM [Level1] AS [l0]
    WHERE [l0].[OneToOne_Required_PK_Date] IS NOT NULL AND [l0].[Level1_Required_Id] IS NOT NULL AND [l0].[OneToMany_Required_Inverse2Id] IS NOT NULL
) AS [t] ON [l].[Id] = [t].[Level1_Optional_Id]
WHERE [t].[Level2_Name] = N'L2 01'");
    }

    public override async Task
        Optional_navigation_inside_nested_method_call_translated_to_join_keeps_original_nullability_also_for_arguments(bool async)
    {
        await base
            .Optional_navigation_inside_nested_method_call_translated_to_join_keeps_original_nullability_also_for_arguments(async);

        AssertSql(
            @"SELECT [l].[Id], [l].[Date], [l].[Name]
FROM [Level1] AS [l]
LEFT JOIN (
    SELECT [l0].[Id], [l0].[OneToOne_Required_PK_Date], [l0].[Level1_Optional_Id], [l0].[Level1_Required_Id], [l0].[OneToMany_Required_Inverse2Id]
    FROM [Level1] AS [l0]
    WHERE [l0].[OneToOne_Required_PK_Date] IS NOT NULL AND [l0].[Level1_Required_Id] IS NOT NULL AND [l0].[OneToMany_Required_Inverse2Id] IS NOT NULL
) AS [t] ON [l].[Id] = [t].[Level1_Optional_Id]
WHERE DATEADD(day, CAST(CAST(CASE
    WHEN [t].[OneToOne_Required_PK_Date] IS NOT NULL AND [t].[Level1_Required_Id] IS NOT NULL AND [t].[OneToMany_Required_Inverse2Id] IS NOT NULL THEN [t].[Id]
END AS float) AS int), DATEADD(day, CAST(15.0E0 AS int), [t].[OneToOne_Required_PK_Date])) > '2002-02-01T00:00:00.0000000'");
    }

    public override async Task Key_equality_using_property_method_and_member_expression3(bool async)
    {
        await base.Key_equality_using_property_method_and_member_expression3(async);

        AssertSql(
            @"SELECT [t].[Id], [t].[OneToOne_Required_PK_Date], [t].[Level1_Optional_Id], [t].[Level1_Required_Id], [t].[Level2_Name], [t].[OneToMany_Optional_Inverse2Id], [t].[OneToMany_Required_Inverse2Id], [t].[OneToOne_Optional_PK_Inverse2Id]
FROM [Level1] AS [l]
LEFT JOIN (
    SELECT [l0].[Id], [l0].[OneToOne_Required_PK_Date], [l0].[Level1_Optional_Id], [l0].[Level1_Required_Id], [l0].[Level2_Name], [l0].[OneToMany_Optional_Inverse2Id], [l0].[OneToMany_Required_Inverse2Id], [l0].[OneToOne_Optional_PK_Inverse2Id]
    FROM [Level1] AS [l0]
    WHERE [l0].[OneToOne_Required_PK_Date] IS NOT NULL AND [l0].[Level1_Required_Id] IS NOT NULL AND [l0].[OneToMany_Required_Inverse2Id] IS NOT NULL
) AS [t] ON [l].[Id] = CASE
    WHEN [t].[OneToOne_Required_PK_Date] IS NOT NULL AND [t].[Level1_Required_Id] IS NOT NULL AND [t].[OneToMany_Required_Inverse2Id] IS NOT NULL THEN [t].[Id]
END
LEFT JOIN [Level1] AS [l1] ON [t].[Level1_Required_Id] = [l1].[Id]
WHERE [t].[OneToOne_Required_PK_Date] IS NOT NULL AND [t].[Level1_Required_Id] IS NOT NULL AND [t].[OneToMany_Required_Inverse2Id] IS NOT NULL AND [l1].[Id] = 7");
    }

    public override async Task Include_reference_with_groupby_in_subquery(bool async)
    {
        await base.Include_reference_with_groupby_in_subquery(async);

        AssertSql(
            @"SELECT [t1].[Id], [t1].[Date], [t1].[Name], [t1].[Id0], [t1].[OneToOne_Required_PK_Date], [t1].[Level1_Optional_Id], [t1].[Level1_Required_Id], [t1].[Level2_Name], [t1].[OneToMany_Optional_Inverse2Id], [t1].[OneToMany_Required_Inverse2Id], [t1].[OneToOne_Optional_PK_Inverse2Id]
FROM (
    SELECT [l].[Name]
    FROM [Level1] AS [l]
    GROUP BY [l].[Name]
) AS [t]
LEFT JOIN (
    SELECT [t0].[Id], [t0].[Date], [t0].[Name], [t0].[Id0], [t0].[OneToOne_Required_PK_Date], [t0].[Level1_Optional_Id], [t0].[Level1_Required_Id], [t0].[Level2_Name], [t0].[OneToMany_Optional_Inverse2Id], [t0].[OneToMany_Required_Inverse2Id], [t0].[OneToOne_Optional_PK_Inverse2Id]
    FROM (
        SELECT [l0].[Id], [l0].[Date], [l0].[Name], [t2].[Id] AS [Id0], [t2].[OneToOne_Required_PK_Date], [t2].[Level1_Optional_Id], [t2].[Level1_Required_Id], [t2].[Level2_Name], [t2].[OneToMany_Optional_Inverse2Id], [t2].[OneToMany_Required_Inverse2Id], [t2].[OneToOne_Optional_PK_Inverse2Id], ROW_NUMBER() OVER(PARTITION BY [l0].[Name] ORDER BY [l0].[Id]) AS [row]
        FROM [Level1] AS [l0]
        LEFT JOIN (
            SELECT [l1].[Id], [l1].[OneToOne_Required_PK_Date], [l1].[Level1_Optional_Id], [l1].[Level1_Required_Id], [l1].[Level2_Name], [l1].[OneToMany_Optional_Inverse2Id], [l1].[OneToMany_Required_Inverse2Id], [l1].[OneToOne_Optional_PK_Inverse2Id]
            FROM [Level1] AS [l1]
            WHERE [l1].[OneToOne_Required_PK_Date] IS NOT NULL AND [l1].[Level1_Required_Id] IS NOT NULL AND [l1].[OneToMany_Required_Inverse2Id] IS NOT NULL
        ) AS [t2] ON [l0].[Id] = [t2].[Level1_Optional_Id]
    ) AS [t0]
    WHERE [t0].[row] <= 1
) AS [t1] ON [t].[Name] = [t1].[Name]");
    }

    public override async Task SelectMany_navigation_comparison2(bool async)
    {
        await base.SelectMany_navigation_comparison2(async);

        AssertSql(
            @"SELECT [l].[Id] AS [Id1], CASE
    WHEN [t0].[OneToOne_Required_PK_Date] IS NOT NULL AND [t0].[Level1_Required_Id] IS NOT NULL AND [t0].[OneToMany_Required_Inverse2Id] IS NOT NULL THEN [t0].[Id]
END AS [Id2]
FROM [Level1] AS [l]
CROSS JOIN (
    SELECT [t].[Id], [t].[OneToOne_Required_PK_Date], [t].[Level1_Optional_Id], [t].[Level1_Required_Id], [t].[OneToMany_Required_Inverse2Id]
    FROM [Level1] AS [l0]
    LEFT JOIN (
        SELECT [l1].[Id], [l1].[OneToOne_Required_PK_Date], [l1].[Level1_Optional_Id], [l1].[Level1_Required_Id], [l1].[OneToMany_Required_Inverse2Id]
        FROM [Level1] AS [l1]
        WHERE [l1].[OneToOne_Required_PK_Date] IS NOT NULL AND [l1].[Level1_Required_Id] IS NOT NULL AND [l1].[OneToMany_Required_Inverse2Id] IS NOT NULL
    ) AS [t] ON [l0].[Id] = CASE
        WHEN [t].[OneToOne_Required_PK_Date] IS NOT NULL AND [t].[Level1_Required_Id] IS NOT NULL AND [t].[OneToMany_Required_Inverse2Id] IS NOT NULL THEN [t].[Id]
    END
    WHERE [t].[OneToOne_Required_PK_Date] IS NOT NULL AND [t].[Level1_Required_Id] IS NOT NULL AND [t].[OneToMany_Required_Inverse2Id] IS NOT NULL
) AS [t0]
LEFT JOIN [Level1] AS [l2] ON [t0].[Level1_Optional_Id] = [l2].[Id]
WHERE [l].[Id] = [l2].[Id]");
    }

    public override async Task Key_equality_using_property_method_and_member_expression2(bool async)
    {
        await base.Key_equality_using_property_method_and_member_expression2(async);

        AssertSql(
            @"SELECT [l].[Id], [l].[Date], [l].[Name]
FROM [Level1] AS [l]
LEFT JOIN (
    SELECT [l0].[Id], [l0].[OneToOne_Required_PK_Date], [l0].[Level1_Required_Id], [l0].[OneToMany_Required_Inverse2Id]
    FROM [Level1] AS [l0]
    WHERE [l0].[OneToOne_Required_PK_Date] IS NOT NULL AND [l0].[Level1_Required_Id] IS NOT NULL AND [l0].[OneToMany_Required_Inverse2Id] IS NOT NULL
) AS [t] ON [l].[Id] = [t].[Level1_Required_Id]
WHERE CASE
    WHEN [t].[OneToOne_Required_PK_Date] IS NOT NULL AND [t].[Level1_Required_Id] IS NOT NULL AND [t].[OneToMany_Required_Inverse2Id] IS NOT NULL THEN [t].[Id]
END = 7");
    }

    public override async Task Where_navigation_property_to_collection(bool async)
    {
        await base.Where_navigation_property_to_collection(async);

        AssertSql(
            @"SELECT [l].[Id], [l].[Date], [l].[Name]
FROM [Level1] AS [l]
LEFT JOIN (
    SELECT [l0].[Id], [l0].[OneToOne_Required_PK_Date], [l0].[Level1_Required_Id], [l0].[OneToMany_Required_Inverse2Id]
    FROM [Level1] AS [l0]
    WHERE [l0].[OneToOne_Required_PK_Date] IS NOT NULL AND [l0].[Level1_Required_Id] IS NOT NULL AND [l0].[OneToMany_Required_Inverse2Id] IS NOT NULL
) AS [t] ON [l].[Id] = [t].[Level1_Required_Id]
WHERE (
    SELECT COUNT(*)
    FROM [Level1] AS [l1]
    WHERE [l1].[Level2_Required_Id] IS NOT NULL AND [l1].[OneToMany_Required_Inverse3Id] IS NOT NULL AND CASE
        WHEN [t].[OneToOne_Required_PK_Date] IS NOT NULL AND [t].[Level1_Required_Id] IS NOT NULL AND [t].[OneToMany_Required_Inverse2Id] IS NOT NULL THEN [t].[Id]
    END IS NOT NULL AND (CASE
        WHEN [t].[OneToOne_Required_PK_Date] IS NOT NULL AND [t].[Level1_Required_Id] IS NOT NULL AND [t].[OneToMany_Required_Inverse2Id] IS NOT NULL THEN [t].[Id]
    END = [l1].[OneToMany_Optional_Inverse3Id] OR (CASE
        WHEN [t].[OneToOne_Required_PK_Date] IS NOT NULL AND [t].[Level1_Required_Id] IS NOT NULL AND [t].[OneToMany_Required_Inverse2Id] IS NOT NULL THEN [t].[Id]
    END IS NULL AND [l1].[OneToMany_Optional_Inverse3Id] IS NULL))) > 0");
    }

    public override async Task Select_multiple_nav_prop_optional_required(bool async)
    {
        await base.Select_multiple_nav_prop_optional_required(async);

        AssertSql(
            @"SELECT CASE
    WHEN [t0].[Level2_Required_Id] IS NOT NULL AND [t0].[OneToMany_Required_Inverse3Id] IS NOT NULL THEN [t0].[Id]
END
FROM [Level1] AS [l]
LEFT JOIN (
    SELECT [l0].[Id], [l0].[OneToOne_Required_PK_Date], [l0].[Level1_Optional_Id], [l0].[Level1_Required_Id], [l0].[OneToMany_Required_Inverse2Id]
    FROM [Level1] AS [l0]
    WHERE [l0].[OneToOne_Required_PK_Date] IS NOT NULL AND [l0].[Level1_Required_Id] IS NOT NULL AND [l0].[OneToMany_Required_Inverse2Id] IS NOT NULL
) AS [t] ON [l].[Id] = [t].[Level1_Optional_Id]
LEFT JOIN (
    SELECT [l1].[Id], [l1].[Level2_Required_Id], [l1].[OneToMany_Required_Inverse3Id]
    FROM [Level1] AS [l1]
    WHERE [l1].[Level2_Required_Id] IS NOT NULL AND [l1].[OneToMany_Required_Inverse3Id] IS NOT NULL
) AS [t0] ON CASE
    WHEN [t].[OneToOne_Required_PK_Date] IS NOT NULL AND [t].[Level1_Required_Id] IS NOT NULL AND [t].[OneToMany_Required_Inverse2Id] IS NOT NULL THEN [t].[Id]
END = [t0].[Level2_Required_Id]");
    }

    public override async Task Where_nav_prop_reference_optional1(bool async)
    {
        await base.Where_nav_prop_reference_optional1(async);

        AssertSql(
            @"SELECT [l].[Id]
FROM [Level1] AS [l]
LEFT JOIN (
    SELECT [l0].[Level1_Optional_Id], [l0].[Level2_Name]
    FROM [Level1] AS [l0]
    WHERE [l0].[OneToOne_Required_PK_Date] IS NOT NULL AND [l0].[Level1_Required_Id] IS NOT NULL AND [l0].[OneToMany_Required_Inverse2Id] IS NOT NULL
) AS [t] ON [l].[Id] = [t].[Level1_Optional_Id]
WHERE [t].[Level2_Name] IN (N'L2 05', N'L2 07')");
    }

    public override async Task SelectMany_navigation_property_with_another_navigation_in_subquery(bool async)
    {
        await base.SelectMany_navigation_property_with_another_navigation_in_subquery(async);

        AssertSql(
            @"SELECT [t0].[Id], [t0].[Level2_Optional_Id], [t0].[Level2_Required_Id], [t0].[Level3_Name], [t0].[OneToMany_Optional_Inverse3Id], [t0].[OneToMany_Required_Inverse3Id], [t0].[OneToOne_Optional_PK_Inverse3Id]
FROM [Level1] AS [l]
INNER JOIN (
    SELECT [t].[Id], [t].[Level2_Optional_Id], [t].[Level2_Required_Id], [t].[Level3_Name], [t].[OneToMany_Optional_Inverse3Id], [t].[OneToMany_Required_Inverse3Id], [t].[OneToOne_Optional_PK_Inverse3Id], [l0].[OneToMany_Optional_Inverse2Id]
    FROM [Level1] AS [l0]
    LEFT JOIN (
        SELECT [l1].[Id], [l1].[Level2_Optional_Id], [l1].[Level2_Required_Id], [l1].[Level3_Name], [l1].[OneToMany_Optional_Inverse3Id], [l1].[OneToMany_Required_Inverse3Id], [l1].[OneToOne_Optional_PK_Inverse3Id]
        FROM [Level1] AS [l1]
        WHERE [l1].[Level2_Required_Id] IS NOT NULL AND [l1].[OneToMany_Required_Inverse3Id] IS NOT NULL
    ) AS [t] ON CASE
        WHEN [l0].[OneToOne_Required_PK_Date] IS NOT NULL AND [l0].[Level1_Required_Id] IS NOT NULL AND [l0].[OneToMany_Required_Inverse2Id] IS NOT NULL THEN [l0].[Id]
    END = [t].[Level2_Optional_Id]
    WHERE [l0].[OneToOne_Required_PK_Date] IS NOT NULL AND [l0].[Level1_Required_Id] IS NOT NULL AND [l0].[OneToMany_Required_Inverse2Id] IS NOT NULL
) AS [t0] ON [l].[Id] = [t0].[OneToMany_Optional_Inverse2Id]");
    }

    public override async Task Join_navigations_in_inner_selector_translated_without_collision(bool async)
    {
        await base.Join_navigations_in_inner_selector_translated_without_collision(async);

        AssertSql(
            @"SELECT CASE
    WHEN [t].[OneToOne_Required_PK_Date] IS NOT NULL AND [t].[Level1_Required_Id] IS NOT NULL AND [t].[OneToMany_Required_Inverse2Id] IS NOT NULL THEN [t].[Id]
END AS [Id2], [t0].[Id] AS [Id1], CASE
    WHEN [t2].[Level2_Required_Id] IS NOT NULL AND [t2].[OneToMany_Required_Inverse3Id] IS NOT NULL THEN [t2].[Id1]
END AS [Id3]
FROM [Level1] AS [l]
LEFT JOIN (
    SELECT [l0].[Id], [l0].[OneToOne_Required_PK_Date], [l0].[Level1_Required_Id], [l0].[OneToMany_Required_Inverse2Id]
    FROM [Level1] AS [l0]
    WHERE [l0].[OneToOne_Required_PK_Date] IS NOT NULL AND [l0].[Level1_Required_Id] IS NOT NULL AND [l0].[OneToMany_Required_Inverse2Id] IS NOT NULL
) AS [t] ON [l].[Id] = CASE
    WHEN [t].[OneToOne_Required_PK_Date] IS NOT NULL AND [t].[Level1_Required_Id] IS NOT NULL AND [t].[OneToMany_Required_Inverse2Id] IS NOT NULL THEN [t].[Id]
END
INNER JOIN (
    SELECT [l1].[Id], [t1].[Id] AS [Id0], [t1].[OneToOne_Required_PK_Date], [t1].[Level1_Required_Id], [t1].[OneToMany_Required_Inverse2Id]
    FROM [Level1] AS [l1]
    LEFT JOIN (
        SELECT [l2].[Id], [l2].[OneToOne_Required_PK_Date], [l2].[Level1_Optional_Id], [l2].[Level1_Required_Id], [l2].[OneToMany_Required_Inverse2Id]
        FROM [Level1] AS [l2]
        WHERE [l2].[OneToOne_Required_PK_Date] IS NOT NULL AND [l2].[Level1_Required_Id] IS NOT NULL AND [l2].[OneToMany_Required_Inverse2Id] IS NOT NULL
    ) AS [t1] ON [l1].[Id] = [t1].[Level1_Optional_Id]
) AS [t0] ON CASE
    WHEN [t].[OneToOne_Required_PK_Date] IS NOT NULL AND [t].[Level1_Required_Id] IS NOT NULL AND [t].[OneToMany_Required_Inverse2Id] IS NOT NULL THEN [t].[Id]
END = CASE
    WHEN [t0].[OneToOne_Required_PK_Date] IS NOT NULL AND [t0].[Level1_Required_Id] IS NOT NULL AND [t0].[OneToMany_Required_Inverse2Id] IS NOT NULL THEN [t0].[Id0]
END
INNER JOIN (
    SELECT [t4].[Id] AS [Id1], [t4].[Level2_Required_Id], [t4].[OneToMany_Required_Inverse3Id], [t5].[Id] AS [Id2], [t5].[OneToOne_Required_PK_Date] AS [OneToOne_Required_PK_Date0], [t5].[Level1_Required_Id] AS [Level1_Required_Id0], [t5].[OneToMany_Required_Inverse2Id] AS [OneToMany_Required_Inverse2Id0]
    FROM [Level1] AS [l3]
    LEFT JOIN (
        SELECT [l4].[Id], [l4].[OneToOne_Required_PK_Date], [l4].[Level1_Required_Id], [l4].[OneToMany_Required_Inverse2Id]
        FROM [Level1] AS [l4]
        WHERE [l4].[OneToOne_Required_PK_Date] IS NOT NULL AND [l4].[Level1_Required_Id] IS NOT NULL AND [l4].[OneToMany_Required_Inverse2Id] IS NOT NULL
    ) AS [t3] ON [l3].[Id] = CASE
        WHEN [t3].[OneToOne_Required_PK_Date] IS NOT NULL AND [t3].[Level1_Required_Id] IS NOT NULL AND [t3].[OneToMany_Required_Inverse2Id] IS NOT NULL THEN [t3].[Id]
    END
    LEFT JOIN (
        SELECT [l5].[Id], [l5].[Level2_Optional_Id], [l5].[Level2_Required_Id], [l5].[OneToMany_Required_Inverse3Id]
        FROM [Level1] AS [l5]
        WHERE [l5].[Level2_Required_Id] IS NOT NULL AND [l5].[OneToMany_Required_Inverse3Id] IS NOT NULL
    ) AS [t4] ON CASE
        WHEN [t3].[OneToOne_Required_PK_Date] IS NOT NULL AND [t3].[Level1_Required_Id] IS NOT NULL AND [t3].[OneToMany_Required_Inverse2Id] IS NOT NULL THEN [t3].[Id]
    END = CASE
        WHEN [t4].[Level2_Required_Id] IS NOT NULL AND [t4].[OneToMany_Required_Inverse3Id] IS NOT NULL THEN [t4].[Id]
    END
    LEFT JOIN (
        SELECT [l6].[Id], [l6].[OneToOne_Required_PK_Date], [l6].[Level1_Required_Id], [l6].[OneToMany_Required_Inverse2Id]
        FROM [Level1] AS [l6]
        WHERE [l6].[OneToOne_Required_PK_Date] IS NOT NULL AND [l6].[Level1_Required_Id] IS NOT NULL AND [l6].[OneToMany_Required_Inverse2Id] IS NOT NULL
    ) AS [t5] ON [t4].[Level2_Optional_Id] = CASE
        WHEN [t5].[OneToOne_Required_PK_Date] IS NOT NULL AND [t5].[Level1_Required_Id] IS NOT NULL AND [t5].[OneToMany_Required_Inverse2Id] IS NOT NULL THEN [t5].[Id]
    END
    WHERE [t3].[OneToOne_Required_PK_Date] IS NOT NULL AND [t3].[Level1_Required_Id] IS NOT NULL AND [t3].[OneToMany_Required_Inverse2Id] IS NOT NULL AND [t4].[Level2_Required_Id] IS NOT NULL AND [t4].[OneToMany_Required_Inverse3Id] IS NOT NULL
) AS [t2] ON CASE
    WHEN [t].[OneToOne_Required_PK_Date] IS NOT NULL AND [t].[Level1_Required_Id] IS NOT NULL AND [t].[OneToMany_Required_Inverse2Id] IS NOT NULL THEN [t].[Id]
END = CASE
    WHEN [t2].[OneToOne_Required_PK_Date0] IS NOT NULL AND [t2].[Level1_Required_Id0] IS NOT NULL AND [t2].[OneToMany_Required_Inverse2Id0] IS NOT NULL THEN [t2].[Id2]
END
WHERE [t].[OneToOne_Required_PK_Date] IS NOT NULL AND [t].[Level1_Required_Id] IS NOT NULL AND [t].[OneToMany_Required_Inverse2Id] IS NOT NULL");
    }

    public override async Task Optional_navigation_inside_nested_method_call_translated_to_join_keeps_original_nullability(bool async)
    {
        await base.Optional_navigation_inside_nested_method_call_translated_to_join_keeps_original_nullability(async);

        AssertSql(
            @"SELECT [l].[Id], [l].[Date], [l].[Name]
FROM [Level1] AS [l]
LEFT JOIN (
    SELECT [l0].[OneToOne_Required_PK_Date], [l0].[Level1_Optional_Id]
    FROM [Level1] AS [l0]
    WHERE [l0].[OneToOne_Required_PK_Date] IS NOT NULL AND [l0].[Level1_Required_Id] IS NOT NULL AND [l0].[OneToMany_Required_Inverse2Id] IS NOT NULL
) AS [t] ON [l].[Id] = [t].[Level1_Optional_Id]
WHERE DATEADD(month, CAST(2 AS int), DATEADD(day, CAST(15.0E0 AS int), DATEADD(day, CAST(10.0E0 AS int), [t].[OneToOne_Required_PK_Date]))) > '2002-02-01T00:00:00.0000000'");
    }

    public override async Task Result_operator_nav_prop_reference_optional_Average(bool async)
    {
        await base.Result_operator_nav_prop_reference_optional_Average(async);

        AssertSql(
            @"SELECT AVG(CAST([t].[Level1_Required_Id] AS float))
FROM [Level1] AS [l]
LEFT JOIN (
    SELECT [l0].[Level1_Optional_Id], [l0].[Level1_Required_Id]
    FROM [Level1] AS [l0]
    WHERE [l0].[OneToOne_Required_PK_Date] IS NOT NULL AND [l0].[Level1_Required_Id] IS NOT NULL AND [l0].[OneToMany_Required_Inverse2Id] IS NOT NULL
) AS [t] ON [l].[Id] = [t].[Level1_Optional_Id]");
    }

    public override async Task GroupJoin_in_subquery_with_client_projection_nested2(bool async)
    {
        await base.GroupJoin_in_subquery_with_client_projection_nested2(async);

        AssertSql(
            @"SELECT [l].[Name]
FROM [Level1] AS [l]
WHERE (
    SELECT COUNT(*)
    FROM [Level1] AS [l0]
    LEFT JOIN (
        SELECT [l1].[Id], [l1].[Date], [l1].[Name], [t].[Id] AS [Id0], [t].[OneToOne_Required_PK_Date], [t].[Level1_Optional_Id], [t].[Level1_Required_Id], [t].[Level2_Name], [t].[OneToMany_Optional_Inverse2Id], [t].[OneToMany_Required_Inverse2Id], [t].[OneToOne_Optional_PK_Inverse2Id]
        FROM [Level1] AS [l1]
        LEFT JOIN (
            SELECT [l2].[Id], [l2].[OneToOne_Required_PK_Date], [l2].[Level1_Optional_Id], [l2].[Level1_Required_Id], [l2].[Level2_Name], [l2].[OneToMany_Optional_Inverse2Id], [l2].[OneToMany_Required_Inverse2Id], [l2].[OneToOne_Optional_PK_Inverse2Id]
            FROM [Level1] AS [l2]
            WHERE [l2].[OneToOne_Required_PK_Date] IS NOT NULL AND [l2].[Level1_Required_Id] IS NOT NULL AND [l2].[OneToMany_Required_Inverse2Id] IS NOT NULL
        ) AS [t] ON [l1].[Id] = CASE
            WHEN [t].[OneToOne_Required_PK_Date] IS NOT NULL AND [t].[Level1_Required_Id] IS NOT NULL AND [t].[OneToMany_Required_Inverse2Id] IS NOT NULL THEN [t].[Id]
        END
        WHERE [t].[OneToOne_Required_PK_Date] IS NOT NULL AND [t].[Level1_Required_Id] IS NOT NULL AND [t].[OneToMany_Required_Inverse2Id] IS NOT NULL
    ) AS [t0] ON [l0].[Id] = [t0].[Level1_Optional_Id]
    WHERE (
        SELECT COUNT(*)
        FROM [Level1] AS [l3]
        LEFT JOIN (
            SELECT [l4].[Id], [l4].[Date], [l4].[Name], [t2].[Id] AS [Id0], [t2].[OneToOne_Required_PK_Date], [t2].[Level1_Optional_Id], [t2].[Level1_Required_Id], [t2].[Level2_Name], [t2].[OneToMany_Optional_Inverse2Id], [t2].[OneToMany_Required_Inverse2Id], [t2].[OneToOne_Optional_PK_Inverse2Id]
            FROM [Level1] AS [l4]
            LEFT JOIN (
                SELECT [l5].[Id], [l5].[OneToOne_Required_PK_Date], [l5].[Level1_Optional_Id], [l5].[Level1_Required_Id], [l5].[Level2_Name], [l5].[OneToMany_Optional_Inverse2Id], [l5].[OneToMany_Required_Inverse2Id], [l5].[OneToOne_Optional_PK_Inverse2Id]
                FROM [Level1] AS [l5]
                WHERE [l5].[OneToOne_Required_PK_Date] IS NOT NULL AND [l5].[Level1_Required_Id] IS NOT NULL AND [l5].[OneToMany_Required_Inverse2Id] IS NOT NULL
            ) AS [t2] ON [l4].[Id] = CASE
                WHEN [t2].[OneToOne_Required_PK_Date] IS NOT NULL AND [t2].[Level1_Required_Id] IS NOT NULL AND [t2].[OneToMany_Required_Inverse2Id] IS NOT NULL THEN [t2].[Id]
            END
            WHERE [t2].[OneToOne_Required_PK_Date] IS NOT NULL AND [t2].[Level1_Required_Id] IS NOT NULL AND [t2].[OneToMany_Required_Inverse2Id] IS NOT NULL
        ) AS [t1] ON [l3].[Id] = [t1].[Level1_Optional_Id]) > 7) > 4 AND [l].[Id] < 2");
    }

    public override async Task Complex_navigations_with_predicate_projected_into_anonymous_type2(bool async)
    {
        await base.Complex_navigations_with_predicate_projected_into_anonymous_type2(async);

        AssertSql(
            @"SELECT [t0].[Level3_Name] AS [Name], [l4].[Id]
FROM [Level1] AS [l]
LEFT JOIN (
    SELECT [l0].[Id], [l0].[OneToOne_Required_PK_Date], [l0].[Level1_Required_Id], [l0].[OneToMany_Required_Inverse2Id]
    FROM [Level1] AS [l0]
    WHERE [l0].[OneToOne_Required_PK_Date] IS NOT NULL AND [l0].[Level1_Required_Id] IS NOT NULL AND [l0].[OneToMany_Required_Inverse2Id] IS NOT NULL
) AS [t] ON [l].[Id] = CASE
    WHEN [t].[OneToOne_Required_PK_Date] IS NOT NULL AND [t].[Level1_Required_Id] IS NOT NULL AND [t].[OneToMany_Required_Inverse2Id] IS NOT NULL THEN [t].[Id]
END
LEFT JOIN (
    SELECT [l1].[Id], [l1].[Level2_Required_Id], [l1].[Level3_Name], [l1].[OneToMany_Required_Inverse3Id]
    FROM [Level1] AS [l1]
    WHERE [l1].[Level2_Required_Id] IS NOT NULL AND [l1].[OneToMany_Required_Inverse3Id] IS NOT NULL
) AS [t0] ON CASE
    WHEN [t].[OneToOne_Required_PK_Date] IS NOT NULL AND [t].[Level1_Required_Id] IS NOT NULL AND [t].[OneToMany_Required_Inverse2Id] IS NOT NULL THEN [t].[Id]
END = CASE
    WHEN [t0].[Level2_Required_Id] IS NOT NULL AND [t0].[OneToMany_Required_Inverse3Id] IS NOT NULL THEN [t0].[Id]
END
LEFT JOIN (
    SELECT [l2].[Id], [l2].[OneToOne_Required_PK_Date], [l2].[Level1_Optional_Id], [l2].[Level1_Required_Id], [l2].[OneToMany_Required_Inverse2Id]
    FROM [Level1] AS [l2]
    WHERE [l2].[OneToOne_Required_PK_Date] IS NOT NULL AND [l2].[Level1_Required_Id] IS NOT NULL AND [l2].[OneToMany_Required_Inverse2Id] IS NOT NULL
) AS [t1] ON [t0].[Level2_Required_Id] = CASE
    WHEN [t1].[OneToOne_Required_PK_Date] IS NOT NULL AND [t1].[Level1_Required_Id] IS NOT NULL AND [t1].[OneToMany_Required_Inverse2Id] IS NOT NULL THEN [t1].[Id]
END
LEFT JOIN [Level1] AS [l3] ON [t1].[Level1_Required_Id] = [l3].[Id]
LEFT JOIN [Level1] AS [l4] ON [t1].[Level1_Optional_Id] = [l4].[Id]
WHERE [t].[OneToOne_Required_PK_Date] IS NOT NULL AND [t].[Level1_Required_Id] IS NOT NULL AND [t].[OneToMany_Required_Inverse2Id] IS NOT NULL AND [t0].[Level2_Required_Id] IS NOT NULL AND [t0].[OneToMany_Required_Inverse3Id] IS NOT NULL AND ([l3].[Id] = [l4].[Id] OR ([l3].[Id] IS NULL AND [l4].[Id] IS NULL)) AND ([l4].[Id] <> 7 OR [l4].[Id] IS NULL)");
    }

    public override async Task Select_subquery_with_client_eval_and_navigation1(bool async)
    {
        await base.Select_subquery_with_client_eval_and_navigation1(async);

        AssertSql(
            @"SELECT (
    SELECT TOP(1) [l2].[Name]
    FROM [Level1] AS [l1]
    LEFT JOIN (
        SELECT [l3].[Id], [l3].[OneToOne_Required_PK_Date], [l3].[Level1_Optional_Id], [l3].[Level1_Required_Id], [l3].[Level2_Name], [l3].[OneToMany_Optional_Inverse2Id], [l3].[OneToMany_Required_Inverse2Id], [l3].[OneToOne_Optional_PK_Inverse2Id]
        FROM [Level1] AS [l3]
        WHERE [l3].[OneToOne_Required_PK_Date] IS NOT NULL AND [l3].[Level1_Required_Id] IS NOT NULL AND [l3].[OneToMany_Required_Inverse2Id] IS NOT NULL
    ) AS [t0] ON [l1].[Id] = CASE
        WHEN [t0].[OneToOne_Required_PK_Date] IS NOT NULL AND [t0].[Level1_Required_Id] IS NOT NULL AND [t0].[OneToMany_Required_Inverse2Id] IS NOT NULL THEN [t0].[Id]
    END
    LEFT JOIN [Level1] AS [l2] ON [t0].[Level1_Required_Id] = [l2].[Id]
    WHERE [t0].[OneToOne_Required_PK_Date] IS NOT NULL AND [t0].[Level1_Required_Id] IS NOT NULL AND [t0].[OneToMany_Required_Inverse2Id] IS NOT NULL
    ORDER BY CASE
        WHEN [t0].[OneToOne_Required_PK_Date] IS NOT NULL AND [t0].[Level1_Required_Id] IS NOT NULL AND [t0].[OneToMany_Required_Inverse2Id] IS NOT NULL THEN [t0].[Id]
    END)
FROM [Level1] AS [l]
LEFT JOIN (
    SELECT [l0].[Id], [l0].[OneToOne_Required_PK_Date], [l0].[Level1_Required_Id], [l0].[OneToMany_Required_Inverse2Id]
    FROM [Level1] AS [l0]
    WHERE [l0].[OneToOne_Required_PK_Date] IS NOT NULL AND [l0].[Level1_Required_Id] IS NOT NULL AND [l0].[OneToMany_Required_Inverse2Id] IS NOT NULL
) AS [t] ON [l].[Id] = CASE
    WHEN [t].[OneToOne_Required_PK_Date] IS NOT NULL AND [t].[Level1_Required_Id] IS NOT NULL AND [t].[OneToMany_Required_Inverse2Id] IS NOT NULL THEN [t].[Id]
END
WHERE [t].[OneToOne_Required_PK_Date] IS NOT NULL AND [t].[Level1_Required_Id] IS NOT NULL AND [t].[OneToMany_Required_Inverse2Id] IS NOT NULL");
    }

    public override async Task String_include_multiple_derived_collection_navigation_with_same_name_and_different_type(bool async)
    {
        await base.String_include_multiple_derived_collection_navigation_with_same_name_and_different_type(async);

        AssertSql(
            @"SELECT [i].[Id], [i].[Discriminator], [i].[InheritanceBase2Id], [i].[InheritanceBase2Id1], [i].[Name], [i0].[Id], [i0].[DifferentTypeCollection_InheritanceDerived1Id], [i0].[DifferentTypeReference_InheritanceDerived1Id], [i0].[InheritanceDerived2Id], [i0].[Name], [i0].[SameTypeCollection_InheritanceDerived1Id], [i0].[SameTypeReference_InheritanceDerived1Id], [i0].[SameTypeReference_InheritanceDerived2Id], [i1].[Id], [i1].[DifferentTypeReference_InheritanceDerived2Id], [i1].[InheritanceDerived2Id], [i1].[Name]
FROM [InheritanceOne] AS [i]
LEFT JOIN [InheritanceLeafOne] AS [i0] ON [i].[Id] = [i0].[DifferentTypeCollection_InheritanceDerived1Id]
LEFT JOIN [InheritanceLeafTwo] AS [i1] ON [i].[Id] = [i1].[InheritanceDerived2Id]
ORDER BY [i].[Id], [i0].[Id]");
    }

    public override async Task Include_reference_and_project_into_anonymous_type(bool async)
    {
        await base.Include_reference_and_project_into_anonymous_type(async);

        AssertSql(
            @"SELECT [l].[Id], [l].[Date], [l].[Name], [t].[Id], [t].[OneToOne_Required_PK_Date], [t].[Level1_Optional_Id], [t].[Level1_Required_Id], [t].[Level2_Name], [t].[OneToMany_Optional_Inverse2Id], [t].[OneToMany_Required_Inverse2Id], [t].[OneToOne_Optional_PK_Inverse2Id]
FROM [Level1] AS [l]
LEFT JOIN (
    SELECT [l0].[Id], [l0].[OneToOne_Required_PK_Date], [l0].[Level1_Optional_Id], [l0].[Level1_Required_Id], [l0].[Level2_Name], [l0].[OneToMany_Optional_Inverse2Id], [l0].[OneToMany_Required_Inverse2Id], [l0].[OneToOne_Optional_PK_Inverse2Id]
    FROM [Level1] AS [l0]
    WHERE [l0].[OneToOne_Required_PK_Date] IS NOT NULL AND [l0].[Level1_Required_Id] IS NOT NULL AND [l0].[OneToMany_Required_Inverse2Id] IS NOT NULL
) AS [t] ON [l].[Id] = [t].[Level1_Optional_Id]");
    }

    public override async Task Explicit_GroupJoin_in_subquery_with_scalar_result_operator(bool async)
    {
        await base.Explicit_GroupJoin_in_subquery_with_scalar_result_operator(async);

        AssertSql(
            @"SELECT [l].[Id], [l].[Date], [l].[Name]
FROM [Level1] AS [l]
WHERE (
    SELECT COUNT(*)
    FROM [Level1] AS [l0]
    LEFT JOIN (
        SELECT [l1].[Id], [l1].[Date], [l1].[Name], [t].[Id] AS [Id0], [t].[OneToOne_Required_PK_Date], [t].[Level1_Optional_Id], [t].[Level1_Required_Id], [t].[Level2_Name], [t].[OneToMany_Optional_Inverse2Id], [t].[OneToMany_Required_Inverse2Id], [t].[OneToOne_Optional_PK_Inverse2Id]
        FROM [Level1] AS [l1]
        LEFT JOIN (
            SELECT [l2].[Id], [l2].[OneToOne_Required_PK_Date], [l2].[Level1_Optional_Id], [l2].[Level1_Required_Id], [l2].[Level2_Name], [l2].[OneToMany_Optional_Inverse2Id], [l2].[OneToMany_Required_Inverse2Id], [l2].[OneToOne_Optional_PK_Inverse2Id]
            FROM [Level1] AS [l2]
            WHERE [l2].[OneToOne_Required_PK_Date] IS NOT NULL AND [l2].[Level1_Required_Id] IS NOT NULL AND [l2].[OneToMany_Required_Inverse2Id] IS NOT NULL
        ) AS [t] ON [l1].[Id] = CASE
            WHEN [t].[OneToOne_Required_PK_Date] IS NOT NULL AND [t].[Level1_Required_Id] IS NOT NULL AND [t].[OneToMany_Required_Inverse2Id] IS NOT NULL THEN [t].[Id]
        END
        WHERE [t].[OneToOne_Required_PK_Date] IS NOT NULL AND [t].[Level1_Required_Id] IS NOT NULL AND [t].[OneToMany_Required_Inverse2Id] IS NOT NULL
    ) AS [t0] ON [l0].[Id] = [t0].[Level1_Optional_Id]) > 4");
    }

    public override async Task Nav_rewrite_doesnt_apply_null_protection_for_function_arguments(bool async)
    {
        await base.Nav_rewrite_doesnt_apply_null_protection_for_function_arguments(async);

        AssertSql(
            @"SELECT [t].[Level1_Required_Id]
FROM [Level1] AS [l]
LEFT JOIN (
    SELECT [l0].[OneToOne_Required_PK_Date], [l0].[Level1_Required_Id], [l0].[OneToMany_Required_Inverse2Id], [l0].[OneToOne_Optional_PK_Inverse2Id]
    FROM [Level1] AS [l0]
    WHERE [l0].[OneToOne_Required_PK_Date] IS NOT NULL AND [l0].[Level1_Required_Id] IS NOT NULL AND [l0].[OneToMany_Required_Inverse2Id] IS NOT NULL
) AS [t] ON [l].[Id] = [t].[OneToOne_Optional_PK_Inverse2Id]
WHERE [t].[OneToOne_Required_PK_Date] IS NOT NULL AND [t].[Level1_Required_Id] IS NOT NULL AND [t].[OneToMany_Required_Inverse2Id] IS NOT NULL");
    }

    public override async Task Result_operator_nav_prop_reference_optional_Min(bool async)
    {
        await base.Result_operator_nav_prop_reference_optional_Min(async);

        AssertSql(
            @"SELECT MIN([t].[Level1_Required_Id])
FROM [Level1] AS [l]
LEFT JOIN (
    SELECT [l0].[Level1_Optional_Id], [l0].[Level1_Required_Id]
    FROM [Level1] AS [l0]
    WHERE [l0].[OneToOne_Required_PK_Date] IS NOT NULL AND [l0].[Level1_Required_Id] IS NOT NULL AND [l0].[OneToMany_Required_Inverse2Id] IS NOT NULL
) AS [t] ON [l].[Id] = [t].[Level1_Optional_Id]");
    }

    public override async Task Entries_for_detached_entities_are_removed(bool async)
    {
        await base.Entries_for_detached_entities_are_removed(async);

        AssertSql(
            @"SELECT TOP(1) [t].[Id], [t].[OneToOne_Required_PK_Date], [t].[Level1_Optional_Id], [t].[Level1_Required_Id], [t].[Level2_Name], [t].[OneToMany_Optional_Inverse2Id], [t].[OneToMany_Required_Inverse2Id], [t].[OneToOne_Optional_PK_Inverse2Id]
FROM [Level1] AS [l]
LEFT JOIN (
    SELECT [l0].[Id], [l0].[OneToOne_Required_PK_Date], [l0].[Level1_Optional_Id], [l0].[Level1_Required_Id], [l0].[Level2_Name], [l0].[OneToMany_Optional_Inverse2Id], [l0].[OneToMany_Required_Inverse2Id], [l0].[OneToOne_Optional_PK_Inverse2Id]
    FROM [Level1] AS [l0]
    WHERE [l0].[OneToOne_Required_PK_Date] IS NOT NULL AND [l0].[Level1_Required_Id] IS NOT NULL AND [l0].[OneToMany_Required_Inverse2Id] IS NOT NULL
) AS [t] ON [l].[Id] = CASE
    WHEN [t].[OneToOne_Required_PK_Date] IS NOT NULL AND [t].[Level1_Required_Id] IS NOT NULL AND [t].[OneToMany_Required_Inverse2Id] IS NOT NULL THEN [t].[Id]
END
WHERE [t].[OneToOne_Required_PK_Date] IS NOT NULL AND [t].[Level1_Required_Id] IS NOT NULL AND [t].[OneToMany_Required_Inverse2Id] IS NOT NULL
ORDER BY CASE
    WHEN [t].[OneToOne_Required_PK_Date] IS NOT NULL AND [t].[Level1_Required_Id] IS NOT NULL AND [t].[OneToMany_Required_Inverse2Id] IS NOT NULL THEN [t].[Id]
END");
    }

    public override async Task Navigation_inside_method_call_translated_to_join2(bool async)
    {
        await base.Navigation_inside_method_call_translated_to_join2(async);

        AssertSql(
            @"SELECT [t0].[Id], [t0].[Level2_Optional_Id], [t0].[Level2_Required_Id], [t0].[Level3_Name], [t0].[OneToMany_Optional_Inverse3Id], [t0].[OneToMany_Required_Inverse3Id], [t0].[OneToOne_Optional_PK_Inverse3Id]
FROM [Level1] AS [l]
LEFT JOIN (
    SELECT [l0].[Id], [l0].[OneToOne_Required_PK_Date], [l0].[Level1_Required_Id], [l0].[OneToMany_Required_Inverse2Id]
    FROM [Level1] AS [l0]
    WHERE [l0].[OneToOne_Required_PK_Date] IS NOT NULL AND [l0].[Level1_Required_Id] IS NOT NULL AND [l0].[OneToMany_Required_Inverse2Id] IS NOT NULL
) AS [t] ON [l].[Id] = CASE
    WHEN [t].[OneToOne_Required_PK_Date] IS NOT NULL AND [t].[Level1_Required_Id] IS NOT NULL AND [t].[OneToMany_Required_Inverse2Id] IS NOT NULL THEN [t].[Id]
END
LEFT JOIN (
    SELECT [l1].[Id], [l1].[Level2_Optional_Id], [l1].[Level2_Required_Id], [l1].[Level3_Name], [l1].[OneToMany_Optional_Inverse3Id], [l1].[OneToMany_Required_Inverse3Id], [l1].[OneToOne_Optional_PK_Inverse3Id]
    FROM [Level1] AS [l1]
    WHERE [l1].[Level2_Required_Id] IS NOT NULL AND [l1].[OneToMany_Required_Inverse3Id] IS NOT NULL
) AS [t0] ON CASE
    WHEN [t].[OneToOne_Required_PK_Date] IS NOT NULL AND [t].[Level1_Required_Id] IS NOT NULL AND [t].[OneToMany_Required_Inverse2Id] IS NOT NULL THEN [t].[Id]
END = CASE
    WHEN [t0].[Level2_Required_Id] IS NOT NULL AND [t0].[OneToMany_Required_Inverse3Id] IS NOT NULL THEN [t0].[Id]
END
LEFT JOIN (
    SELECT [l2].[Id], [l2].[OneToOne_Required_PK_Date], [l2].[Level1_Required_Id], [l2].[Level2_Name], [l2].[OneToMany_Required_Inverse2Id]
    FROM [Level1] AS [l2]
    WHERE [l2].[OneToOne_Required_PK_Date] IS NOT NULL AND [l2].[Level1_Required_Id] IS NOT NULL AND [l2].[OneToMany_Required_Inverse2Id] IS NOT NULL
) AS [t1] ON [t0].[Level2_Required_Id] = CASE
    WHEN [t1].[OneToOne_Required_PK_Date] IS NOT NULL AND [t1].[Level1_Required_Id] IS NOT NULL AND [t1].[OneToMany_Required_Inverse2Id] IS NOT NULL THEN [t1].[Id]
END
WHERE [t].[OneToOne_Required_PK_Date] IS NOT NULL AND [t].[Level1_Required_Id] IS NOT NULL AND [t].[OneToMany_Required_Inverse2Id] IS NOT NULL AND [t0].[Level2_Required_Id] IS NOT NULL AND [t0].[OneToMany_Required_Inverse3Id] IS NOT NULL AND [t1].[Level2_Name] IS NOT NULL AND ([t1].[Level2_Name] LIKE N'L%')");
    }

    public override async Task Select_nav_prop_reference_optional1_via_DefaultIfEmpty(bool async)
    {
        await base.Select_nav_prop_reference_optional1_via_DefaultIfEmpty(async);

        AssertSql(
            @"SELECT [t0].[Level2_Name]
FROM [Level1] AS [l]
LEFT JOIN (
    SELECT [t].[Level1_Optional_Id], [t].[Level2_Name]
    FROM [Level1] AS [l0]
    LEFT JOIN (
        SELECT [l1].[Id], [l1].[OneToOne_Required_PK_Date], [l1].[Level1_Optional_Id], [l1].[Level1_Required_Id], [l1].[Level2_Name], [l1].[OneToMany_Required_Inverse2Id]
        FROM [Level1] AS [l1]
        WHERE [l1].[OneToOne_Required_PK_Date] IS NOT NULL AND [l1].[Level1_Required_Id] IS NOT NULL AND [l1].[OneToMany_Required_Inverse2Id] IS NOT NULL
    ) AS [t] ON [l0].[Id] = CASE
        WHEN [t].[OneToOne_Required_PK_Date] IS NOT NULL AND [t].[Level1_Required_Id] IS NOT NULL AND [t].[OneToMany_Required_Inverse2Id] IS NOT NULL THEN [t].[Id]
    END
    WHERE [t].[OneToOne_Required_PK_Date] IS NOT NULL AND [t].[Level1_Required_Id] IS NOT NULL AND [t].[OneToMany_Required_Inverse2Id] IS NOT NULL
) AS [t0] ON [l].[Id] = [t0].[Level1_Optional_Id]");
    }

    public override async Task Where_multiple_nav_prop_reference_optional_compared_to_null3(bool async)
    {
        await base.Where_multiple_nav_prop_reference_optional_compared_to_null3(async);

        AssertSql(
            @"SELECT [l].[Id], [l].[Date], [l].[Name]
FROM [Level1] AS [l]
LEFT JOIN (
    SELECT [l0].[Id], [l0].[OneToOne_Required_PK_Date], [l0].[Level1_Optional_Id], [l0].[Level1_Required_Id], [l0].[OneToMany_Required_Inverse2Id]
    FROM [Level1] AS [l0]
    WHERE [l0].[OneToOne_Required_PK_Date] IS NOT NULL AND [l0].[Level1_Required_Id] IS NOT NULL AND [l0].[OneToMany_Required_Inverse2Id] IS NOT NULL
) AS [t] ON [l].[Id] = [t].[Level1_Optional_Id]
LEFT JOIN (
    SELECT [l1].[Level2_Optional_Id], [l1].[Level2_Required_Id], [l1].[OneToMany_Required_Inverse3Id]
    FROM [Level1] AS [l1]
    WHERE [l1].[Level2_Required_Id] IS NOT NULL AND [l1].[OneToMany_Required_Inverse3Id] IS NOT NULL
) AS [t0] ON CASE
    WHEN [t].[OneToOne_Required_PK_Date] IS NOT NULL AND [t].[Level1_Required_Id] IS NOT NULL AND [t].[OneToMany_Required_Inverse2Id] IS NOT NULL THEN [t].[Id]
END = [t0].[Level2_Optional_Id]
WHERE [t0].[Level2_Required_Id] IS NOT NULL AND [t0].[OneToMany_Required_Inverse3Id] IS NOT NULL");
    }

    public override async Task Navigations_compared_to_each_other1(bool async)
    {
        await base.Navigations_compared_to_each_other1(async);

        AssertSql(
            @"SELECT [t].[Level2_Name]
FROM [Level1] AS [l]
LEFT JOIN (
    SELECT [l0].[Id], [l0].[OneToOne_Required_PK_Date], [l0].[Level1_Required_Id], [l0].[Level2_Name], [l0].[OneToMany_Required_Inverse2Id]
    FROM [Level1] AS [l0]
    WHERE [l0].[OneToOne_Required_PK_Date] IS NOT NULL AND [l0].[Level1_Required_Id] IS NOT NULL AND [l0].[OneToMany_Required_Inverse2Id] IS NOT NULL
) AS [t] ON [l].[Id] = CASE
    WHEN [t].[OneToOne_Required_PK_Date] IS NOT NULL AND [t].[Level1_Required_Id] IS NOT NULL AND [t].[OneToMany_Required_Inverse2Id] IS NOT NULL THEN [t].[Id]
END
LEFT JOIN [Level1] AS [l1] ON [t].[OneToMany_Required_Inverse2Id] = [l1].[Id]
WHERE [t].[OneToOne_Required_PK_Date] IS NOT NULL AND [t].[Level1_Required_Id] IS NOT NULL AND [t].[OneToMany_Required_Inverse2Id] IS NOT NULL AND ([l1].[Id] = [l1].[Id] OR [l1].[Id] IS NULL)");
    }

    public override async Task Optional_navigation_in_subquery_with_unrelated_projection(bool async)
    {
        await base.Optional_navigation_in_subquery_with_unrelated_projection(async);

        AssertSql(
            @"@__p_0='15'

SELECT TOP(@__p_0) [l].[Id]
FROM [Level1] AS [l]
LEFT JOIN (
    SELECT [l0].[Level1_Optional_Id], [l0].[Level2_Name]
    FROM [Level1] AS [l0]
    WHERE [l0].[OneToOne_Required_PK_Date] IS NOT NULL AND [l0].[Level1_Required_Id] IS NOT NULL AND [l0].[OneToMany_Required_Inverse2Id] IS NOT NULL
) AS [t] ON [l].[Id] = [t].[Level1_Optional_Id]
WHERE [t].[Level2_Name] <> N'Foo' OR [t].[Level2_Name] IS NULL
ORDER BY [l].[Id]");
    }

    public override async Task Correlated_subquery_doesnt_project_unnecessary_columns_in_top_level(bool async)
    {
        await base.Correlated_subquery_doesnt_project_unnecessary_columns_in_top_level(async);

        AssertSql(
            @"SELECT DISTINCT [l].[Name]
FROM [Level1] AS [l]
WHERE EXISTS (
    SELECT 1
    FROM [Level1] AS [l0]
    LEFT JOIN (
        SELECT [l1].[Id], [l1].[OneToOne_Required_PK_Date], [l1].[Level1_Optional_Id], [l1].[Level1_Required_Id], [l1].[Level2_Name], [l1].[OneToMany_Optional_Inverse2Id], [l1].[OneToMany_Required_Inverse2Id], [l1].[OneToOne_Optional_PK_Inverse2Id]
        FROM [Level1] AS [l1]
        WHERE [l1].[OneToOne_Required_PK_Date] IS NOT NULL AND [l1].[Level1_Required_Id] IS NOT NULL AND [l1].[OneToMany_Required_Inverse2Id] IS NOT NULL
    ) AS [t] ON [l0].[Id] = CASE
        WHEN [t].[OneToOne_Required_PK_Date] IS NOT NULL AND [t].[Level1_Required_Id] IS NOT NULL AND [t].[OneToMany_Required_Inverse2Id] IS NOT NULL THEN [t].[Id]
    END
    WHERE [t].[OneToOne_Required_PK_Date] IS NOT NULL AND [t].[Level1_Required_Id] IS NOT NULL AND [t].[OneToMany_Required_Inverse2Id] IS NOT NULL AND [t].[Level1_Required_Id] = [l].[Id])");
    }

    public override async Task Select_subquery_with_client_eval_and_navigation2(bool async)
    {
        await base.Select_subquery_with_client_eval_and_navigation2(async);

        AssertSql(
            @"SELECT CASE
    WHEN (
        SELECT TOP(1) [l2].[Name]
        FROM [Level1] AS [l1]
        LEFT JOIN (
            SELECT [l3].[Id], [l3].[OneToOne_Required_PK_Date], [l3].[Level1_Optional_Id], [l3].[Level1_Required_Id], [l3].[Level2_Name], [l3].[OneToMany_Optional_Inverse2Id], [l3].[OneToMany_Required_Inverse2Id], [l3].[OneToOne_Optional_PK_Inverse2Id]
            FROM [Level1] AS [l3]
            WHERE [l3].[OneToOne_Required_PK_Date] IS NOT NULL AND [l3].[Level1_Required_Id] IS NOT NULL AND [l3].[OneToMany_Required_Inverse2Id] IS NOT NULL
        ) AS [t0] ON [l1].[Id] = CASE
            WHEN [t0].[OneToOne_Required_PK_Date] IS NOT NULL AND [t0].[Level1_Required_Id] IS NOT NULL AND [t0].[OneToMany_Required_Inverse2Id] IS NOT NULL THEN [t0].[Id]
        END
        LEFT JOIN [Level1] AS [l2] ON [t0].[Level1_Required_Id] = [l2].[Id]
        WHERE [t0].[OneToOne_Required_PK_Date] IS NOT NULL AND [t0].[Level1_Required_Id] IS NOT NULL AND [t0].[OneToMany_Required_Inverse2Id] IS NOT NULL
        ORDER BY CASE
            WHEN [t0].[OneToOne_Required_PK_Date] IS NOT NULL AND [t0].[Level1_Required_Id] IS NOT NULL AND [t0].[OneToMany_Required_Inverse2Id] IS NOT NULL THEN [t0].[Id]
        END) = N'L1 02' AND (
        SELECT TOP(1) [l2].[Name]
        FROM [Level1] AS [l1]
        LEFT JOIN (
            SELECT [l3].[Id], [l3].[OneToOne_Required_PK_Date], [l3].[Level1_Optional_Id], [l3].[Level1_Required_Id], [l3].[Level2_Name], [l3].[OneToMany_Optional_Inverse2Id], [l3].[OneToMany_Required_Inverse2Id], [l3].[OneToOne_Optional_PK_Inverse2Id]
            FROM [Level1] AS [l3]
            WHERE [l3].[OneToOne_Required_PK_Date] IS NOT NULL AND [l3].[Level1_Required_Id] IS NOT NULL AND [l3].[OneToMany_Required_Inverse2Id] IS NOT NULL
        ) AS [t0] ON [l1].[Id] = CASE
            WHEN [t0].[OneToOne_Required_PK_Date] IS NOT NULL AND [t0].[Level1_Required_Id] IS NOT NULL AND [t0].[OneToMany_Required_Inverse2Id] IS NOT NULL THEN [t0].[Id]
        END
        LEFT JOIN [Level1] AS [l2] ON [t0].[Level1_Required_Id] = [l2].[Id]
        WHERE [t0].[OneToOne_Required_PK_Date] IS NOT NULL AND [t0].[Level1_Required_Id] IS NOT NULL AND [t0].[OneToMany_Required_Inverse2Id] IS NOT NULL
        ORDER BY CASE
            WHEN [t0].[OneToOne_Required_PK_Date] IS NOT NULL AND [t0].[Level1_Required_Id] IS NOT NULL AND [t0].[OneToMany_Required_Inverse2Id] IS NOT NULL THEN [t0].[Id]
        END) IS NOT NULL THEN CAST(1 AS bit)
    ELSE CAST(0 AS bit)
END
FROM [Level1] AS [l]
LEFT JOIN (
    SELECT [l0].[Id], [l0].[OneToOne_Required_PK_Date], [l0].[Level1_Required_Id], [l0].[OneToMany_Required_Inverse2Id]
    FROM [Level1] AS [l0]
    WHERE [l0].[OneToOne_Required_PK_Date] IS NOT NULL AND [l0].[Level1_Required_Id] IS NOT NULL AND [l0].[OneToMany_Required_Inverse2Id] IS NOT NULL
) AS [t] ON [l].[Id] = CASE
    WHEN [t].[OneToOne_Required_PK_Date] IS NOT NULL AND [t].[Level1_Required_Id] IS NOT NULL AND [t].[OneToMany_Required_Inverse2Id] IS NOT NULL THEN [t].[Id]
END
WHERE [t].[OneToOne_Required_PK_Date] IS NOT NULL AND [t].[Level1_Required_Id] IS NOT NULL AND [t].[OneToMany_Required_Inverse2Id] IS NOT NULL");
    }

    public override async Task Include18_1(bool async)
    {
        await base.Include18_1(async);

        AssertSql(
            @"SELECT [t].[Id], [t].[Date], [t].[Name], [t0].[Id], [t0].[OneToOne_Required_PK_Date], [t0].[Level1_Optional_Id], [t0].[Level1_Required_Id], [t0].[Level2_Name], [t0].[OneToMany_Optional_Inverse2Id], [t0].[OneToMany_Required_Inverse2Id], [t0].[OneToOne_Optional_PK_Inverse2Id]
FROM (
    SELECT DISTINCT [l].[Id], [l].[Date], [l].[Name]
    FROM [Level1] AS [l]
) AS [t]
LEFT JOIN (
    SELECT [l0].[Id], [l0].[OneToOne_Required_PK_Date], [l0].[Level1_Optional_Id], [l0].[Level1_Required_Id], [l0].[Level2_Name], [l0].[OneToMany_Optional_Inverse2Id], [l0].[OneToMany_Required_Inverse2Id], [l0].[OneToOne_Optional_PK_Inverse2Id]
    FROM [Level1] AS [l0]
    WHERE [l0].[OneToOne_Required_PK_Date] IS NOT NULL AND [l0].[Level1_Required_Id] IS NOT NULL AND [l0].[OneToMany_Required_Inverse2Id] IS NOT NULL
) AS [t0] ON [t].[Id] = [t0].[Level1_Optional_Id]");
    }

    public override async Task Include18_4(bool async)
    {
        await base.Include18_4(async);

        AssertSql(
            @"SELECT [t].[Id], [t].[Date], [t].[Name], [t0].[Id], [t0].[OneToOne_Required_PK_Date], [t0].[Level1_Optional_Id], [t0].[Level1_Required_Id], [t0].[Level2_Name], [t0].[OneToMany_Optional_Inverse2Id], [t0].[OneToMany_Required_Inverse2Id], [t0].[OneToOne_Optional_PK_Inverse2Id], [t1].[Id], [t1].[OneToOne_Required_PK_Date], [t1].[Level1_Optional_Id], [t1].[Level1_Required_Id], [t1].[Level2_Name], [t1].[OneToMany_Optional_Inverse2Id], [t1].[OneToMany_Required_Inverse2Id], [t1].[OneToOne_Optional_PK_Inverse2Id]
FROM (
    SELECT DISTINCT [l].[Id], [l].[Date], [l].[Name]
    FROM [Level1] AS [l]
) AS [t]
LEFT JOIN (
    SELECT [l0].[Id], [l0].[OneToOne_Required_PK_Date], [l0].[Level1_Optional_Id], [l0].[Level1_Required_Id], [l0].[Level2_Name], [l0].[OneToMany_Optional_Inverse2Id], [l0].[OneToMany_Required_Inverse2Id], [l0].[OneToOne_Optional_PK_Inverse2Id]
    FROM [Level1] AS [l0]
    WHERE [l0].[OneToOne_Required_PK_Date] IS NOT NULL AND [l0].[Level1_Required_Id] IS NOT NULL AND [l0].[OneToMany_Required_Inverse2Id] IS NOT NULL
) AS [t0] ON [t].[Id] = [t0].[Level1_Optional_Id]
LEFT JOIN (
    SELECT [l1].[Id], [l1].[OneToOne_Required_PK_Date], [l1].[Level1_Optional_Id], [l1].[Level1_Required_Id], [l1].[Level2_Name], [l1].[OneToMany_Optional_Inverse2Id], [l1].[OneToMany_Required_Inverse2Id], [l1].[OneToOne_Optional_PK_Inverse2Id]
    FROM [Level1] AS [l1]
    WHERE [l1].[OneToOne_Required_PK_Date] IS NOT NULL AND [l1].[Level1_Required_Id] IS NOT NULL AND [l1].[OneToMany_Required_Inverse2Id] IS NOT NULL
) AS [t1] ON [t].[Id] = [t1].[Level1_Optional_Id]");
    }

    public override async Task Result_operator_nav_prop_reference_optional_Average_without_selector(bool async)
    {
        await base.Result_operator_nav_prop_reference_optional_Average_without_selector(async);

        AssertSql(
            @"SELECT AVG(CAST([t].[Level1_Required_Id] AS float))
FROM [Level1] AS [l]
LEFT JOIN (
    SELECT [l0].[Level1_Optional_Id], [l0].[Level1_Required_Id]
    FROM [Level1] AS [l0]
    WHERE [l0].[OneToOne_Required_PK_Date] IS NOT NULL AND [l0].[Level1_Required_Id] IS NOT NULL AND [l0].[OneToMany_Required_Inverse2Id] IS NOT NULL
) AS [t] ON [l].[Id] = [t].[Level1_Optional_Id]");
    }

    public override async Task Order_by_key_of_anonymous_type_projected_navigation_doesnt_get_optimized_into_FK_access_subquery(
        bool async)
    {
        await base.Order_by_key_of_anonymous_type_projected_navigation_doesnt_get_optimized_into_FK_access_subquery(async);

        AssertSql(
            @"@__p_0='10'

SELECT TOP(@__p_0) [t1].[Level2_Name]
FROM [Level1] AS [l]
LEFT JOIN (
    SELECT [l0].[Id], [l0].[OneToOne_Required_PK_Date], [l0].[Level1_Required_Id], [l0].[OneToMany_Required_Inverse2Id]
    FROM [Level1] AS [l0]
    WHERE [l0].[OneToOne_Required_PK_Date] IS NOT NULL AND [l0].[Level1_Required_Id] IS NOT NULL AND [l0].[OneToMany_Required_Inverse2Id] IS NOT NULL
) AS [t] ON [l].[Id] = CASE
    WHEN [t].[OneToOne_Required_PK_Date] IS NOT NULL AND [t].[Level1_Required_Id] IS NOT NULL AND [t].[OneToMany_Required_Inverse2Id] IS NOT NULL THEN [t].[Id]
END
LEFT JOIN (
    SELECT [l1].[Id], [l1].[Level2_Required_Id], [l1].[OneToMany_Required_Inverse3Id]
    FROM [Level1] AS [l1]
    WHERE [l1].[Level2_Required_Id] IS NOT NULL AND [l1].[OneToMany_Required_Inverse3Id] IS NOT NULL
) AS [t0] ON CASE
    WHEN [t].[OneToOne_Required_PK_Date] IS NOT NULL AND [t].[Level1_Required_Id] IS NOT NULL AND [t].[OneToMany_Required_Inverse2Id] IS NOT NULL THEN [t].[Id]
END = CASE
    WHEN [t0].[Level2_Required_Id] IS NOT NULL AND [t0].[OneToMany_Required_Inverse3Id] IS NOT NULL THEN [t0].[Id]
END
LEFT JOIN (
    SELECT [l2].[Id], [l2].[OneToOne_Required_PK_Date], [l2].[Level1_Required_Id], [l2].[Level2_Name], [l2].[OneToMany_Required_Inverse2Id]
    FROM [Level1] AS [l2]
    WHERE [l2].[OneToOne_Required_PK_Date] IS NOT NULL AND [l2].[Level1_Required_Id] IS NOT NULL AND [l2].[OneToMany_Required_Inverse2Id] IS NOT NULL
) AS [t1] ON [t0].[Level2_Required_Id] = CASE
    WHEN [t1].[OneToOne_Required_PK_Date] IS NOT NULL AND [t1].[Level1_Required_Id] IS NOT NULL AND [t1].[OneToMany_Required_Inverse2Id] IS NOT NULL THEN [t1].[Id]
END
WHERE [t].[OneToOne_Required_PK_Date] IS NOT NULL AND [t].[Level1_Required_Id] IS NOT NULL AND [t].[OneToMany_Required_Inverse2Id] IS NOT NULL AND [t0].[Level2_Required_Id] IS NOT NULL AND [t0].[OneToMany_Required_Inverse3Id] IS NOT NULL
ORDER BY CASE
    WHEN [t1].[OneToOne_Required_PK_Date] IS NOT NULL AND [t1].[Level1_Required_Id] IS NOT NULL AND [t1].[OneToMany_Required_Inverse2Id] IS NOT NULL THEN [t1].[Id]
END");
    }

    public override async Task Where_nav_prop_reference_optional1_via_DefaultIfEmpty(bool async)
    {
        await base.Where_nav_prop_reference_optional1_via_DefaultIfEmpty(async);

        AssertSql(
            @"SELECT [l].[Id]
FROM [Level1] AS [l]
LEFT JOIN (
    SELECT [t].[Level1_Optional_Id], [t].[Level2_Name]
    FROM [Level1] AS [l0]
    LEFT JOIN (
        SELECT [l1].[Id], [l1].[OneToOne_Required_PK_Date], [l1].[Level1_Optional_Id], [l1].[Level1_Required_Id], [l1].[Level2_Name], [l1].[OneToMany_Required_Inverse2Id]
        FROM [Level1] AS [l1]
        WHERE [l1].[OneToOne_Required_PK_Date] IS NOT NULL AND [l1].[Level1_Required_Id] IS NOT NULL AND [l1].[OneToMany_Required_Inverse2Id] IS NOT NULL
    ) AS [t] ON [l0].[Id] = CASE
        WHEN [t].[OneToOne_Required_PK_Date] IS NOT NULL AND [t].[Level1_Required_Id] IS NOT NULL AND [t].[OneToMany_Required_Inverse2Id] IS NOT NULL THEN [t].[Id]
    END
    WHERE [t].[OneToOne_Required_PK_Date] IS NOT NULL AND [t].[Level1_Required_Id] IS NOT NULL AND [t].[OneToMany_Required_Inverse2Id] IS NOT NULL
) AS [t0] ON [l].[Id] = [t0].[Level1_Optional_Id]
LEFT JOIN (
    SELECT [t2].[Level1_Optional_Id], [t2].[Level2_Name]
    FROM [Level1] AS [l2]
    LEFT JOIN (
        SELECT [l3].[Id], [l3].[OneToOne_Required_PK_Date], [l3].[Level1_Optional_Id], [l3].[Level1_Required_Id], [l3].[Level2_Name], [l3].[OneToMany_Required_Inverse2Id]
        FROM [Level1] AS [l3]
        WHERE [l3].[OneToOne_Required_PK_Date] IS NOT NULL AND [l3].[Level1_Required_Id] IS NOT NULL AND [l3].[OneToMany_Required_Inverse2Id] IS NOT NULL
    ) AS [t2] ON [l2].[Id] = CASE
        WHEN [t2].[OneToOne_Required_PK_Date] IS NOT NULL AND [t2].[Level1_Required_Id] IS NOT NULL AND [t2].[OneToMany_Required_Inverse2Id] IS NOT NULL THEN [t2].[Id]
    END
    WHERE [t2].[OneToOne_Required_PK_Date] IS NOT NULL AND [t2].[Level1_Required_Id] IS NOT NULL AND [t2].[OneToMany_Required_Inverse2Id] IS NOT NULL
) AS [t1] ON [l].[Id] = [t1].[Level1_Optional_Id]
WHERE [t0].[Level2_Name] = N'L2 05' OR [t1].[Level2_Name] = N'L2 07'");
    }

    public override async Task Join_navigation_key_access_required(bool async)
    {
        await base.Join_navigation_key_access_required(async);

        AssertSql(
            @"SELECT [l].[Id] AS [Id1], CASE
    WHEN [t0].[OneToOne_Required_PK_Date] IS NOT NULL AND [t0].[Level1_Required_Id] IS NOT NULL AND [t0].[OneToMany_Required_Inverse2Id] IS NOT NULL THEN [t0].[Id0]
END AS [Id2]
FROM [Level1] AS [l]
INNER JOIN (
    SELECT [t].[Id] AS [Id0], [t].[OneToOne_Required_PK_Date], [t].[Level1_Required_Id], [t].[OneToMany_Required_Inverse2Id], [l1].[Id] AS [Id1]
    FROM [Level1] AS [l0]
    LEFT JOIN (
        SELECT [l2].[Id], [l2].[OneToOne_Required_PK_Date], [l2].[Level1_Required_Id], [l2].[OneToMany_Required_Inverse2Id]
        FROM [Level1] AS [l2]
        WHERE [l2].[OneToOne_Required_PK_Date] IS NOT NULL AND [l2].[Level1_Required_Id] IS NOT NULL AND [l2].[OneToMany_Required_Inverse2Id] IS NOT NULL
    ) AS [t] ON [l0].[Id] = CASE
        WHEN [t].[OneToOne_Required_PK_Date] IS NOT NULL AND [t].[Level1_Required_Id] IS NOT NULL AND [t].[OneToMany_Required_Inverse2Id] IS NOT NULL THEN [t].[Id]
    END
    LEFT JOIN [Level1] AS [l1] ON [t].[Level1_Required_Id] = [l1].[Id]
    WHERE [t].[OneToOne_Required_PK_Date] IS NOT NULL AND [t].[Level1_Required_Id] IS NOT NULL AND [t].[OneToMany_Required_Inverse2Id] IS NOT NULL
) AS [t0] ON [l].[Id] = [t0].[Id1]");
    }

    public override async Task Include_with_all_method_include_gets_ignored(bool async)
    {
        await base.Include_with_all_method_include_gets_ignored(async);

        AssertSql(
            @"SELECT CASE
    WHEN NOT EXISTS (
        SELECT 1
        FROM [Level1] AS [l]
        WHERE [l].[Name] = N'Foo' AND [l].[Name] IS NOT NULL) THEN CAST(1 AS bit)
    ELSE CAST(0 AS bit)
END");
    }

    public override async Task Include18_3_2(bool async)
    {
        await base.Include18_3_2(async);

        AssertSql(
            @"@__p_0='10'

SELECT [t0].[Id], [t0].[Date], [t0].[Name], [t1].[Id], [t1].[OneToOne_Required_PK_Date], [t1].[Level1_Optional_Id], [t1].[Level1_Required_Id], [t1].[Level2_Name], [t1].[OneToMany_Optional_Inverse2Id], [t1].[OneToMany_Required_Inverse2Id], [t1].[OneToOne_Optional_PK_Inverse2Id]
FROM (
    SELECT TOP(@__p_0) [l].[Id], [l].[Date], [l].[Name], [t].[Level2_Name]
    FROM [Level1] AS [l]
    LEFT JOIN (
        SELECT [l0].[Level1_Required_Id], [l0].[Level2_Name]
        FROM [Level1] AS [l0]
        WHERE [l0].[OneToOne_Required_PK_Date] IS NOT NULL AND [l0].[Level1_Required_Id] IS NOT NULL AND [l0].[OneToMany_Required_Inverse2Id] IS NOT NULL
    ) AS [t] ON [l].[Id] = [t].[Level1_Required_Id]
    ORDER BY [t].[Level2_Name]
) AS [t0]
LEFT JOIN (
    SELECT [l1].[Id], [l1].[OneToOne_Required_PK_Date], [l1].[Level1_Optional_Id], [l1].[Level1_Required_Id], [l1].[Level2_Name], [l1].[OneToMany_Optional_Inverse2Id], [l1].[OneToMany_Required_Inverse2Id], [l1].[OneToOne_Optional_PK_Inverse2Id]
    FROM [Level1] AS [l1]
    WHERE [l1].[OneToOne_Required_PK_Date] IS NOT NULL AND [l1].[Level1_Required_Id] IS NOT NULL AND [l1].[OneToMany_Required_Inverse2Id] IS NOT NULL
) AS [t1] ON [t0].[Id] = [t1].[Level1_Optional_Id]
ORDER BY [t0].[Level2_Name]");
    }

    public override async Task Select_nav_prop_reference_optional2_via_DefaultIfEmpty(bool async)
    {
        await base.Select_nav_prop_reference_optional2_via_DefaultIfEmpty(async);

        AssertSql(
            @"SELECT CASE
    WHEN [t0].[OneToOne_Required_PK_Date] IS NOT NULL AND [t0].[Level1_Required_Id] IS NOT NULL AND [t0].[OneToMany_Required_Inverse2Id] IS NOT NULL THEN [t0].[Id0]
END
FROM [Level1] AS [l]
LEFT JOIN (
    SELECT [t].[Id] AS [Id0], [t].[OneToOne_Required_PK_Date], [t].[Level1_Optional_Id], [t].[Level1_Required_Id], [t].[OneToMany_Required_Inverse2Id]
    FROM [Level1] AS [l0]
    LEFT JOIN (
        SELECT [l1].[Id], [l1].[OneToOne_Required_PK_Date], [l1].[Level1_Optional_Id], [l1].[Level1_Required_Id], [l1].[OneToMany_Required_Inverse2Id]
        FROM [Level1] AS [l1]
        WHERE [l1].[OneToOne_Required_PK_Date] IS NOT NULL AND [l1].[Level1_Required_Id] IS NOT NULL AND [l1].[OneToMany_Required_Inverse2Id] IS NOT NULL
    ) AS [t] ON [l0].[Id] = CASE
        WHEN [t].[OneToOne_Required_PK_Date] IS NOT NULL AND [t].[Level1_Required_Id] IS NOT NULL AND [t].[OneToMany_Required_Inverse2Id] IS NOT NULL THEN [t].[Id]
    END
    WHERE [t].[OneToOne_Required_PK_Date] IS NOT NULL AND [t].[Level1_Required_Id] IS NOT NULL AND [t].[OneToMany_Required_Inverse2Id] IS NOT NULL
) AS [t0] ON [l].[Id] = [t0].[Level1_Optional_Id]");
    }

    public override async Task Order_by_key_of_projected_navigation_doesnt_get_optimized_into_FK_access1(bool async)
    {
        await base.Order_by_key_of_projected_navigation_doesnt_get_optimized_into_FK_access1(async);

        AssertSql(
            @"SELECT [t1].[Id], [t1].[OneToOne_Required_PK_Date], [t1].[Level1_Optional_Id], [t1].[Level1_Required_Id], [t1].[Level2_Name], [t1].[OneToMany_Optional_Inverse2Id], [t1].[OneToMany_Required_Inverse2Id], [t1].[OneToOne_Optional_PK_Inverse2Id]
FROM [Level1] AS [l]
LEFT JOIN (
    SELECT [l0].[Id], [l0].[OneToOne_Required_PK_Date], [l0].[Level1_Required_Id], [l0].[OneToMany_Required_Inverse2Id]
    FROM [Level1] AS [l0]
    WHERE [l0].[OneToOne_Required_PK_Date] IS NOT NULL AND [l0].[Level1_Required_Id] IS NOT NULL AND [l0].[OneToMany_Required_Inverse2Id] IS NOT NULL
) AS [t] ON [l].[Id] = CASE
    WHEN [t].[OneToOne_Required_PK_Date] IS NOT NULL AND [t].[Level1_Required_Id] IS NOT NULL AND [t].[OneToMany_Required_Inverse2Id] IS NOT NULL THEN [t].[Id]
END
LEFT JOIN (
    SELECT [l1].[Id], [l1].[Level2_Required_Id], [l1].[OneToMany_Required_Inverse3Id]
    FROM [Level1] AS [l1]
    WHERE [l1].[Level2_Required_Id] IS NOT NULL AND [l1].[OneToMany_Required_Inverse3Id] IS NOT NULL
) AS [t0] ON CASE
    WHEN [t].[OneToOne_Required_PK_Date] IS NOT NULL AND [t].[Level1_Required_Id] IS NOT NULL AND [t].[OneToMany_Required_Inverse2Id] IS NOT NULL THEN [t].[Id]
END = CASE
    WHEN [t0].[Level2_Required_Id] IS NOT NULL AND [t0].[OneToMany_Required_Inverse3Id] IS NOT NULL THEN [t0].[Id]
END
LEFT JOIN (
    SELECT [l2].[Id], [l2].[OneToOne_Required_PK_Date], [l2].[Level1_Optional_Id], [l2].[Level1_Required_Id], [l2].[Level2_Name], [l2].[OneToMany_Optional_Inverse2Id], [l2].[OneToMany_Required_Inverse2Id], [l2].[OneToOne_Optional_PK_Inverse2Id]
    FROM [Level1] AS [l2]
    WHERE [l2].[OneToOne_Required_PK_Date] IS NOT NULL AND [l2].[Level1_Required_Id] IS NOT NULL AND [l2].[OneToMany_Required_Inverse2Id] IS NOT NULL
) AS [t1] ON [t0].[Level2_Required_Id] = CASE
    WHEN [t1].[OneToOne_Required_PK_Date] IS NOT NULL AND [t1].[Level1_Required_Id] IS NOT NULL AND [t1].[OneToMany_Required_Inverse2Id] IS NOT NULL THEN [t1].[Id]
END
WHERE [t].[OneToOne_Required_PK_Date] IS NOT NULL AND [t].[Level1_Required_Id] IS NOT NULL AND [t].[OneToMany_Required_Inverse2Id] IS NOT NULL AND [t0].[Level2_Required_Id] IS NOT NULL AND [t0].[OneToMany_Required_Inverse3Id] IS NOT NULL
ORDER BY CASE
    WHEN [t1].[OneToOne_Required_PK_Date] IS NOT NULL AND [t1].[Level1_Required_Id] IS NOT NULL AND [t1].[OneToMany_Required_Inverse2Id] IS NOT NULL THEN [t1].[Id]
END");
    }

    public override async Task Where_complex_predicate_with_with_nav_prop_and_OrElse4(bool async)
    {
        await base.Where_complex_predicate_with_with_nav_prop_and_OrElse4(async);

        AssertSql(
            @"SELECT CASE
    WHEN [t0].[Level2_Required_Id] IS NOT NULL AND [t0].[OneToMany_Required_Inverse3Id] IS NOT NULL THEN [t0].[Id]
END
FROM [Level1] AS [l]
LEFT JOIN (
    SELECT [l0].[Id], [l0].[OneToOne_Required_PK_Date], [l0].[Level1_Required_Id], [l0].[OneToMany_Required_Inverse2Id]
    FROM [Level1] AS [l0]
    WHERE [l0].[OneToOne_Required_PK_Date] IS NOT NULL AND [l0].[Level1_Required_Id] IS NOT NULL AND [l0].[OneToMany_Required_Inverse2Id] IS NOT NULL
) AS [t] ON [l].[Id] = CASE
    WHEN [t].[OneToOne_Required_PK_Date] IS NOT NULL AND [t].[Level1_Required_Id] IS NOT NULL AND [t].[OneToMany_Required_Inverse2Id] IS NOT NULL THEN [t].[Id]
END
LEFT JOIN (
    SELECT [l1].[Id], [l1].[Level2_Optional_Id], [l1].[Level2_Required_Id], [l1].[OneToMany_Required_Inverse3Id]
    FROM [Level1] AS [l1]
    WHERE [l1].[Level2_Required_Id] IS NOT NULL AND [l1].[OneToMany_Required_Inverse3Id] IS NOT NULL
) AS [t0] ON CASE
    WHEN [t].[OneToOne_Required_PK_Date] IS NOT NULL AND [t].[Level1_Required_Id] IS NOT NULL AND [t].[OneToMany_Required_Inverse2Id] IS NOT NULL THEN [t].[Id]
END = CASE
    WHEN [t0].[Level2_Required_Id] IS NOT NULL AND [t0].[OneToMany_Required_Inverse3Id] IS NOT NULL THEN [t0].[Id]
END
LEFT JOIN (
    SELECT [l2].[Id], [l2].[OneToOne_Required_PK_Date], [l2].[Level1_Required_Id], [l2].[Level2_Name], [l2].[OneToMany_Required_Inverse2Id]
    FROM [Level1] AS [l2]
    WHERE [l2].[OneToOne_Required_PK_Date] IS NOT NULL AND [l2].[Level1_Required_Id] IS NOT NULL AND [l2].[OneToMany_Required_Inverse2Id] IS NOT NULL
) AS [t1] ON [t0].[Level2_Optional_Id] = CASE
    WHEN [t1].[OneToOne_Required_PK_Date] IS NOT NULL AND [t1].[Level1_Required_Id] IS NOT NULL AND [t1].[OneToMany_Required_Inverse2Id] IS NOT NULL THEN [t1].[Id]
END
LEFT JOIN (
    SELECT [l3].[Id], [l3].[OneToOne_Required_PK_Date], [l3].[Level1_Optional_Id], [l3].[Level1_Required_Id], [l3].[OneToMany_Required_Inverse2Id]
    FROM [Level1] AS [l3]
    WHERE [l3].[OneToOne_Required_PK_Date] IS NOT NULL AND [l3].[Level1_Required_Id] IS NOT NULL AND [l3].[OneToMany_Required_Inverse2Id] IS NOT NULL
) AS [t2] ON [t0].[Level2_Required_Id] = CASE
    WHEN [t2].[OneToOne_Required_PK_Date] IS NOT NULL AND [t2].[Level1_Required_Id] IS NOT NULL AND [t2].[OneToMany_Required_Inverse2Id] IS NOT NULL THEN [t2].[Id]
END
LEFT JOIN [Level1] AS [l4] ON [t2].[Level1_Optional_Id] = [l4].[Id]
WHERE [t].[OneToOne_Required_PK_Date] IS NOT NULL AND [t].[Level1_Required_Id] IS NOT NULL AND [t].[OneToMany_Required_Inverse2Id] IS NOT NULL AND [t0].[Level2_Required_Id] IS NOT NULL AND [t0].[OneToMany_Required_Inverse3Id] IS NOT NULL AND ([t1].[Level2_Name] <> N'L2 05' OR [t1].[Level2_Name] IS NULL OR [l4].[Name] = N'L1 05')");
    }

    public override async Task String_include_multiple_derived_navigation_with_same_name_and_same_type(bool async)
    {
        await base.String_include_multiple_derived_navigation_with_same_name_and_same_type(async);

        AssertSql(
            @"SELECT [i].[Id], [i].[Discriminator], [i].[InheritanceBase2Id], [i].[InheritanceBase2Id1], [i].[Name], [i0].[Id], [i0].[DifferentTypeCollection_InheritanceDerived1Id], [i0].[DifferentTypeReference_InheritanceDerived1Id], [i0].[InheritanceDerived2Id], [i0].[Name], [i0].[SameTypeCollection_InheritanceDerived1Id], [i0].[SameTypeReference_InheritanceDerived1Id], [i0].[SameTypeReference_InheritanceDerived2Id], [i1].[Id], [i1].[DifferentTypeCollection_InheritanceDerived1Id], [i1].[DifferentTypeReference_InheritanceDerived1Id], [i1].[InheritanceDerived2Id], [i1].[Name], [i1].[SameTypeCollection_InheritanceDerived1Id], [i1].[SameTypeReference_InheritanceDerived1Id], [i1].[SameTypeReference_InheritanceDerived2Id]
FROM [InheritanceOne] AS [i]
LEFT JOIN [InheritanceLeafOne] AS [i0] ON [i].[Id] = [i0].[SameTypeReference_InheritanceDerived1Id]
LEFT JOIN [InheritanceLeafOne] AS [i1] ON [i].[Id] = [i1].[SameTypeReference_InheritanceDerived2Id]");
    }

    public override async Task Select_subquery_with_client_eval_and_multi_level_navigation(bool async)
    {
        await base.Select_subquery_with_client_eval_and_multi_level_navigation(async);

        AssertSql(
            @"SELECT (
    SELECT TOP(1) [l3].[Name]
    FROM [Level1] AS [l2]
    LEFT JOIN (
        SELECT [l4].[Id], [l4].[OneToOne_Required_PK_Date], [l4].[Level1_Optional_Id], [l4].[Level1_Required_Id], [l4].[Level2_Name], [l4].[OneToMany_Optional_Inverse2Id], [l4].[OneToMany_Required_Inverse2Id], [l4].[OneToOne_Optional_PK_Inverse2Id]
        FROM [Level1] AS [l4]
        WHERE [l4].[OneToOne_Required_PK_Date] IS NOT NULL AND [l4].[Level1_Required_Id] IS NOT NULL AND [l4].[OneToMany_Required_Inverse2Id] IS NOT NULL
    ) AS [t1] ON [l2].[Id] = CASE
        WHEN [t1].[OneToOne_Required_PK_Date] IS NOT NULL AND [t1].[Level1_Required_Id] IS NOT NULL AND [t1].[OneToMany_Required_Inverse2Id] IS NOT NULL THEN [t1].[Id]
    END
    LEFT JOIN (
        SELECT [l5].[Id], [l5].[Level2_Optional_Id], [l5].[Level2_Required_Id], [l5].[Level3_Name], [l5].[OneToMany_Optional_Inverse3Id], [l5].[OneToMany_Required_Inverse3Id], [l5].[OneToOne_Optional_PK_Inverse3Id]
        FROM [Level1] AS [l5]
        WHERE [l5].[Level2_Required_Id] IS NOT NULL AND [l5].[OneToMany_Required_Inverse3Id] IS NOT NULL
    ) AS [t2] ON CASE
        WHEN [t1].[OneToOne_Required_PK_Date] IS NOT NULL AND [t1].[Level1_Required_Id] IS NOT NULL AND [t1].[OneToMany_Required_Inverse2Id] IS NOT NULL THEN [t1].[Id]
    END = CASE
        WHEN [t2].[Level2_Required_Id] IS NOT NULL AND [t2].[OneToMany_Required_Inverse3Id] IS NOT NULL THEN [t2].[Id]
    END
    LEFT JOIN (
        SELECT [l6].[Id], [l6].[OneToOne_Required_PK_Date], [l6].[Level1_Optional_Id], [l6].[Level1_Required_Id], [l6].[Level2_Name], [l6].[OneToMany_Optional_Inverse2Id], [l6].[OneToMany_Required_Inverse2Id], [l6].[OneToOne_Optional_PK_Inverse2Id]
        FROM [Level1] AS [l6]
        WHERE [l6].[OneToOne_Required_PK_Date] IS NOT NULL AND [l6].[Level1_Required_Id] IS NOT NULL AND [l6].[OneToMany_Required_Inverse2Id] IS NOT NULL
    ) AS [t3] ON [t2].[Level2_Required_Id] = CASE
        WHEN [t3].[OneToOne_Required_PK_Date] IS NOT NULL AND [t3].[Level1_Required_Id] IS NOT NULL AND [t3].[OneToMany_Required_Inverse2Id] IS NOT NULL THEN [t3].[Id]
    END
    LEFT JOIN [Level1] AS [l3] ON [t3].[Level1_Required_Id] = [l3].[Id]
    WHERE [t1].[OneToOne_Required_PK_Date] IS NOT NULL AND [t1].[Level1_Required_Id] IS NOT NULL AND [t1].[OneToMany_Required_Inverse2Id] IS NOT NULL AND [t2].[Level2_Required_Id] IS NOT NULL AND [t2].[OneToMany_Required_Inverse3Id] IS NOT NULL
    ORDER BY CASE
        WHEN [t2].[Level2_Required_Id] IS NOT NULL AND [t2].[OneToMany_Required_Inverse3Id] IS NOT NULL THEN [t2].[Id]
    END)
FROM [Level1] AS [l]
LEFT JOIN (
    SELECT [l0].[Id], [l0].[OneToOne_Required_PK_Date], [l0].[Level1_Required_Id], [l0].[OneToMany_Required_Inverse2Id]
    FROM [Level1] AS [l0]
    WHERE [l0].[OneToOne_Required_PK_Date] IS NOT NULL AND [l0].[Level1_Required_Id] IS NOT NULL AND [l0].[OneToMany_Required_Inverse2Id] IS NOT NULL
) AS [t] ON [l].[Id] = CASE
    WHEN [t].[OneToOne_Required_PK_Date] IS NOT NULL AND [t].[Level1_Required_Id] IS NOT NULL AND [t].[OneToMany_Required_Inverse2Id] IS NOT NULL THEN [t].[Id]
END
LEFT JOIN (
    SELECT [l1].[Id], [l1].[Level2_Required_Id], [l1].[OneToMany_Required_Inverse3Id]
    FROM [Level1] AS [l1]
    WHERE [l1].[Level2_Required_Id] IS NOT NULL AND [l1].[OneToMany_Required_Inverse3Id] IS NOT NULL
) AS [t0] ON CASE
    WHEN [t].[OneToOne_Required_PK_Date] IS NOT NULL AND [t].[Level1_Required_Id] IS NOT NULL AND [t].[OneToMany_Required_Inverse2Id] IS NOT NULL THEN [t].[Id]
END = CASE
    WHEN [t0].[Level2_Required_Id] IS NOT NULL AND [t0].[OneToMany_Required_Inverse3Id] IS NOT NULL THEN [t0].[Id]
END
WHERE [t].[OneToOne_Required_PK_Date] IS NOT NULL AND [t].[Level1_Required_Id] IS NOT NULL AND [t].[OneToMany_Required_Inverse2Id] IS NOT NULL AND [t0].[Level2_Required_Id] IS NOT NULL AND [t0].[OneToMany_Required_Inverse3Id] IS NOT NULL");
    }

    public override async Task Optional_navigation_take_optional_navigation(bool async)
    {
        await base.Optional_navigation_take_optional_navigation(async);

        AssertSql(
            @"@__p_0='10'

SELECT [t1].[Level3_Name]
FROM (
    SELECT TOP(@__p_0) [t].[Id] AS [Id0], [t].[OneToOne_Required_PK_Date], [t].[Level1_Required_Id], [t].[OneToMany_Required_Inverse2Id], CASE
        WHEN [t].[OneToOne_Required_PK_Date] IS NOT NULL AND [t].[Level1_Required_Id] IS NOT NULL AND [t].[OneToMany_Required_Inverse2Id] IS NOT NULL THEN [t].[Id]
    END AS [c]
    FROM [Level1] AS [l]
    LEFT JOIN (
        SELECT [l0].[Id], [l0].[OneToOne_Required_PK_Date], [l0].[Level1_Optional_Id], [l0].[Level1_Required_Id], [l0].[OneToMany_Required_Inverse2Id]
        FROM [Level1] AS [l0]
        WHERE [l0].[OneToOne_Required_PK_Date] IS NOT NULL AND [l0].[Level1_Required_Id] IS NOT NULL AND [l0].[OneToMany_Required_Inverse2Id] IS NOT NULL
    ) AS [t] ON [l].[Id] = [t].[Level1_Optional_Id]
    ORDER BY CASE
        WHEN [t].[OneToOne_Required_PK_Date] IS NOT NULL AND [t].[Level1_Required_Id] IS NOT NULL AND [t].[OneToMany_Required_Inverse2Id] IS NOT NULL THEN [t].[Id]
    END
) AS [t0]
LEFT JOIN (
    SELECT [l1].[Level2_Optional_Id], [l1].[Level3_Name]
    FROM [Level1] AS [l1]
    WHERE [l1].[Level2_Required_Id] IS NOT NULL AND [l1].[OneToMany_Required_Inverse3Id] IS NOT NULL
) AS [t1] ON CASE
    WHEN [t0].[OneToOne_Required_PK_Date] IS NOT NULL AND [t0].[Level1_Required_Id] IS NOT NULL AND [t0].[OneToMany_Required_Inverse2Id] IS NOT NULL THEN [t0].[Id0]
END = [t1].[Level2_Optional_Id]
ORDER BY [t0].[c]");
    }

    public override async Task SelectMany_nested_navigation_property_optional_and_projection(bool async)
    {
        await base.SelectMany_nested_navigation_property_optional_and_projection(async);

        AssertSql(
            @"SELECT [t0].[Level3_Name]
FROM [Level1] AS [l]
LEFT JOIN (
    SELECT [l0].[Id], [l0].[OneToOne_Required_PK_Date], [l0].[Level1_Optional_Id], [l0].[Level1_Required_Id], [l0].[OneToMany_Required_Inverse2Id]
    FROM [Level1] AS [l0]
    WHERE [l0].[OneToOne_Required_PK_Date] IS NOT NULL AND [l0].[Level1_Required_Id] IS NOT NULL AND [l0].[OneToMany_Required_Inverse2Id] IS NOT NULL
) AS [t] ON [l].[Id] = [t].[Level1_Optional_Id]
INNER JOIN (
    SELECT [l1].[Level3_Name], [l1].[OneToMany_Optional_Inverse3Id]
    FROM [Level1] AS [l1]
    WHERE [l1].[Level2_Required_Id] IS NOT NULL AND [l1].[OneToMany_Required_Inverse3Id] IS NOT NULL
) AS [t0] ON CASE
    WHEN [t].[OneToOne_Required_PK_Date] IS NOT NULL AND [t].[Level1_Required_Id] IS NOT NULL AND [t].[OneToMany_Required_Inverse2Id] IS NOT NULL THEN [t].[Id]
END = [t0].[OneToMany_Optional_Inverse3Id]");
    }

    public override async Task Include18_3(bool async)
    {
        await base.Include18_3(async);

        AssertSql(
            @"@__p_0='10'

SELECT [t0].[Id], [t0].[Date], [t0].[Name], [t1].[Id], [t1].[OneToOne_Required_PK_Date], [t1].[Level1_Optional_Id], [t1].[Level1_Required_Id], [t1].[Level2_Name], [t1].[OneToMany_Optional_Inverse2Id], [t1].[OneToMany_Required_Inverse2Id], [t1].[OneToOne_Optional_PK_Inverse2Id]
FROM (
    SELECT TOP(@__p_0) [l].[Id], [l].[Date], [l].[Name], [t].[Level2_Name]
    FROM [Level1] AS [l]
    LEFT JOIN (
        SELECT [l0].[Level1_Required_Id], [l0].[Level2_Name]
        FROM [Level1] AS [l0]
        WHERE [l0].[OneToOne_Required_PK_Date] IS NOT NULL AND [l0].[Level1_Required_Id] IS NOT NULL AND [l0].[OneToMany_Required_Inverse2Id] IS NOT NULL
    ) AS [t] ON [l].[Id] = [t].[Level1_Required_Id]
    ORDER BY [t].[Level2_Name]
) AS [t0]
LEFT JOIN (
    SELECT [l1].[Id], [l1].[OneToOne_Required_PK_Date], [l1].[Level1_Optional_Id], [l1].[Level1_Required_Id], [l1].[Level2_Name], [l1].[OneToMany_Optional_Inverse2Id], [l1].[OneToMany_Required_Inverse2Id], [l1].[OneToOne_Optional_PK_Inverse2Id]
    FROM [Level1] AS [l1]
    WHERE [l1].[OneToOne_Required_PK_Date] IS NOT NULL AND [l1].[Level1_Required_Id] IS NOT NULL AND [l1].[OneToMany_Required_Inverse2Id] IS NOT NULL
) AS [t1] ON [t0].[Id] = [t1].[Level1_Optional_Id]
ORDER BY [t0].[Level2_Name]");
    }

    public override async Task Navigation_with_same_navigation_compared_to_null(bool async)
    {
        await base.Navigation_with_same_navigation_compared_to_null(async);

        AssertSql(
            @"SELECT CASE
    WHEN [t].[OneToOne_Required_PK_Date] IS NOT NULL AND [t].[Level1_Required_Id] IS NOT NULL AND [t].[OneToMany_Required_Inverse2Id] IS NOT NULL THEN [t].[Id]
END
FROM [Level1] AS [l]
LEFT JOIN (
    SELECT [l0].[Id], [l0].[OneToOne_Required_PK_Date], [l0].[Level1_Required_Id], [l0].[OneToMany_Required_Inverse2Id]
    FROM [Level1] AS [l0]
    WHERE [l0].[OneToOne_Required_PK_Date] IS NOT NULL AND [l0].[Level1_Required_Id] IS NOT NULL AND [l0].[OneToMany_Required_Inverse2Id] IS NOT NULL
) AS [t] ON [l].[Id] = CASE
    WHEN [t].[OneToOne_Required_PK_Date] IS NOT NULL AND [t].[Level1_Required_Id] IS NOT NULL AND [t].[OneToMany_Required_Inverse2Id] IS NOT NULL THEN [t].[Id]
END
LEFT JOIN [Level1] AS [l1] ON [t].[OneToMany_Required_Inverse2Id] = [l1].[Id]
WHERE [t].[OneToOne_Required_PK_Date] IS NOT NULL AND [t].[Level1_Required_Id] IS NOT NULL AND [t].[OneToMany_Required_Inverse2Id] IS NOT NULL AND ([l1].[Name] <> N'L1 07' OR [l1].[Name] IS NULL) AND [l1].[Id] IS NOT NULL");
    }

    public override async Task Explicit_GroupJoin_in_subquery_with_unrelated_projection(bool async)
    {
        await base.Explicit_GroupJoin_in_subquery_with_unrelated_projection(async);

        AssertSql(
            @"@__p_0='15'

SELECT TOP(@__p_0) [l].[Id]
FROM [Level1] AS [l]
LEFT JOIN (
    SELECT [t].[Level1_Optional_Id], [t].[Level2_Name]
    FROM [Level1] AS [l0]
    LEFT JOIN (
        SELECT [l1].[Id], [l1].[OneToOne_Required_PK_Date], [l1].[Level1_Optional_Id], [l1].[Level1_Required_Id], [l1].[Level2_Name], [l1].[OneToMany_Required_Inverse2Id]
        FROM [Level1] AS [l1]
        WHERE [l1].[OneToOne_Required_PK_Date] IS NOT NULL AND [l1].[Level1_Required_Id] IS NOT NULL AND [l1].[OneToMany_Required_Inverse2Id] IS NOT NULL
    ) AS [t] ON [l0].[Id] = CASE
        WHEN [t].[OneToOne_Required_PK_Date] IS NOT NULL AND [t].[Level1_Required_Id] IS NOT NULL AND [t].[OneToMany_Required_Inverse2Id] IS NOT NULL THEN [t].[Id]
    END
    WHERE [t].[OneToOne_Required_PK_Date] IS NOT NULL AND [t].[Level1_Required_Id] IS NOT NULL AND [t].[OneToMany_Required_Inverse2Id] IS NOT NULL
) AS [t0] ON [l].[Id] = [t0].[Level1_Optional_Id]
WHERE [t0].[Level2_Name] <> N'Foo' OR [t0].[Level2_Name] IS NULL
ORDER BY [l].[Id]");
    }

    public override async Task Navigation_key_access_required_comparison(bool async)
    {
        await base.Navigation_key_access_required_comparison(async);

        AssertSql(
            @"SELECT CASE
    WHEN [t].[OneToOne_Required_PK_Date] IS NOT NULL AND [t].[Level1_Required_Id] IS NOT NULL AND [t].[OneToMany_Required_Inverse2Id] IS NOT NULL THEN [t].[Id]
END
FROM [Level1] AS [l]
LEFT JOIN (
    SELECT [l0].[Id], [l0].[OneToOne_Required_PK_Date], [l0].[Level1_Required_Id], [l0].[OneToMany_Required_Inverse2Id]
    FROM [Level1] AS [l0]
    WHERE [l0].[OneToOne_Required_PK_Date] IS NOT NULL AND [l0].[Level1_Required_Id] IS NOT NULL AND [l0].[OneToMany_Required_Inverse2Id] IS NOT NULL
) AS [t] ON [l].[Id] = CASE
    WHEN [t].[OneToOne_Required_PK_Date] IS NOT NULL AND [t].[Level1_Required_Id] IS NOT NULL AND [t].[OneToMany_Required_Inverse2Id] IS NOT NULL THEN [t].[Id]
END
LEFT JOIN [Level1] AS [l1] ON CASE
    WHEN [t].[OneToOne_Required_PK_Date] IS NOT NULL AND [t].[Level1_Required_Id] IS NOT NULL AND [t].[OneToMany_Required_Inverse2Id] IS NOT NULL THEN [t].[Id]
END = [l1].[Id]
WHERE [t].[OneToOne_Required_PK_Date] IS NOT NULL AND [t].[Level1_Required_Id] IS NOT NULL AND [t].[OneToMany_Required_Inverse2Id] IS NOT NULL AND [l1].[Id] > 5");
    }

    public override async Task SelectMany_navigation_comparison1(bool async)
    {
        await base.SelectMany_navigation_comparison1(async);

        AssertSql(
            @"SELECT [l].[Id] AS [Id1], [l0].[Id] AS [Id2]
FROM [Level1] AS [l]
CROSS JOIN [Level1] AS [l0]
WHERE [l].[Id] = [l0].[Id]");
    }

    public override async Task GroupJoin_in_subquery_with_client_result_operator(bool async)
    {
        await base.GroupJoin_in_subquery_with_client_result_operator(async);

        AssertSql(
            @"SELECT [l].[Name]
FROM [Level1] AS [l]
WHERE (
    SELECT COUNT(*)
    FROM (
        SELECT DISTINCT [l0].[Id], [l0].[Date], [l0].[Name]
        FROM [Level1] AS [l0]
        LEFT JOIN (
            SELECT [l1].[Id], [l1].[Date], [l1].[Name], [t].[Id] AS [Id0], [t].[OneToOne_Required_PK_Date], [t].[Level1_Optional_Id], [t].[Level1_Required_Id], [t].[Level2_Name], [t].[OneToMany_Optional_Inverse2Id], [t].[OneToMany_Required_Inverse2Id], [t].[OneToOne_Optional_PK_Inverse2Id]
            FROM [Level1] AS [l1]
            LEFT JOIN (
                SELECT [l2].[Id], [l2].[OneToOne_Required_PK_Date], [l2].[Level1_Optional_Id], [l2].[Level1_Required_Id], [l2].[Level2_Name], [l2].[OneToMany_Optional_Inverse2Id], [l2].[OneToMany_Required_Inverse2Id], [l2].[OneToOne_Optional_PK_Inverse2Id]
                FROM [Level1] AS [l2]
                WHERE [l2].[OneToOne_Required_PK_Date] IS NOT NULL AND [l2].[Level1_Required_Id] IS NOT NULL AND [l2].[OneToMany_Required_Inverse2Id] IS NOT NULL
            ) AS [t] ON [l1].[Id] = CASE
                WHEN [t].[OneToOne_Required_PK_Date] IS NOT NULL AND [t].[Level1_Required_Id] IS NOT NULL AND [t].[OneToMany_Required_Inverse2Id] IS NOT NULL THEN [t].[Id]
            END
            WHERE [t].[OneToOne_Required_PK_Date] IS NOT NULL AND [t].[Level1_Required_Id] IS NOT NULL AND [t].[OneToMany_Required_Inverse2Id] IS NOT NULL
        ) AS [t0] ON [l0].[Id] = [t0].[Level1_Optional_Id]
    ) AS [t1]) > 7 AND [l].[Id] < 3");
    }

    public override async Task Include18_3_1(bool async)
    {
        await base.Include18_3_1(async);

        AssertSql(
            @"@__p_0='10'

SELECT [t0].[Id], [t0].[Date], [t0].[Name], [t1].[Id], [t1].[OneToOne_Required_PK_Date], [t1].[Level1_Optional_Id], [t1].[Level1_Required_Id], [t1].[Level2_Name], [t1].[OneToMany_Optional_Inverse2Id], [t1].[OneToMany_Required_Inverse2Id], [t1].[OneToOne_Optional_PK_Inverse2Id]
FROM (
    SELECT TOP(@__p_0) [l].[Id], [l].[Date], [l].[Name], [t].[Level2_Name]
    FROM [Level1] AS [l]
    LEFT JOIN (
        SELECT [l0].[Level1_Required_Id], [l0].[Level2_Name]
        FROM [Level1] AS [l0]
        WHERE [l0].[OneToOne_Required_PK_Date] IS NOT NULL AND [l0].[Level1_Required_Id] IS NOT NULL AND [l0].[OneToMany_Required_Inverse2Id] IS NOT NULL
    ) AS [t] ON [l].[Id] = [t].[Level1_Required_Id]
    ORDER BY [t].[Level2_Name]
) AS [t0]
LEFT JOIN (
    SELECT [l1].[Id], [l1].[OneToOne_Required_PK_Date], [l1].[Level1_Optional_Id], [l1].[Level1_Required_Id], [l1].[Level2_Name], [l1].[OneToMany_Optional_Inverse2Id], [l1].[OneToMany_Required_Inverse2Id], [l1].[OneToOne_Optional_PK_Inverse2Id]
    FROM [Level1] AS [l1]
    WHERE [l1].[OneToOne_Required_PK_Date] IS NOT NULL AND [l1].[Level1_Required_Id] IS NOT NULL AND [l1].[OneToMany_Required_Inverse2Id] IS NOT NULL
) AS [t1] ON [t0].[Id] = [t1].[Level1_Optional_Id]
ORDER BY [t0].[Level2_Name]");
    }

    public override async Task Key_equality_two_conditions_on_same_navigation2(bool async)
    {
        await base.Key_equality_two_conditions_on_same_navigation2(async);

        AssertSql(
            @"SELECT [t].[Id], [t].[OneToOne_Required_PK_Date], [t].[Level1_Optional_Id], [t].[Level1_Required_Id], [t].[Level2_Name], [t].[OneToMany_Optional_Inverse2Id], [t].[OneToMany_Required_Inverse2Id], [t].[OneToOne_Optional_PK_Inverse2Id]
FROM [Level1] AS [l]
LEFT JOIN (
    SELECT [l0].[Id], [l0].[OneToOne_Required_PK_Date], [l0].[Level1_Optional_Id], [l0].[Level1_Required_Id], [l0].[Level2_Name], [l0].[OneToMany_Optional_Inverse2Id], [l0].[OneToMany_Required_Inverse2Id], [l0].[OneToOne_Optional_PK_Inverse2Id]
    FROM [Level1] AS [l0]
    WHERE [l0].[OneToOne_Required_PK_Date] IS NOT NULL AND [l0].[Level1_Required_Id] IS NOT NULL AND [l0].[OneToMany_Required_Inverse2Id] IS NOT NULL
) AS [t] ON [l].[Id] = CASE
    WHEN [t].[OneToOne_Required_PK_Date] IS NOT NULL AND [t].[Level1_Required_Id] IS NOT NULL AND [t].[OneToMany_Required_Inverse2Id] IS NOT NULL THEN [t].[Id]
END
LEFT JOIN [Level1] AS [l1] ON [t].[Level1_Required_Id] = [l1].[Id]
WHERE [t].[OneToOne_Required_PK_Date] IS NOT NULL AND [t].[Level1_Required_Id] IS NOT NULL AND [t].[OneToMany_Required_Inverse2Id] IS NOT NULL AND [l1].[Id] IN (1, 2)");
    }

    public override async Task Entity_equality_empty(bool async)
    {
        await base.Entity_equality_empty(async);

        AssertSql(
            @"SELECT [l].[Id], [l].[Date], [l].[Name]
FROM [Level1] AS [l]
LEFT JOIN (
    SELECT [l0].[Id], [l0].[OneToOne_Required_PK_Date], [l0].[Level1_Optional_Id], [l0].[Level1_Required_Id], [l0].[OneToMany_Required_Inverse2Id]
    FROM [Level1] AS [l0]
    WHERE [l0].[OneToOne_Required_PK_Date] IS NOT NULL AND [l0].[Level1_Required_Id] IS NOT NULL AND [l0].[OneToMany_Required_Inverse2Id] IS NOT NULL
) AS [t] ON [l].[Id] = [t].[Level1_Optional_Id]
WHERE CASE
    WHEN [t].[OneToOne_Required_PK_Date] IS NOT NULL AND [t].[Level1_Required_Id] IS NOT NULL AND [t].[OneToMany_Required_Inverse2Id] IS NOT NULL THEN [t].[Id]
END = 0");
    }

    public override async Task Member_pushdown_with_multiple_collections(bool async)
    {
        await base.Member_pushdown_with_multiple_collections(async);

        AssertSql(
            @"SELECT (
    SELECT TOP(1) [l0].[Level3_Name]
    FROM [Level1] AS [l0]
    WHERE [l0].[Level2_Required_Id] IS NOT NULL AND [l0].[OneToMany_Required_Inverse3Id] IS NOT NULL AND (
        SELECT TOP(1) CASE
            WHEN [l1].[OneToOne_Required_PK_Date] IS NOT NULL AND [l1].[Level1_Required_Id] IS NOT NULL AND [l1].[OneToMany_Required_Inverse2Id] IS NOT NULL THEN [l1].[Id]
        END
        FROM [Level1] AS [l1]
        WHERE [l1].[OneToOne_Required_PK_Date] IS NOT NULL AND [l1].[Level1_Required_Id] IS NOT NULL AND [l1].[OneToMany_Required_Inverse2Id] IS NOT NULL AND [l].[Id] = [l1].[OneToMany_Optional_Inverse2Id]
        ORDER BY CASE
            WHEN [l1].[OneToOne_Required_PK_Date] IS NOT NULL AND [l1].[Level1_Required_Id] IS NOT NULL AND [l1].[OneToMany_Required_Inverse2Id] IS NOT NULL THEN [l1].[Id]
        END) IS NOT NULL AND ((
        SELECT TOP(1) CASE
            WHEN [l2].[OneToOne_Required_PK_Date] IS NOT NULL AND [l2].[Level1_Required_Id] IS NOT NULL AND [l2].[OneToMany_Required_Inverse2Id] IS NOT NULL THEN [l2].[Id]
        END
        FROM [Level1] AS [l2]
        WHERE [l2].[OneToOne_Required_PK_Date] IS NOT NULL AND [l2].[Level1_Required_Id] IS NOT NULL AND [l2].[OneToMany_Required_Inverse2Id] IS NOT NULL AND [l].[Id] = [l2].[OneToMany_Optional_Inverse2Id]
        ORDER BY CASE
            WHEN [l2].[OneToOne_Required_PK_Date] IS NOT NULL AND [l2].[Level1_Required_Id] IS NOT NULL AND [l2].[OneToMany_Required_Inverse2Id] IS NOT NULL THEN [l2].[Id]
        END) = [l0].[OneToMany_Optional_Inverse3Id] OR ((
        SELECT TOP(1) CASE
            WHEN [l2].[OneToOne_Required_PK_Date] IS NOT NULL AND [l2].[Level1_Required_Id] IS NOT NULL AND [l2].[OneToMany_Required_Inverse2Id] IS NOT NULL THEN [l2].[Id]
        END
        FROM [Level1] AS [l2]
        WHERE [l2].[OneToOne_Required_PK_Date] IS NOT NULL AND [l2].[Level1_Required_Id] IS NOT NULL AND [l2].[OneToMany_Required_Inverse2Id] IS NOT NULL AND [l].[Id] = [l2].[OneToMany_Optional_Inverse2Id]
        ORDER BY CASE
            WHEN [l2].[OneToOne_Required_PK_Date] IS NOT NULL AND [l2].[Level1_Required_Id] IS NOT NULL AND [l2].[OneToMany_Required_Inverse2Id] IS NOT NULL THEN [l2].[Id]
        END) IS NULL AND [l0].[OneToMany_Optional_Inverse3Id] IS NULL))
    ORDER BY CASE
        WHEN [l0].[Level2_Required_Id] IS NOT NULL AND [l0].[OneToMany_Required_Inverse3Id] IS NOT NULL THEN [l0].[Id]
    END)
FROM [Level1] AS [l]");
    }

    public override async Task Join_flattening_bug_4539(bool async)
    {
        await base.Join_flattening_bug_4539(async);

        AssertSql(
            @"SELECT [t0].[Id0], [t0].[OneToOne_Required_PK_Date], [t0].[Level1_Optional_Id], [t0].[Level1_Required_Id], [t0].[Level2_Name], [t0].[OneToMany_Optional_Inverse2Id], [t0].[OneToMany_Required_Inverse2Id], [t0].[OneToOne_Optional_PK_Inverse2Id], [l4].[Id], [l4].[Date], [l4].[Name]
FROM [Level1] AS [l]
LEFT JOIN (
    SELECT [t].[Id] AS [Id0], [t].[OneToOne_Required_PK_Date], [t].[Level1_Optional_Id], [t].[Level1_Required_Id], [t].[Level2_Name], [t].[OneToMany_Optional_Inverse2Id], [t].[OneToMany_Required_Inverse2Id], [t].[OneToOne_Optional_PK_Inverse2Id]
    FROM [Level1] AS [l0]
    LEFT JOIN (
        SELECT [l1].[Id], [l1].[OneToOne_Required_PK_Date], [l1].[Level1_Optional_Id], [l1].[Level1_Required_Id], [l1].[Level2_Name], [l1].[OneToMany_Optional_Inverse2Id], [l1].[OneToMany_Required_Inverse2Id], [l1].[OneToOne_Optional_PK_Inverse2Id]
        FROM [Level1] AS [l1]
        WHERE [l1].[OneToOne_Required_PK_Date] IS NOT NULL AND [l1].[Level1_Required_Id] IS NOT NULL AND [l1].[OneToMany_Required_Inverse2Id] IS NOT NULL
    ) AS [t] ON [l0].[Id] = CASE
        WHEN [t].[OneToOne_Required_PK_Date] IS NOT NULL AND [t].[Level1_Required_Id] IS NOT NULL AND [t].[OneToMany_Required_Inverse2Id] IS NOT NULL THEN [t].[Id]
    END
    WHERE [t].[OneToOne_Required_PK_Date] IS NOT NULL AND [t].[Level1_Required_Id] IS NOT NULL AND [t].[OneToMany_Required_Inverse2Id] IS NOT NULL
) AS [t0] ON [l].[Id] = [t0].[Level1_Optional_Id]
CROSS JOIN (
    SELECT [t2].[Level1_Required_Id]
    FROM [Level1] AS [l2]
    LEFT JOIN (
        SELECT [l3].[Id], [l3].[OneToOne_Required_PK_Date], [l3].[Level1_Required_Id], [l3].[OneToMany_Required_Inverse2Id]
        FROM [Level1] AS [l3]
        WHERE [l3].[OneToOne_Required_PK_Date] IS NOT NULL AND [l3].[Level1_Required_Id] IS NOT NULL AND [l3].[OneToMany_Required_Inverse2Id] IS NOT NULL
    ) AS [t2] ON [l2].[Id] = CASE
        WHEN [t2].[OneToOne_Required_PK_Date] IS NOT NULL AND [t2].[Level1_Required_Id] IS NOT NULL AND [t2].[OneToMany_Required_Inverse2Id] IS NOT NULL THEN [t2].[Id]
    END
    WHERE [t2].[OneToOne_Required_PK_Date] IS NOT NULL AND [t2].[Level1_Required_Id] IS NOT NULL AND [t2].[OneToMany_Required_Inverse2Id] IS NOT NULL
) AS [t1]
INNER JOIN [Level1] AS [l4] ON [t1].[Level1_Required_Id] = [l4].[Id]");
    }

    public override async Task Multi_level_include_with_short_circuiting(bool async)
    {
        await base.Multi_level_include_with_short_circuiting(async);

        AssertSql(
            @"SELECT [f].[Name], [f].[LabelDefaultText], [f].[PlaceholderDefaultText], [m].[DefaultText], [m0].[DefaultText], [t].[Text], [t].[ComplexNavigationStringDefaultText], [t].[LanguageName], [t].[Name], [t].[CultureString], [t0].[Text], [t0].[ComplexNavigationStringDefaultText], [t0].[LanguageName], [t0].[Name], [t0].[CultureString]
FROM [Fields] AS [f]
LEFT JOIN [MultilingualStrings] AS [m] ON [f].[LabelDefaultText] = [m].[DefaultText]
LEFT JOIN [MultilingualStrings] AS [m0] ON [f].[PlaceholderDefaultText] = [m0].[DefaultText]
LEFT JOIN (
    SELECT [g].[Text], [g].[ComplexNavigationStringDefaultText], [g].[LanguageName], [l].[Name], [l].[CultureString]
    FROM [Globalizations] AS [g]
    LEFT JOIN [Languages] AS [l] ON [g].[LanguageName] = [l].[Name]
) AS [t] ON [m].[DefaultText] = [t].[ComplexNavigationStringDefaultText]
LEFT JOIN (
    SELECT [g0].[Text], [g0].[ComplexNavigationStringDefaultText], [g0].[LanguageName], [l0].[Name], [l0].[CultureString]
    FROM [Globalizations] AS [g0]
    LEFT JOIN [Languages] AS [l0] ON [g0].[LanguageName] = [l0].[Name]
) AS [t0] ON [m0].[DefaultText] = [t0].[ComplexNavigationStringDefaultText]
ORDER BY [f].[Name], [m].[DefaultText], [m0].[DefaultText], [t].[Text], [t].[Name], [t0].[Text]");
    }

    public override async Task Select_multiple_nav_prop_reference_optional(bool async)
    {
        await base.Select_multiple_nav_prop_reference_optional(async);

        AssertSql(
            @"SELECT CASE
    WHEN [t0].[Level2_Required_Id] IS NOT NULL AND [t0].[OneToMany_Required_Inverse3Id] IS NOT NULL THEN [t0].[Id]
END
FROM [Level1] AS [l]
LEFT JOIN (
    SELECT [l0].[Id], [l0].[OneToOne_Required_PK_Date], [l0].[Level1_Optional_Id], [l0].[Level1_Required_Id], [l0].[OneToMany_Required_Inverse2Id]
    FROM [Level1] AS [l0]
    WHERE [l0].[OneToOne_Required_PK_Date] IS NOT NULL AND [l0].[Level1_Required_Id] IS NOT NULL AND [l0].[OneToMany_Required_Inverse2Id] IS NOT NULL
) AS [t] ON [l].[Id] = [t].[Level1_Optional_Id]
LEFT JOIN (
    SELECT [l1].[Id], [l1].[Level2_Optional_Id], [l1].[Level2_Required_Id], [l1].[OneToMany_Required_Inverse3Id]
    FROM [Level1] AS [l1]
    WHERE [l1].[Level2_Required_Id] IS NOT NULL AND [l1].[OneToMany_Required_Inverse3Id] IS NOT NULL
) AS [t0] ON CASE
    WHEN [t].[OneToOne_Required_PK_Date] IS NOT NULL AND [t].[Level1_Required_Id] IS NOT NULL AND [t].[OneToMany_Required_Inverse2Id] IS NOT NULL THEN [t].[Id]
END = [t0].[Level2_Optional_Id]");
    }

    public override async Task Where_multiple_nav_prop_reference_optional_member_compared_to_null(bool async)
    {
        await base.Where_multiple_nav_prop_reference_optional_member_compared_to_null(async);

        AssertSql(
            @"SELECT [l].[Id], [l].[Date], [l].[Name]
FROM [Level1] AS [l]
LEFT JOIN (
    SELECT [l0].[Id], [l0].[OneToOne_Required_PK_Date], [l0].[Level1_Optional_Id], [l0].[Level1_Required_Id], [l0].[OneToMany_Required_Inverse2Id]
    FROM [Level1] AS [l0]
    WHERE [l0].[OneToOne_Required_PK_Date] IS NOT NULL AND [l0].[Level1_Required_Id] IS NOT NULL AND [l0].[OneToMany_Required_Inverse2Id] IS NOT NULL
) AS [t] ON [l].[Id] = [t].[Level1_Optional_Id]
LEFT JOIN (
    SELECT [l1].[Level2_Optional_Id], [l1].[Level3_Name]
    FROM [Level1] AS [l1]
    WHERE [l1].[Level2_Required_Id] IS NOT NULL AND [l1].[OneToMany_Required_Inverse3Id] IS NOT NULL
) AS [t0] ON CASE
    WHEN [t].[OneToOne_Required_PK_Date] IS NOT NULL AND [t].[Level1_Required_Id] IS NOT NULL AND [t].[OneToMany_Required_Inverse2Id] IS NOT NULL THEN [t].[Id]
END = [t0].[Level2_Optional_Id]
WHERE [t0].[Level3_Name] IS NOT NULL");
    }

    public override async Task GroupJoin_in_subquery_with_client_projection_nested1(bool async)
    {
        await base.GroupJoin_in_subquery_with_client_projection_nested1(async);

        AssertSql(
            @"SELECT [l].[Name]
FROM [Level1] AS [l]
WHERE (
    SELECT COUNT(*)
    FROM (
        SELECT TOP(10) [l0].[Id], [t0].[Id] AS [Id0], [t0].[Id0] AS [Id00]
        FROM [Level1] AS [l0]
        LEFT JOIN (
            SELECT [l1].[Id], [l1].[Date], [l1].[Name], [t].[Id] AS [Id0], [t].[OneToOne_Required_PK_Date], [t].[Level1_Optional_Id], [t].[Level1_Required_Id], [t].[Level2_Name], [t].[OneToMany_Optional_Inverse2Id], [t].[OneToMany_Required_Inverse2Id], [t].[OneToOne_Optional_PK_Inverse2Id]
            FROM [Level1] AS [l1]
            LEFT JOIN (
                SELECT [l2].[Id], [l2].[OneToOne_Required_PK_Date], [l2].[Level1_Optional_Id], [l2].[Level1_Required_Id], [l2].[Level2_Name], [l2].[OneToMany_Optional_Inverse2Id], [l2].[OneToMany_Required_Inverse2Id], [l2].[OneToOne_Optional_PK_Inverse2Id]
                FROM [Level1] AS [l2]
                WHERE [l2].[OneToOne_Required_PK_Date] IS NOT NULL AND [l2].[Level1_Required_Id] IS NOT NULL AND [l2].[OneToMany_Required_Inverse2Id] IS NOT NULL
            ) AS [t] ON [l1].[Id] = CASE
                WHEN [t].[OneToOne_Required_PK_Date] IS NOT NULL AND [t].[Level1_Required_Id] IS NOT NULL AND [t].[OneToMany_Required_Inverse2Id] IS NOT NULL THEN [t].[Id]
            END
            WHERE [t].[OneToOne_Required_PK_Date] IS NOT NULL AND [t].[Level1_Required_Id] IS NOT NULL AND [t].[OneToMany_Required_Inverse2Id] IS NOT NULL
        ) AS [t0] ON [l0].[Id] = [t0].[Level1_Optional_Id]
        WHERE (
            SELECT COUNT(*)
            FROM [Level1] AS [l3]
            LEFT JOIN (
                SELECT [l4].[Id], [l4].[Date], [l4].[Name], [t2].[Id] AS [Id0], [t2].[OneToOne_Required_PK_Date], [t2].[Level1_Optional_Id], [t2].[Level1_Required_Id], [t2].[Level2_Name], [t2].[OneToMany_Optional_Inverse2Id], [t2].[OneToMany_Required_Inverse2Id], [t2].[OneToOne_Optional_PK_Inverse2Id]
                FROM [Level1] AS [l4]
                LEFT JOIN (
                    SELECT [l5].[Id], [l5].[OneToOne_Required_PK_Date], [l5].[Level1_Optional_Id], [l5].[Level1_Required_Id], [l5].[Level2_Name], [l5].[OneToMany_Optional_Inverse2Id], [l5].[OneToMany_Required_Inverse2Id], [l5].[OneToOne_Optional_PK_Inverse2Id]
                    FROM [Level1] AS [l5]
                    WHERE [l5].[OneToOne_Required_PK_Date] IS NOT NULL AND [l5].[Level1_Required_Id] IS NOT NULL AND [l5].[OneToMany_Required_Inverse2Id] IS NOT NULL
                ) AS [t2] ON [l4].[Id] = CASE
                    WHEN [t2].[OneToOne_Required_PK_Date] IS NOT NULL AND [t2].[Level1_Required_Id] IS NOT NULL AND [t2].[OneToMany_Required_Inverse2Id] IS NOT NULL THEN [t2].[Id]
                END
                WHERE [t2].[OneToOne_Required_PK_Date] IS NOT NULL AND [t2].[Level1_Required_Id] IS NOT NULL AND [t2].[OneToMany_Required_Inverse2Id] IS NOT NULL
            ) AS [t1] ON [l3].[Id] = [t1].[Level1_Optional_Id]) > 7
        ORDER BY [l0].[Id]
    ) AS [t3]) > 4 AND [l].[Id] < 2");
    }

    public override async Task Key_equality_when_sentinel_ef_property(bool async)
    {
        await base.Key_equality_when_sentinel_ef_property(async);

        AssertSql(
            @"SELECT [l].[Id], [l].[Date], [l].[Name]
FROM [Level1] AS [l]
LEFT JOIN (
    SELECT [l0].[Id], [l0].[OneToOne_Required_PK_Date], [l0].[Level1_Optional_Id], [l0].[Level1_Required_Id], [l0].[OneToMany_Required_Inverse2Id]
    FROM [Level1] AS [l0]
    WHERE [l0].[OneToOne_Required_PK_Date] IS NOT NULL AND [l0].[Level1_Required_Id] IS NOT NULL AND [l0].[OneToMany_Required_Inverse2Id] IS NOT NULL
) AS [t] ON [l].[Id] = [t].[Level1_Optional_Id]
WHERE CASE
    WHEN [t].[OneToOne_Required_PK_Date] IS NOT NULL AND [t].[Level1_Required_Id] IS NOT NULL AND [t].[OneToMany_Required_Inverse2Id] IS NOT NULL THEN [t].[Id]
END = 0");
    }

    public override async Task Project_shadow_properties1(bool async)
    {
        await base.Project_shadow_properties1(async);

        AssertSql();
    }

    public override async Task Project_shadow_properties2(bool async)
    {
        await base.Project_shadow_properties2(async);

        AssertSql();
    }

    public override async Task Project_shadow_properties3(bool async)
    {
        await base.Project_shadow_properties3(async);

        AssertSql();
    }

    public override async Task Project_shadow_properties4(bool async)
    {
        await base.Project_shadow_properties4(async);

        AssertSql();
    }

    public override async Task Project_shadow_properties9(bool async)
    {
        await base.Project_shadow_properties9(async);

        AssertSql();
    }

    public override async Task GroupJoin_on_a_subquery_containing_another_GroupJoin_projecting_outer_with_client_method(bool async)
    {
        await base.GroupJoin_on_a_subquery_containing_another_GroupJoin_projecting_outer_with_client_method(async);

        AssertSql();
    }

    public override async Task GroupJoin_client_method_in_OrderBy(bool async)
    {
        await AssertTranslationFailedWithDetails(
            () => base.GroupJoin_client_method_in_OrderBy(async),
            CoreStrings.QueryUnableToTranslateMethod(
                "Microsoft.EntityFrameworkCore.Query.ComplexNavigationsQueryTestBase<Microsoft.EntityFrameworkCore.Query.ComplexNavigationsSharedTypeQuerySqlServerFixture>",
                "ClientMethodNullableInt"));

        AssertSql();
    }

    public override async Task GroupJoin_with_subquery_on_inner(bool async)
    {
        await base.GroupJoin_with_subquery_on_inner(async);

<<<<<<< HEAD
        AssertSql();
=======
        AssertSql(
            @"SELECT [l].[Id]
FROM [Level1] AS [l]
OUTER APPLY (
    SELECT TOP(10) [t].[Id], [t].[OneToOne_Required_PK_Date], [t].[Level1_Optional_Id], [t].[Level1_Required_Id], [t].[Level2_Name], [t].[OneToMany_Optional_Inverse2Id], [t].[OneToMany_Required_Inverse2Id], [t].[OneToOne_Optional_PK_Inverse2Id], [l0].[Id] AS [Id0], CASE
        WHEN [t].[OneToOne_Required_PK_Date] IS NOT NULL AND [t].[Level1_Required_Id] IS NOT NULL AND [t].[OneToMany_Required_Inverse2Id] IS NOT NULL THEN [t].[Id]
    END AS [c]
    FROM [Level1] AS [l0]
    LEFT JOIN (
        SELECT [l1].[Id], [l1].[OneToOne_Required_PK_Date], [l1].[Level1_Optional_Id], [l1].[Level1_Required_Id], [l1].[Level2_Name], [l1].[OneToMany_Optional_Inverse2Id], [l1].[OneToMany_Required_Inverse2Id], [l1].[OneToOne_Optional_PK_Inverse2Id]
        FROM [Level1] AS [l1]
        WHERE [l1].[OneToOne_Required_PK_Date] IS NOT NULL AND [l1].[Level1_Required_Id] IS NOT NULL AND [l1].[OneToMany_Required_Inverse2Id] IS NOT NULL
    ) AS [t] ON [l0].[Id] = CASE
        WHEN [t].[OneToOne_Required_PK_Date] IS NOT NULL AND [t].[Level1_Required_Id] IS NOT NULL AND [t].[OneToMany_Required_Inverse2Id] IS NOT NULL THEN [t].[Id]
    END
    WHERE [t].[OneToOne_Required_PK_Date] IS NOT NULL AND [t].[Level1_Required_Id] IS NOT NULL AND [t].[OneToMany_Required_Inverse2Id] IS NOT NULL AND [l].[Id] = [t].[Level1_Optional_Id] AND CASE
        WHEN [t].[OneToOne_Required_PK_Date] IS NOT NULL AND [t].[Level1_Required_Id] IS NOT NULL AND [t].[OneToMany_Required_Inverse2Id] IS NOT NULL THEN [t].[Id]
    END > 0
    ORDER BY CASE
        WHEN [t].[OneToOne_Required_PK_Date] IS NOT NULL AND [t].[Level1_Required_Id] IS NOT NULL AND [t].[OneToMany_Required_Inverse2Id] IS NOT NULL THEN [t].[Id]
    END
) AS [t0]");
>>>>>>> 5d0d937a
    }

    public override async Task GroupJoin_with_subquery_on_inner_and_no_DefaultIfEmpty(bool async)
    {
        await base.GroupJoin_with_subquery_on_inner_and_no_DefaultIfEmpty(async);

<<<<<<< HEAD
        AssertSql();
=======
        AssertSql(
            @"SELECT [l].[Id]
FROM [Level1] AS [l]
CROSS APPLY (
    SELECT TOP(10) [t].[Id], [t].[OneToOne_Required_PK_Date], [t].[Level1_Optional_Id], [t].[Level1_Required_Id], [t].[Level2_Name], [t].[OneToMany_Optional_Inverse2Id], [t].[OneToMany_Required_Inverse2Id], [t].[OneToOne_Optional_PK_Inverse2Id], [l0].[Id] AS [Id0], CASE
        WHEN [t].[OneToOne_Required_PK_Date] IS NOT NULL AND [t].[Level1_Required_Id] IS NOT NULL AND [t].[OneToMany_Required_Inverse2Id] IS NOT NULL THEN [t].[Id]
    END AS [c]
    FROM [Level1] AS [l0]
    LEFT JOIN (
        SELECT [l1].[Id], [l1].[OneToOne_Required_PK_Date], [l1].[Level1_Optional_Id], [l1].[Level1_Required_Id], [l1].[Level2_Name], [l1].[OneToMany_Optional_Inverse2Id], [l1].[OneToMany_Required_Inverse2Id], [l1].[OneToOne_Optional_PK_Inverse2Id]
        FROM [Level1] AS [l1]
        WHERE [l1].[OneToOne_Required_PK_Date] IS NOT NULL AND [l1].[Level1_Required_Id] IS NOT NULL AND [l1].[OneToMany_Required_Inverse2Id] IS NOT NULL
    ) AS [t] ON [l0].[Id] = CASE
        WHEN [t].[OneToOne_Required_PK_Date] IS NOT NULL AND [t].[Level1_Required_Id] IS NOT NULL AND [t].[OneToMany_Required_Inverse2Id] IS NOT NULL THEN [t].[Id]
    END
    WHERE [t].[OneToOne_Required_PK_Date] IS NOT NULL AND [t].[Level1_Required_Id] IS NOT NULL AND [t].[OneToMany_Required_Inverse2Id] IS NOT NULL AND [l].[Id] = [t].[Level1_Optional_Id] AND CASE
        WHEN [t].[OneToOne_Required_PK_Date] IS NOT NULL AND [t].[Level1_Required_Id] IS NOT NULL AND [t].[OneToMany_Required_Inverse2Id] IS NOT NULL THEN [t].[Id]
    END > 0
    ORDER BY CASE
        WHEN [t].[OneToOne_Required_PK_Date] IS NOT NULL AND [t].[Level1_Required_Id] IS NOT NULL AND [t].[OneToMany_Required_Inverse2Id] IS NOT NULL THEN [t].[Id]
    END
) AS [t0]");
>>>>>>> 5d0d937a
    }

    public override async Task Level4_Include(bool async)
    {
        await base.Level4_Include(async);

        AssertSql();
    }

    public override async Task Include17(bool async)
    {
        await base.Include17(async);

        AssertSql();
    }

    public override async Task Multiple_required_navigations_with_Include(bool async)
    {
        await base.Multiple_required_navigations_with_Include(async);

        AssertSql();
    }

    public override async Task Multiple_required_navigation_using_multiple_selects_with_Include(bool async)
    {
        await base.Multiple_required_navigation_using_multiple_selects_with_Include(async);

        AssertSql();
    }

    public override async Task Multiple_required_navigation_with_string_based_Include(bool async)
    {
        await base.Multiple_required_navigation_with_string_based_Include(async);

        AssertSql();
    }

    public override async Task Multiple_required_navigation_using_multiple_selects_with_string_based_Include(bool async)
    {
        await base.Multiple_required_navigation_using_multiple_selects_with_string_based_Include(async);

        AssertSql();
    }

    public override async Task Optional_navigation_with_Include(bool async)
    {
        await base.Optional_navigation_with_Include(async);

        AssertSql();
    }

    public override async Task Project_shadow_properties8(bool async)
    {
        await base.Project_shadow_properties8(async);

        AssertSql(
            @"SELECT [i].[Id], [i].[InheritanceLeaf2Id]
FROM [InheritanceTwo] AS [i]");
    }

    public override async Task Project_shadow_properties10(bool async)
    {
        await base.Project_shadow_properties10(async);

        AssertSql(
            @"SELECT [i].[Id], [i].[DifferentTypeReference_InheritanceDerived2Id], [i].[InheritanceDerived2Id]
FROM [InheritanceLeafTwo] AS [i]");
    }

    public override async Task Project_shadow_properties7(bool async)
    {
        await base.Project_shadow_properties7(async);

        AssertSql(
            @"SELECT [i].[Id], [i].[InheritanceBase2Id], [i].[InheritanceBase2Id1]
FROM [InheritanceOne] AS [i]
WHERE [i].[Discriminator] = N'InheritanceDerived2'");
    }

    public override async Task Project_shadow_properties6(bool async)
    {
        await base.Project_shadow_properties6(async);

        AssertSql(
            @"SELECT [i].[Id], [i].[InheritanceBase2Id], [i].[InheritanceBase2Id1]
FROM [InheritanceOne] AS [i]
WHERE [i].[Discriminator] = N'InheritanceDerived1'");
    }

    public override async Task String_include_multiple_derived_navigations_complex(bool async)
    {
        await base.String_include_multiple_derived_navigations_complex(async);

        AssertSql(
            @"SELECT [i].[Id], [i].[InheritanceLeaf2Id], [i].[Name], [i0].[Id], [i0].[Discriminator], [i0].[InheritanceBase2Id], [i0].[InheritanceBase2Id1], [i0].[Name], [i1].[Id], [i1].[DifferentTypeCollection_InheritanceDerived1Id], [i1].[DifferentTypeReference_InheritanceDerived1Id], [i1].[InheritanceDerived2Id], [i1].[Name], [i1].[SameTypeCollection_InheritanceDerived1Id], [i1].[SameTypeReference_InheritanceDerived1Id], [i1].[SameTypeReference_InheritanceDerived2Id], [i2].[Id], [i2].[DifferentTypeReference_InheritanceDerived2Id], [i2].[InheritanceDerived2Id], [i2].[Name], [t].[Id], [t].[Discriminator], [t].[InheritanceBase2Id], [t].[InheritanceBase2Id1], [t].[Name], [t].[Id0], [t].[DifferentTypeCollection_InheritanceDerived1Id], [t].[DifferentTypeReference_InheritanceDerived1Id], [t].[InheritanceDerived2Id], [t].[Name0], [t].[SameTypeCollection_InheritanceDerived1Id], [t].[SameTypeReference_InheritanceDerived1Id], [t].[SameTypeReference_InheritanceDerived2Id], [t].[Id1], [t].[DifferentTypeCollection_InheritanceDerived1Id0], [t].[DifferentTypeReference_InheritanceDerived1Id0], [t].[InheritanceDerived2Id0], [t].[Name1], [t].[SameTypeCollection_InheritanceDerived1Id0], [t].[SameTypeReference_InheritanceDerived1Id0], [t].[SameTypeReference_InheritanceDerived2Id0]
FROM [InheritanceTwo] AS [i]
LEFT JOIN [InheritanceOne] AS [i0] ON [i].[Id] = [i0].[InheritanceBase2Id]
LEFT JOIN [InheritanceLeafOne] AS [i1] ON [i0].[Id] = [i1].[DifferentTypeCollection_InheritanceDerived1Id]
LEFT JOIN [InheritanceLeafTwo] AS [i2] ON [i0].[Id] = [i2].[InheritanceDerived2Id]
LEFT JOIN (
    SELECT [i3].[Id], [i3].[Discriminator], [i3].[InheritanceBase2Id], [i3].[InheritanceBase2Id1], [i3].[Name], [i4].[Id] AS [Id0], [i4].[DifferentTypeCollection_InheritanceDerived1Id], [i4].[DifferentTypeReference_InheritanceDerived1Id], [i4].[InheritanceDerived2Id], [i4].[Name] AS [Name0], [i4].[SameTypeCollection_InheritanceDerived1Id], [i4].[SameTypeReference_InheritanceDerived1Id], [i4].[SameTypeReference_InheritanceDerived2Id], [i5].[Id] AS [Id1], [i5].[DifferentTypeCollection_InheritanceDerived1Id] AS [DifferentTypeCollection_InheritanceDerived1Id0], [i5].[DifferentTypeReference_InheritanceDerived1Id] AS [DifferentTypeReference_InheritanceDerived1Id0], [i5].[InheritanceDerived2Id] AS [InheritanceDerived2Id0], [i5].[Name] AS [Name1], [i5].[SameTypeCollection_InheritanceDerived1Id] AS [SameTypeCollection_InheritanceDerived1Id0], [i5].[SameTypeReference_InheritanceDerived1Id] AS [SameTypeReference_InheritanceDerived1Id0], [i5].[SameTypeReference_InheritanceDerived2Id] AS [SameTypeReference_InheritanceDerived2Id0]
    FROM [InheritanceOne] AS [i3]
    LEFT JOIN [InheritanceLeafOne] AS [i4] ON [i3].[Id] = [i4].[SameTypeReference_InheritanceDerived1Id]
    LEFT JOIN [InheritanceLeafOne] AS [i5] ON [i3].[Id] = [i5].[SameTypeReference_InheritanceDerived2Id]
) AS [t] ON [i].[Id] = [t].[InheritanceBase2Id1]
ORDER BY [i].[Id], [i0].[Id], [i1].[Id], [i2].[Id], [t].[Id], [t].[Id0]");
    }

    public override async Task Project_shadow_properties5(bool async)
    {
        await base.Project_shadow_properties5(async);

        AssertSql(
            @"SELECT [i].[Id], [i].[InheritanceBase2Id], [i].[InheritanceBase2Id1]
FROM [InheritanceOne] AS [i]");
    }

    public override async Task Multiple_required_navigation_using_multiple_selects_with_EF_Property_Include(bool async)
    {
        await base.Multiple_required_navigation_using_multiple_selects_with_EF_Property_Include(async);

        AssertSql();
    }

    public override async Task SelectMany_with_EF_Property_Include1(bool async)
    {
        await base.SelectMany_with_EF_Property_Include1(async);

        AssertSql(
            @"SELECT [t].[Id], [t].[OneToOne_Required_PK_Date], [t].[Level1_Optional_Id], [t].[Level1_Required_Id], [t].[Level2_Name], [t].[OneToMany_Optional_Inverse2Id], [t].[OneToMany_Required_Inverse2Id], [t].[OneToOne_Optional_PK_Inverse2Id], [t0].[Id], [t0].[Level2_Optional_Id], [t0].[Level2_Required_Id], [t0].[Level3_Name], [t0].[OneToMany_Optional_Inverse3Id], [t0].[OneToMany_Required_Inverse3Id], [t0].[OneToOne_Optional_PK_Inverse3Id]
FROM [Level1] AS [l]
INNER JOIN (
    SELECT [l0].[Id], [l0].[OneToOne_Required_PK_Date], [l0].[Level1_Optional_Id], [l0].[Level1_Required_Id], [l0].[Level2_Name], [l0].[OneToMany_Optional_Inverse2Id], [l0].[OneToMany_Required_Inverse2Id], [l0].[OneToOne_Optional_PK_Inverse2Id]
    FROM [Level1] AS [l0]
    WHERE [l0].[OneToOne_Required_PK_Date] IS NOT NULL AND [l0].[Level1_Required_Id] IS NOT NULL AND [l0].[OneToMany_Required_Inverse2Id] IS NOT NULL
) AS [t] ON [l].[Id] = [t].[OneToMany_Optional_Inverse2Id]
LEFT JOIN (
    SELECT [l1].[Id], [l1].[Level2_Optional_Id], [l1].[Level2_Required_Id], [l1].[Level3_Name], [l1].[OneToMany_Optional_Inverse3Id], [l1].[OneToMany_Required_Inverse3Id], [l1].[OneToOne_Optional_PK_Inverse3Id]
    FROM [Level1] AS [l1]
    WHERE [l1].[Level2_Required_Id] IS NOT NULL AND [l1].[OneToMany_Required_Inverse3Id] IS NOT NULL
) AS [t0] ON CASE
    WHEN [t].[OneToOne_Required_PK_Date] IS NOT NULL AND [t].[Level1_Required_Id] IS NOT NULL AND [t].[OneToMany_Required_Inverse2Id] IS NOT NULL THEN [t].[Id]
END = [t0].[Level2_Required_Id]");
    }

    public override async Task Multiple_SelectMany_with_EF_Property_Include(bool async)
    {
        await base.Multiple_SelectMany_with_EF_Property_Include(async);

        AssertSql(
            @"SELECT [t0].[Id], [t0].[Level2_Optional_Id], [t0].[Level2_Required_Id], [t0].[Level3_Name], [t0].[OneToMany_Optional_Inverse3Id], [t0].[OneToMany_Required_Inverse3Id], [t0].[OneToOne_Optional_PK_Inverse3Id], [t1].[Id], [t1].[Level3_Optional_Id], [t1].[Level3_Required_Id], [t1].[Level4_Name], [t1].[OneToMany_Optional_Inverse4Id], [t1].[OneToMany_Required_Inverse4Id], [t1].[OneToOne_Optional_PK_Inverse4Id]
FROM [Level1] AS [l]
INNER JOIN (
    SELECT [l0].[Id], [l0].[OneToOne_Required_PK_Date], [l0].[Level1_Required_Id], [l0].[OneToMany_Optional_Inverse2Id], [l0].[OneToMany_Required_Inverse2Id]
    FROM [Level1] AS [l0]
    WHERE [l0].[OneToOne_Required_PK_Date] IS NOT NULL AND [l0].[Level1_Required_Id] IS NOT NULL AND [l0].[OneToMany_Required_Inverse2Id] IS NOT NULL
) AS [t] ON [l].[Id] = [t].[OneToMany_Optional_Inverse2Id]
INNER JOIN (
    SELECT [l1].[Id], [l1].[Level2_Optional_Id], [l1].[Level2_Required_Id], [l1].[Level3_Name], [l1].[OneToMany_Optional_Inverse3Id], [l1].[OneToMany_Required_Inverse3Id], [l1].[OneToOne_Optional_PK_Inverse3Id]
    FROM [Level1] AS [l1]
    WHERE [l1].[Level2_Required_Id] IS NOT NULL AND [l1].[OneToMany_Required_Inverse3Id] IS NOT NULL
) AS [t0] ON CASE
    WHEN [t].[OneToOne_Required_PK_Date] IS NOT NULL AND [t].[Level1_Required_Id] IS NOT NULL AND [t].[OneToMany_Required_Inverse2Id] IS NOT NULL THEN [t].[Id]
END = [t0].[OneToMany_Optional_Inverse3Id]
LEFT JOIN (
    SELECT [l2].[Id], [l2].[Level3_Optional_Id], [l2].[Level3_Required_Id], [l2].[Level4_Name], [l2].[OneToMany_Optional_Inverse4Id], [l2].[OneToMany_Required_Inverse4Id], [l2].[OneToOne_Optional_PK_Inverse4Id]
    FROM [Level1] AS [l2]
    WHERE [l2].[Level3_Required_Id] IS NOT NULL AND [l2].[OneToMany_Required_Inverse4Id] IS NOT NULL
) AS [t1] ON CASE
    WHEN [t0].[Level2_Required_Id] IS NOT NULL AND [t0].[OneToMany_Required_Inverse3Id] IS NOT NULL THEN [t0].[Id]
END = [t1].[Level3_Required_Id]");
    }

    public override async Task Multiple_required_navigation_with_EF_Property_Include(bool async)
    {
        await base.Multiple_required_navigation_with_EF_Property_Include(async);

        AssertSql();
    }

    private void AssertSql(params string[] expected)
        => Fixture.TestSqlLoggerFactory.AssertBaseline(expected);
}<|MERGE_RESOLUTION|>--- conflicted
+++ resolved
@@ -7103,9 +7103,6 @@
     {
         await base.GroupJoin_with_subquery_on_inner(async);
 
-<<<<<<< HEAD
-        AssertSql();
-=======
         AssertSql(
             @"SELECT [l].[Id]
 FROM [Level1] AS [l]
@@ -7128,16 +7125,12 @@
         WHEN [t].[OneToOne_Required_PK_Date] IS NOT NULL AND [t].[Level1_Required_Id] IS NOT NULL AND [t].[OneToMany_Required_Inverse2Id] IS NOT NULL THEN [t].[Id]
     END
 ) AS [t0]");
->>>>>>> 5d0d937a
     }
 
     public override async Task GroupJoin_with_subquery_on_inner_and_no_DefaultIfEmpty(bool async)
     {
         await base.GroupJoin_with_subquery_on_inner_and_no_DefaultIfEmpty(async);
 
-<<<<<<< HEAD
-        AssertSql();
-=======
         AssertSql(
             @"SELECT [l].[Id]
 FROM [Level1] AS [l]
@@ -7160,7 +7153,6 @@
         WHEN [t].[OneToOne_Required_PK_Date] IS NOT NULL AND [t].[Level1_Required_Id] IS NOT NULL AND [t].[OneToMany_Required_Inverse2Id] IS NOT NULL THEN [t].[Id]
     END
 ) AS [t0]");
->>>>>>> 5d0d937a
     }
 
     public override async Task Level4_Include(bool async)
