﻿// Licensed to the .NET Foundation under one or more agreements.
// The .NET Foundation licenses this file to you under the MIT license.

namespace Microsoft.EntityFrameworkCore.Query;

public class NorthwindGroupByQuerySqlServerTest : NorthwindGroupByQueryRelationalTestBase<
    NorthwindQuerySqlServerFixture<NoopModelCustomizer>>
{
    public NorthwindGroupByQuerySqlServerTest(
        NorthwindQuerySqlServerFixture<NoopModelCustomizer> fixture,
        ITestOutputHelper testOutputHelper)
        : base(fixture)
    {
        Fixture.TestSqlLoggerFactory.Clear();
        //Fixture.TestSqlLoggerFactory.SetTestOutputHelper(testOutputHelper);
    }

    protected override bool CanExecuteQueryString
        => true;

    [ConditionalFact]
    public virtual void Check_all_tests_overridden()
        => TestHelpers.AssertAllMethodsOverridden(GetType());

    public override async Task GroupBy_Property_Select_Average(bool async)
    {
        await base.GroupBy_Property_Select_Average(async);

        AssertSql(
            @"SELECT AVG(CAST([o].[OrderID] AS float))
FROM [Orders] AS [o]
GROUP BY [o].[CustomerID]");

        // Validating that we don't generate warning when translating GroupBy. See Issue#11157
        Assert.DoesNotContain(
            "The LINQ expression 'GroupBy([o].CustomerID, [o])' could not be translated and will be evaluated locally.",
            Fixture.TestSqlLoggerFactory.Log.Select(l => l.Message));
    }

    public override async Task GroupBy_Property_Select_Average_with_group_enumerable_projected(bool async)
    {
        await base.GroupBy_Property_Select_Average_with_group_enumerable_projected(async);

        AssertSql();
    }

    public override async Task GroupBy_Property_Select_Count(bool async)
    {
        await base.GroupBy_Property_Select_Count(async);

        AssertSql(
            @"SELECT COUNT(*)
FROM [Orders] AS [o]
GROUP BY [o].[CustomerID]");
    }

    public override async Task GroupBy_Property_Select_LongCount(bool async)
    {
        await base.GroupBy_Property_Select_LongCount(async);

        AssertSql(
            @"SELECT COUNT_BIG(*)
FROM [Orders] AS [o]
GROUP BY [o].[CustomerID]");
    }

    public override async Task GroupBy_Property_Select_Count_with_nulls(bool async)
    {
        await base.GroupBy_Property_Select_Count_with_nulls(async);

        AssertSql(
            @"SELECT [c].[City], COUNT(*) AS [Faxes]
FROM [Customers] AS [c]
GROUP BY [c].[City]");
    }

    public override async Task GroupBy_Property_Select_LongCount_with_nulls(bool async)
    {
        await base.GroupBy_Property_Select_LongCount_with_nulls(async);

        AssertSql(
            @"SELECT [c].[City], COUNT_BIG(*) AS [Faxes]
FROM [Customers] AS [c]
GROUP BY [c].[City]");
    }

    public override async Task GroupBy_Property_Select_Max(bool async)
    {
        await base.GroupBy_Property_Select_Max(async);

        AssertSql(
            @"SELECT MAX([o].[OrderID])
FROM [Orders] AS [o]
GROUP BY [o].[CustomerID]");
    }

    public override async Task GroupBy_Property_Select_Min(bool async)
    {
        await base.GroupBy_Property_Select_Min(async);

        AssertSql(
            @"SELECT MIN([o].[OrderID])
FROM [Orders] AS [o]
GROUP BY [o].[CustomerID]");
    }

    public override async Task GroupBy_Property_Select_Sum(bool async)
    {
        await base.GroupBy_Property_Select_Sum(async);

        AssertSql(
            @"SELECT COALESCE(SUM([o].[OrderID]), 0)
FROM [Orders] AS [o]
GROUP BY [o].[CustomerID]");
    }

    public override async Task GroupBy_Property_Select_Sum_Min_Max_Avg(bool async)
    {
        await base.GroupBy_Property_Select_Sum_Min_Max_Avg(async);

        AssertSql(
            @"SELECT COALESCE(SUM([o].[OrderID]), 0) AS [Sum], MIN([o].[OrderID]) AS [Min], MAX([o].[OrderID]) AS [Max], AVG(CAST([o].[OrderID] AS float)) AS [Avg]
FROM [Orders] AS [o]
GROUP BY [o].[CustomerID]");
    }

    public override async Task GroupBy_Property_Select_Key_Average(bool async)
    {
        await base.GroupBy_Property_Select_Key_Average(async);

        AssertSql(
            @"SELECT [o].[CustomerID] AS [Key], AVG(CAST([o].[OrderID] AS float)) AS [Average]
FROM [Orders] AS [o]
GROUP BY [o].[CustomerID]");
    }

    public override async Task GroupBy_Property_Select_Key_Count(bool async)
    {
        await base.GroupBy_Property_Select_Key_Count(async);

        AssertSql(
            @"SELECT [o].[CustomerID] AS [Key], COUNT(*) AS [Count]
FROM [Orders] AS [o]
GROUP BY [o].[CustomerID]");
    }

    public override async Task GroupBy_Property_Select_Key_LongCount(bool async)
    {
        await base.GroupBy_Property_Select_Key_LongCount(async);

        AssertSql(
            @"SELECT [o].[CustomerID] AS [Key], COUNT_BIG(*) AS [LongCount]
FROM [Orders] AS [o]
GROUP BY [o].[CustomerID]");
    }

    public override async Task GroupBy_Property_Select_Key_Max(bool async)
    {
        await base.GroupBy_Property_Select_Key_Max(async);

        AssertSql(
            @"SELECT [o].[CustomerID] AS [Key], MAX([o].[OrderID]) AS [Max]
FROM [Orders] AS [o]
GROUP BY [o].[CustomerID]");
    }

    public override async Task GroupBy_Property_Select_Key_Min(bool async)
    {
        await base.GroupBy_Property_Select_Key_Min(async);

        AssertSql(
            @"SELECT [o].[CustomerID] AS [Key], MIN([o].[OrderID]) AS [Min]
FROM [Orders] AS [o]
GROUP BY [o].[CustomerID]");
    }

    public override async Task GroupBy_Property_Select_Key_Sum(bool async)
    {
        await base.GroupBy_Property_Select_Key_Sum(async);

        AssertSql(
            @"SELECT [o].[CustomerID] AS [Key], COALESCE(SUM([o].[OrderID]), 0) AS [Sum]
FROM [Orders] AS [o]
GROUP BY [o].[CustomerID]");
    }

    public override async Task GroupBy_Property_Select_Key_Sum_Min_Max_Avg(bool async)
    {
        await base.GroupBy_Property_Select_Key_Sum_Min_Max_Avg(async);

        AssertSql(
            @"SELECT [o].[CustomerID] AS [Key], COALESCE(SUM([o].[OrderID]), 0) AS [Sum], MIN([o].[OrderID]) AS [Min], MAX([o].[OrderID]) AS [Max], AVG(CAST([o].[OrderID] AS float)) AS [Avg]
FROM [Orders] AS [o]
GROUP BY [o].[CustomerID]");
    }

    public override async Task GroupBy_Property_Select_Sum_Min_Key_Max_Avg(bool async)
    {
        await base.GroupBy_Property_Select_Sum_Min_Key_Max_Avg(async);

        AssertSql(
            @"SELECT COALESCE(SUM([o].[OrderID]), 0) AS [Sum], MIN([o].[OrderID]) AS [Min], [o].[CustomerID] AS [Key], MAX([o].[OrderID]) AS [Max], AVG(CAST([o].[OrderID] AS float)) AS [Avg]
FROM [Orders] AS [o]
GROUP BY [o].[CustomerID]");
    }

    public override async Task GroupBy_Property_Select_key_multiple_times_and_aggregate(bool async)
    {
        await base.GroupBy_Property_Select_key_multiple_times_and_aggregate(async);

        AssertSql(
            @"SELECT [o].[CustomerID] AS [Key1], COALESCE(SUM([o].[OrderID]), 0) AS [Sum]
FROM [Orders] AS [o]
GROUP BY [o].[CustomerID]");
    }

    public override async Task GroupBy_Property_Select_Key_with_constant(bool async)
    {
        await base.GroupBy_Property_Select_Key_with_constant(async);

        AssertSql(
            @"SELECT [t].[Name], [t].[CustomerID] AS [Value], COUNT(*) AS [Count]
FROM (
    SELECT [o].[CustomerID], N'CustomerID' AS [Name]
    FROM [Orders] AS [o]
) AS [t]
GROUP BY [t].[Name], [t].[CustomerID]");
    }

    public override async Task GroupBy_aggregate_projecting_conditional_expression(bool async)
    {
        await base.GroupBy_aggregate_projecting_conditional_expression(async);

        AssertSql(
            @"SELECT [o].[OrderDate] AS [Key], CASE
    WHEN COUNT(*) = 0 THEN 1
    ELSE COALESCE(SUM(CASE
        WHEN ([o].[OrderID] % 2) = 0 THEN 1
        ELSE 0
    END), 0) / COUNT(*)
END AS [SomeValue]
FROM [Orders] AS [o]
GROUP BY [o].[OrderDate]");
    }

    public override async Task GroupBy_aggregate_projecting_conditional_expression_based_on_group_key(bool async)
    {
        await base.GroupBy_aggregate_projecting_conditional_expression_based_on_group_key(async);

        AssertSql(
            @"SELECT CASE
    WHEN [o].[OrderDate] IS NULL THEN N'is null'
    ELSE N'is not null'
END AS [Key], COALESCE(SUM([o].[OrderID]), 0) AS [Sum]
FROM [Orders] AS [o]
GROUP BY [o].[OrderDate]");
    }

    public override async Task GroupBy_anonymous_Select_Average(bool async)
    {
        await base.GroupBy_anonymous_Select_Average(async);

        AssertSql(
            @"SELECT AVG(CAST([o].[OrderID] AS float))
FROM [Orders] AS [o]
GROUP BY [o].[CustomerID]");
    }

    public override async Task GroupBy_anonymous_Select_Count(bool async)
    {
        await base.GroupBy_anonymous_Select_Count(async);

        AssertSql(
            @"SELECT COUNT(*)
FROM [Orders] AS [o]
GROUP BY [o].[CustomerID]");
    }

    public override async Task GroupBy_anonymous_Select_LongCount(bool async)
    {
        await base.GroupBy_anonymous_Select_LongCount(async);

        AssertSql(
            @"SELECT COUNT_BIG(*)
FROM [Orders] AS [o]
GROUP BY [o].[CustomerID]");
    }

    public override async Task GroupBy_anonymous_Select_Max(bool async)
    {
        await base.GroupBy_anonymous_Select_Max(async);

        AssertSql(
            @"SELECT MAX([o].[OrderID])
FROM [Orders] AS [o]
GROUP BY [o].[CustomerID]");
    }

    public override async Task GroupBy_anonymous_Select_Min(bool async)
    {
        await base.GroupBy_anonymous_Select_Min(async);

        AssertSql(
            @"SELECT MIN([o].[OrderID])
FROM [Orders] AS [o]
GROUP BY [o].[CustomerID]");
    }

    public override async Task GroupBy_anonymous_Select_Sum(bool async)
    {
        await base.GroupBy_anonymous_Select_Sum(async);

        AssertSql(
            @"SELECT COALESCE(SUM([o].[OrderID]), 0)
FROM [Orders] AS [o]
GROUP BY [o].[CustomerID]");
    }

    public override async Task GroupBy_anonymous_Select_Sum_Min_Max_Avg(bool async)
    {
        await base.GroupBy_anonymous_Select_Sum_Min_Max_Avg(async);

        AssertSql(
            @"SELECT COALESCE(SUM([o].[OrderID]), 0) AS [Sum], MIN([o].[OrderID]) AS [Min], MAX([o].[OrderID]) AS [Max], AVG(CAST([o].[OrderID] AS float)) AS [Avg]
FROM [Orders] AS [o]
GROUP BY [o].[CustomerID]");
    }

    public override async Task GroupBy_anonymous_with_alias_Select_Key_Sum(bool async)
    {
        await base.GroupBy_anonymous_with_alias_Select_Key_Sum(async);

        AssertSql(
            @"SELECT [o].[CustomerID] AS [Key], COALESCE(SUM([o].[OrderID]), 0) AS [Sum]
FROM [Orders] AS [o]
GROUP BY [o].[CustomerID]");
    }

    public override async Task GroupBy_Composite_Select_Average(bool async)
    {
        await base.GroupBy_Composite_Select_Average(async);

        AssertSql(
            @"SELECT AVG(CAST([o].[OrderID] AS float))
FROM [Orders] AS [o]
GROUP BY [o].[CustomerID], [o].[EmployeeID]");
    }

    public override async Task GroupBy_Composite_Select_Count(bool async)
    {
        await base.GroupBy_Composite_Select_Count(async);

        AssertSql(
            @"SELECT COUNT(*)
FROM [Orders] AS [o]
GROUP BY [o].[CustomerID], [o].[EmployeeID]");
    }

    public override async Task GroupBy_Composite_Select_LongCount(bool async)
    {
        await base.GroupBy_Composite_Select_LongCount(async);

        AssertSql(
            @"SELECT COUNT_BIG(*)
FROM [Orders] AS [o]
GROUP BY [o].[CustomerID], [o].[EmployeeID]");
    }

    public override async Task GroupBy_Composite_Select_Max(bool async)
    {
        await base.GroupBy_Composite_Select_Max(async);

        AssertSql(
            @"SELECT MAX([o].[OrderID])
FROM [Orders] AS [o]
GROUP BY [o].[CustomerID], [o].[EmployeeID]");
    }

    public override async Task GroupBy_Composite_Select_Min(bool async)
    {
        await base.GroupBy_Composite_Select_Min(async);

        AssertSql(
            @"SELECT MIN([o].[OrderID])
FROM [Orders] AS [o]
GROUP BY [o].[CustomerID], [o].[EmployeeID]");
    }

    public override async Task GroupBy_Composite_Select_Sum(bool async)
    {
        await base.GroupBy_Composite_Select_Sum(async);

        AssertSql(
            @"SELECT COALESCE(SUM([o].[OrderID]), 0)
FROM [Orders] AS [o]
GROUP BY [o].[CustomerID], [o].[EmployeeID]");
    }

    public override async Task GroupBy_Composite_Select_Sum_Min_Max_Avg(bool async)
    {
        await base.GroupBy_Composite_Select_Sum_Min_Max_Avg(async);

        AssertSql(
            @"SELECT COALESCE(SUM([o].[OrderID]), 0) AS [Sum], MIN([o].[OrderID]) AS [Min], MAX([o].[OrderID]) AS [Max], AVG(CAST([o].[OrderID] AS float)) AS [Avg]
FROM [Orders] AS [o]
GROUP BY [o].[CustomerID], [o].[EmployeeID]");
    }

    public override async Task GroupBy_Composite_Select_Key_Average(bool async)
    {
        await base.GroupBy_Composite_Select_Key_Average(async);

        AssertSql(
            @"SELECT [o].[CustomerID], [o].[EmployeeID], AVG(CAST([o].[OrderID] AS float)) AS [Average]
FROM [Orders] AS [o]
GROUP BY [o].[CustomerID], [o].[EmployeeID]");
    }

    public override async Task GroupBy_Composite_Select_Key_Count(bool async)
    {
        await base.GroupBy_Composite_Select_Key_Count(async);

        AssertSql(
            @"SELECT [o].[CustomerID], [o].[EmployeeID], COUNT(*) AS [Count]
FROM [Orders] AS [o]
GROUP BY [o].[CustomerID], [o].[EmployeeID]");
    }

    public override async Task GroupBy_Composite_Select_Key_LongCount(bool async)
    {
        await base.GroupBy_Composite_Select_Key_LongCount(async);

        AssertSql(
            @"SELECT [o].[CustomerID], [o].[EmployeeID], COUNT_BIG(*) AS [LongCount]
FROM [Orders] AS [o]
GROUP BY [o].[CustomerID], [o].[EmployeeID]");
    }

    public override async Task GroupBy_Composite_Select_Key_Max(bool async)
    {
        await base.GroupBy_Composite_Select_Key_Max(async);

        AssertSql(
            @"SELECT [o].[CustomerID], [o].[EmployeeID], MAX([o].[OrderID]) AS [Max]
FROM [Orders] AS [o]
GROUP BY [o].[CustomerID], [o].[EmployeeID]");
    }

    public override async Task GroupBy_Composite_Select_Key_Min(bool async)
    {
        await base.GroupBy_Composite_Select_Key_Min(async);

        AssertSql(
            @"SELECT [o].[CustomerID], [o].[EmployeeID], MIN([o].[OrderID]) AS [Min]
FROM [Orders] AS [o]
GROUP BY [o].[CustomerID], [o].[EmployeeID]");
    }

    public override async Task GroupBy_Composite_Select_Key_Sum(bool async)
    {
        await base.GroupBy_Composite_Select_Key_Sum(async);

        AssertSql(
            @"SELECT [o].[CustomerID], [o].[EmployeeID], COALESCE(SUM([o].[OrderID]), 0) AS [Sum]
FROM [Orders] AS [o]
GROUP BY [o].[CustomerID], [o].[EmployeeID]");
    }

    public override async Task GroupBy_Composite_Select_Key_Sum_Min_Max_Avg(bool async)
    {
        await base.GroupBy_Composite_Select_Key_Sum_Min_Max_Avg(async);

        AssertSql(
            @"SELECT [o].[CustomerID], [o].[EmployeeID], COALESCE(SUM([o].[OrderID]), 0) AS [Sum], MIN([o].[OrderID]) AS [Min], MAX([o].[OrderID]) AS [Max], AVG(CAST([o].[OrderID] AS float)) AS [Avg]
FROM [Orders] AS [o]
GROUP BY [o].[CustomerID], [o].[EmployeeID]");
    }

    public override async Task GroupBy_Composite_Select_Sum_Min_Key_Max_Avg(bool async)
    {
        await base.GroupBy_Composite_Select_Sum_Min_Key_Max_Avg(async);

        AssertSql(
            @"SELECT COALESCE(SUM([o].[OrderID]), 0) AS [Sum], MIN([o].[OrderID]) AS [Min], [o].[CustomerID], [o].[EmployeeID], MAX([o].[OrderID]) AS [Max], AVG(CAST([o].[OrderID] AS float)) AS [Avg]
FROM [Orders] AS [o]
GROUP BY [o].[CustomerID], [o].[EmployeeID]");
    }

    public override async Task GroupBy_Composite_Select_Sum_Min_Key_flattened_Max_Avg(bool async)
    {
        await base.GroupBy_Composite_Select_Sum_Min_Key_flattened_Max_Avg(async);

        AssertSql(
            @"SELECT COALESCE(SUM([o].[OrderID]), 0) AS [Sum], MIN([o].[OrderID]) AS [Min], [o].[CustomerID], [o].[EmployeeID], MAX([o].[OrderID]) AS [Max], AVG(CAST([o].[OrderID] AS float)) AS [Avg]
FROM [Orders] AS [o]
GROUP BY [o].[CustomerID], [o].[EmployeeID]");
    }

    public override async Task GroupBy_Dto_as_key_Select_Sum(bool async)
    {
        await base.GroupBy_Dto_as_key_Select_Sum(async);

        AssertSql(
            @"SELECT COALESCE(SUM([o].[OrderID]), 0) AS [Sum], [o].[CustomerID], [o].[EmployeeID]
FROM [Orders] AS [o]
GROUP BY [o].[CustomerID], [o].[EmployeeID]");
    }

    public override async Task GroupBy_Dto_as_element_selector_Select_Sum(bool async)
    {
        await base.GroupBy_Dto_as_element_selector_Select_Sum(async);

        AssertSql(
            @"SELECT COALESCE(SUM(CAST([o].[EmployeeID] AS bigint)), CAST(0 AS bigint)) AS [Sum], [o].[CustomerID] AS [Key]
FROM [Orders] AS [o]
GROUP BY [o].[CustomerID]");
    }

    public override async Task GroupBy_Composite_Select_Dto_Sum_Min_Key_flattened_Max_Avg(bool async)
    {
        await base.GroupBy_Composite_Select_Dto_Sum_Min_Key_flattened_Max_Avg(async);

        AssertSql(
            @"SELECT COALESCE(SUM([o].[OrderID]), 0) AS [Sum], MIN([o].[OrderID]) AS [Min], [o].[CustomerID] AS [CustomerId], [o].[EmployeeID] AS [EmployeeId], MAX([o].[OrderID]) AS [Max], AVG(CAST([o].[OrderID] AS float)) AS [Avg]
FROM [Orders] AS [o]
GROUP BY [o].[CustomerID], [o].[EmployeeID]");
    }

    public override async Task GroupBy_Composite_Select_Sum_Min_part_Key_flattened_Max_Avg(bool async)
    {
        await base.GroupBy_Composite_Select_Sum_Min_part_Key_flattened_Max_Avg(async);

        AssertSql(
            @"SELECT COALESCE(SUM([o].[OrderID]), 0) AS [Sum], MIN([o].[OrderID]) AS [Min], [o].[CustomerID], MAX([o].[OrderID]) AS [Max], AVG(CAST([o].[OrderID] AS float)) AS [Avg]
FROM [Orders] AS [o]
GROUP BY [o].[CustomerID], [o].[EmployeeID]");
    }

    public override async Task GroupBy_Constant_Select_Sum_Min_Key_Max_Avg(bool async)
    {
        await base.GroupBy_Constant_Select_Sum_Min_Key_Max_Avg(async);

        AssertSql(
            @"SELECT COALESCE(SUM([t].[OrderID]), 0) AS [Sum], MIN([t].[OrderID]) AS [Min], [t].[Key], MAX([t].[OrderID]) AS [Max], AVG(CAST([t].[OrderID] AS float)) AS [Avg]
FROM (
    SELECT [o].[OrderID], 2 AS [Key]
    FROM [Orders] AS [o]
) AS [t]
GROUP BY [t].[Key]");
    }

    public override async Task GroupBy_Constant_with_element_selector_Select_Sum(bool async)
    {
        await base.GroupBy_Constant_with_element_selector_Select_Sum(async);

        AssertSql(
            @"SELECT COALESCE(SUM([t].[OrderID]), 0) AS [Sum]
FROM (
    SELECT [o].[OrderID], 2 AS [Key]
    FROM [Orders] AS [o]
) AS [t]
GROUP BY [t].[Key]");
    }

    public override async Task GroupBy_Constant_with_element_selector_Select_Sum2(bool async)
    {
        await base.GroupBy_Constant_with_element_selector_Select_Sum2(async);

        AssertSql(
            @"SELECT COALESCE(SUM([t].[OrderID]), 0) AS [Sum]
FROM (
    SELECT [o].[OrderID], 2 AS [Key]
    FROM [Orders] AS [o]
) AS [t]
GROUP BY [t].[Key]");
    }

    public override async Task GroupBy_Constant_with_element_selector_Select_Sum3(bool async)
    {
        await base.GroupBy_Constant_with_element_selector_Select_Sum3(async);

        AssertSql(
            @"SELECT COALESCE(SUM([t].[OrderID]), 0) AS [Sum]
FROM (
    SELECT [o].[OrderID], 2 AS [Key]
    FROM [Orders] AS [o]
) AS [t]
GROUP BY [t].[Key]");
    }

    public override async Task GroupBy_after_predicate_Constant_Select_Sum_Min_Key_Max_Avg(bool async)
    {
        await base.GroupBy_after_predicate_Constant_Select_Sum_Min_Key_Max_Avg(async);

        AssertSql(
            @"SELECT COALESCE(SUM([t].[OrderID]), 0) AS [Sum], MIN([t].[OrderID]) AS [Min], [t].[Key] AS [Random], MAX([t].[OrderID]) AS [Max], AVG(CAST([t].[OrderID] AS float)) AS [Avg]
FROM (
    SELECT [o].[OrderID], 2 AS [Key]
    FROM [Orders] AS [o]
    WHERE [o].[OrderID] > 10500
) AS [t]
GROUP BY [t].[Key]");
    }

    public override async Task GroupBy_Constant_with_element_selector_Select_Sum_Min_Key_Max_Avg(bool async)
    {
        await base.GroupBy_Constant_with_element_selector_Select_Sum_Min_Key_Max_Avg(async);

        AssertSql(
            @"SELECT COALESCE(SUM([t].[OrderID]), 0) AS [Sum], [t].[Key]
FROM (
    SELECT [o].[OrderID], 2 AS [Key]
    FROM [Orders] AS [o]
) AS [t]
GROUP BY [t].[Key]");
    }

    public override async Task GroupBy_constant_with_where_on_grouping_with_aggregate_operators(bool async)
    {
        await base.GroupBy_constant_with_where_on_grouping_with_aggregate_operators(async);

        AssertSql(
            @"SELECT MIN(CASE
    WHEN 1 = [t].[Key] THEN [t].[OrderDate]
END) AS [Min], MAX(CASE
    WHEN 1 = [t].[Key] THEN [t].[OrderDate]
END) AS [Max], COALESCE(SUM(CASE
    WHEN 1 = [t].[Key] THEN [t].[OrderID]
END), 0) AS [Sum], AVG(CASE
    WHEN 1 = [t].[Key] THEN CAST([t].[OrderID] AS float)
END) AS [Average]
FROM (
    SELECT [o].[OrderID], [o].[OrderDate], 1 AS [Key]
    FROM [Orders] AS [o]
) AS [t]
GROUP BY [t].[Key]
ORDER BY [t].[Key]");
    }

    public override async Task GroupBy_param_Select_Sum_Min_Key_Max_Avg(bool async)
    {
        await base.GroupBy_param_Select_Sum_Min_Key_Max_Avg(async);

        AssertSql(
            @"@__a_0='2'

SELECT COALESCE(SUM([t].[OrderID]), 0) AS [Sum], MIN([t].[OrderID]) AS [Min], [t].[Key], MAX([t].[OrderID]) AS [Max], AVG(CAST([t].[OrderID] AS float)) AS [Avg]
FROM (
    SELECT [o].[OrderID], @__a_0 AS [Key]
    FROM [Orders] AS [o]
) AS [t]
GROUP BY [t].[Key]");
    }

    public override async Task GroupBy_param_with_element_selector_Select_Sum(bool async)
    {
        await base.GroupBy_param_with_element_selector_Select_Sum(async);

        AssertSql(
            @"@__a_0='2'

SELECT COALESCE(SUM([t].[OrderID]), 0) AS [Sum]
FROM (
    SELECT [o].[OrderID], @__a_0 AS [Key]
    FROM [Orders] AS [o]
) AS [t]
GROUP BY [t].[Key]");
    }

    public override async Task GroupBy_param_with_element_selector_Select_Sum2(bool async)
    {
        await base.GroupBy_param_with_element_selector_Select_Sum2(async);

        AssertSql(
            @"@__a_0='2'

SELECT COALESCE(SUM([t].[OrderID]), 0) AS [Sum]
FROM (
    SELECT [o].[OrderID], @__a_0 AS [Key]
    FROM [Orders] AS [o]
) AS [t]
GROUP BY [t].[Key]");
    }

    public override async Task GroupBy_param_with_element_selector_Select_Sum3(bool async)
    {
        await base.GroupBy_param_with_element_selector_Select_Sum3(async);

        AssertSql(
            @"@__a_0='2'

SELECT COALESCE(SUM([t].[OrderID]), 0) AS [Sum]
FROM (
    SELECT [o].[OrderID], @__a_0 AS [Key]
    FROM [Orders] AS [o]
) AS [t]
GROUP BY [t].[Key]");
    }

    public override async Task GroupBy_param_with_element_selector_Select_Sum_Min_Key_Max_Avg(bool async)
    {
        await base.GroupBy_param_with_element_selector_Select_Sum_Min_Key_Max_Avg(async);

        AssertSql(
            @"@__a_0='2'

SELECT COALESCE(SUM([t].[OrderID]), 0) AS [Sum], [t].[Key]
FROM (
    SELECT [o].[OrderID], @__a_0 AS [Key]
    FROM [Orders] AS [o]
) AS [t]
GROUP BY [t].[Key]");
    }

    public override async Task GroupBy_anonymous_key_type_mismatch_with_aggregate(bool async)
    {
        await base.GroupBy_anonymous_key_type_mismatch_with_aggregate(async);

        AssertSql(
            @"SELECT COUNT(*) AS [I0], [t].[I0] AS [I1]
FROM (
    SELECT DATEPART(year, [o].[OrderDate]) AS [I0]
    FROM [Orders] AS [o]
) AS [t]
GROUP BY [t].[I0]
ORDER BY [t].[I0]");
    }

    public override async Task GroupBy_Property_scalar_element_selector_Average(bool async)
    {
        await base.GroupBy_Property_scalar_element_selector_Average(async);

        AssertSql(
            @"SELECT AVG(CAST([o].[OrderID] AS float))
FROM [Orders] AS [o]
GROUP BY [o].[CustomerID]");
    }

    public override async Task GroupBy_Property_scalar_element_selector_Count(bool async)
    {
        await base.GroupBy_Property_scalar_element_selector_Count(async);

        AssertSql(
            @"SELECT COUNT(*)
FROM [Orders] AS [o]
GROUP BY [o].[CustomerID]");
    }

    public override async Task GroupBy_Property_scalar_element_selector_LongCount(bool async)
    {
        await base.GroupBy_Property_scalar_element_selector_LongCount(async);

        AssertSql(
            @"SELECT COUNT_BIG(*)
FROM [Orders] AS [o]
GROUP BY [o].[CustomerID]");
    }

    public override async Task GroupBy_Property_scalar_element_selector_Max(bool async)
    {
        await base.GroupBy_Property_scalar_element_selector_Max(async);

        AssertSql(
            @"SELECT MAX([o].[OrderID])
FROM [Orders] AS [o]
GROUP BY [o].[CustomerID]");
    }

    public override async Task GroupBy_Property_scalar_element_selector_Min(bool async)
    {
        await base.GroupBy_Property_scalar_element_selector_Min(async);

        AssertSql(
            @"SELECT MIN([o].[OrderID])
FROM [Orders] AS [o]
GROUP BY [o].[CustomerID]");
    }

    public override async Task GroupBy_Property_scalar_element_selector_Sum(bool async)
    {
        await base.GroupBy_Property_scalar_element_selector_Sum(async);

        AssertSql(
            @"SELECT COALESCE(SUM([o].[OrderID]), 0)
FROM [Orders] AS [o]
GROUP BY [o].[CustomerID]");
    }

    public override async Task GroupBy_Property_scalar_element_selector_Sum_Min_Max_Avg(bool async)
    {
        await base.GroupBy_Property_scalar_element_selector_Sum_Min_Max_Avg(async);

        AssertSql(
            @"SELECT COALESCE(SUM([o].[OrderID]), 0) AS [Sum], MIN([o].[OrderID]) AS [Min], MAX([o].[OrderID]) AS [Max], AVG(CAST([o].[OrderID] AS float)) AS [Avg]
FROM [Orders] AS [o]
GROUP BY [o].[CustomerID]");
    }

    public override async Task GroupBy_Property_anonymous_element_selector_Average(bool async)
    {
        await base.GroupBy_Property_anonymous_element_selector_Average(async);

        AssertSql(
            @"SELECT AVG(CAST([o].[OrderID] AS float))
FROM [Orders] AS [o]
GROUP BY [o].[CustomerID]");
    }

    public override async Task GroupBy_Property_anonymous_element_selector_Count(bool async)
    {
        await base.GroupBy_Property_anonymous_element_selector_Count(async);

        AssertSql(
            @"SELECT COUNT(*)
FROM [Orders] AS [o]
GROUP BY [o].[CustomerID]");
    }

    public override async Task GroupBy_Property_anonymous_element_selector_LongCount(bool async)
    {
        await base.GroupBy_Property_anonymous_element_selector_LongCount(async);

        AssertSql(
            @"SELECT COUNT_BIG(*)
FROM [Orders] AS [o]
GROUP BY [o].[CustomerID]");
    }

    public override async Task GroupBy_Property_anonymous_element_selector_Max(bool async)
    {
        await base.GroupBy_Property_anonymous_element_selector_Max(async);

        AssertSql(
            @"SELECT MAX([o].[OrderID])
FROM [Orders] AS [o]
GROUP BY [o].[CustomerID]");
    }

    public override async Task GroupBy_Property_anonymous_element_selector_Min(bool async)
    {
        await base.GroupBy_Property_anonymous_element_selector_Min(async);

        AssertSql(
            @"SELECT MIN([o].[OrderID])
FROM [Orders] AS [o]
GROUP BY [o].[CustomerID]");
    }

    public override async Task GroupBy_Property_anonymous_element_selector_Sum(bool async)
    {
        await base.GroupBy_Property_anonymous_element_selector_Sum(async);

        AssertSql(
            @"SELECT COALESCE(SUM([o].[OrderID]), 0)
FROM [Orders] AS [o]
GROUP BY [o].[CustomerID]");
    }

    public override async Task GroupBy_Property_anonymous_element_selector_Sum_Min_Max_Avg(bool async)
    {
        await base.GroupBy_Property_anonymous_element_selector_Sum_Min_Max_Avg(async);

        AssertSql(
            @"SELECT COALESCE(SUM([o].[OrderID]), 0) AS [Sum], MIN([o].[EmployeeID]) AS [Min], MAX([o].[EmployeeID]) AS [Max], AVG(CAST([o].[OrderID] AS float)) AS [Avg]
FROM [Orders] AS [o]
GROUP BY [o].[CustomerID]");
    }

    public override async Task GroupBy_element_selector_complex_aggregate(bool async)
    {
        await base.GroupBy_element_selector_complex_aggregate(async);

        AssertSql(
            @"SELECT COALESCE(SUM([o].[OrderID] + 1), 0)
FROM [Orders] AS [o]
GROUP BY [o].[CustomerID]");
    }

    public override async Task GroupBy_element_selector_complex_aggregate2(bool async)
    {
        await base.GroupBy_element_selector_complex_aggregate2(async);

        AssertSql(
            @"SELECT COALESCE(SUM([o].[OrderID] + 1), 0)
FROM [Orders] AS [o]
GROUP BY [o].[CustomerID]");
    }

    public override async Task GroupBy_element_selector_complex_aggregate3(bool async)
    {
        await base.GroupBy_element_selector_complex_aggregate3(async);

        AssertSql(
            @"SELECT COALESCE(SUM([o].[OrderID] + 1), 0)
FROM [Orders] AS [o]
GROUP BY [o].[CustomerID]");
    }

    public override async Task GroupBy_element_selector_complex_aggregate4(bool async)
    {
        await base.GroupBy_element_selector_complex_aggregate4(async);

        AssertSql(
            @"SELECT COALESCE(SUM([o].[OrderID] + 1), 0)
FROM [Orders] AS [o]
GROUP BY [o].[CustomerID]");
    }

    public override async Task Element_selector_with_case_block_repeated_inside_another_case_block_in_projection(bool async)
    {
        await base.Element_selector_with_case_block_repeated_inside_another_case_block_in_projection(async);

        AssertSql(
            @"SELECT [o].[OrderID], COALESCE(SUM(CASE
    WHEN [o].[CustomerID] = N'ALFKI' THEN CASE
        WHEN [o].[OrderID] > 1000 THEN [o].[OrderID]
        ELSE -[o].[OrderID]
    END
    ELSE -CASE
        WHEN [o].[OrderID] > 1000 THEN [o].[OrderID]
        ELSE -[o].[OrderID]
    END
END), 0) AS [Aggregate]
FROM [Orders] AS [o]
GROUP BY [o].[OrderID]");
    }

    public override async Task GroupBy_conditional_properties(bool async)
    {
        await base.GroupBy_conditional_properties(async);

        AssertSql(
            @"SELECT [t].[OrderMonth], [t].[CustomerID] AS [Customer], COUNT(*) AS [Count]
FROM (
    SELECT [o].[CustomerID], NULL AS [OrderMonth]
    FROM [Orders] AS [o]
) AS [t]
GROUP BY [t].[OrderMonth], [t].[CustomerID]");
    }

    public override async Task GroupBy_empty_key_Aggregate(bool async)
    {
        await base.GroupBy_empty_key_Aggregate(async);

        AssertSql(
            @"SELECT COALESCE(SUM([t].[OrderID]), 0)
FROM (
    SELECT [o].[OrderID], 1 AS [Key]
    FROM [Orders] AS [o]
) AS [t]
GROUP BY [t].[Key]");
    }

    public override async Task GroupBy_empty_key_Aggregate_Key(bool async)
    {
        await base.GroupBy_empty_key_Aggregate_Key(async);

        AssertSql(
            @"SELECT COALESCE(SUM([t].[OrderID]), 0) AS [Sum]
FROM (
    SELECT [o].[OrderID], 1 AS [Key]
    FROM [Orders] AS [o]
) AS [t]
GROUP BY [t].[Key]");
    }

    public override async Task OrderBy_GroupBy_Aggregate(bool async)
    {
        await base.OrderBy_GroupBy_Aggregate(async);

        AssertSql(
            @"SELECT COALESCE(SUM([o].[OrderID]), 0)
FROM [Orders] AS [o]
GROUP BY [o].[CustomerID]");
    }

    public override async Task OrderBy_Skip_GroupBy_Aggregate(bool async)
    {
        await base.OrderBy_Skip_GroupBy_Aggregate(async);

        AssertSql(
            @"@__p_0='80'

SELECT AVG(CAST([t].[OrderID] AS float))
FROM (
    SELECT [o].[OrderID], [o].[CustomerID]
    FROM [Orders] AS [o]
    ORDER BY [o].[OrderID]
    OFFSET @__p_0 ROWS
) AS [t]
GROUP BY [t].[CustomerID]");
    }

    public override async Task OrderBy_Take_GroupBy_Aggregate(bool async)
    {
        await base.OrderBy_Take_GroupBy_Aggregate(async);

        AssertSql(
            @"@__p_0='500'

SELECT MIN([t].[OrderID])
FROM (
    SELECT TOP(@__p_0) [o].[OrderID], [o].[CustomerID]
    FROM [Orders] AS [o]
    ORDER BY [o].[OrderID]
) AS [t]
GROUP BY [t].[CustomerID]");
    }

    public override async Task OrderBy_Skip_Take_GroupBy_Aggregate(bool async)
    {
        await base.OrderBy_Skip_Take_GroupBy_Aggregate(async);

        AssertSql(
            @"@__p_0='80'
@__p_1='500'

SELECT MAX([t].[OrderID])
FROM (
    SELECT [o].[OrderID], [o].[CustomerID]
    FROM [Orders] AS [o]
    ORDER BY [o].[OrderID]
    OFFSET @__p_0 ROWS FETCH NEXT @__p_1 ROWS ONLY
) AS [t]
GROUP BY [t].[CustomerID]");
    }

    public override async Task Distinct_GroupBy_Aggregate(bool async)
    {
        await base.Distinct_GroupBy_Aggregate(async);

        AssertSql(
            @"SELECT [t].[CustomerID] AS [Key], COUNT(*) AS [c]
FROM (
    SELECT DISTINCT [o].[OrderID], [o].[CustomerID], [o].[EmployeeID], [o].[OrderDate]
    FROM [Orders] AS [o]
) AS [t]
GROUP BY [t].[CustomerID]");
    }

    public override async Task Anonymous_projection_Distinct_GroupBy_Aggregate(bool async)
    {
        await base.Anonymous_projection_Distinct_GroupBy_Aggregate(async);

        AssertSql(
            @"SELECT [t].[EmployeeID] AS [Key], COUNT(*) AS [c]
FROM (
    SELECT DISTINCT [o].[OrderID], [o].[EmployeeID]
    FROM [Orders] AS [o]
) AS [t]
GROUP BY [t].[EmployeeID]");
    }

    public override async Task SelectMany_GroupBy_Aggregate(bool async)
    {
        await base.SelectMany_GroupBy_Aggregate(async);

        AssertSql(
            @"SELECT [o].[EmployeeID] AS [Key], COUNT(*) AS [c]
FROM [Customers] AS [c]
INNER JOIN [Orders] AS [o] ON [c].[CustomerID] = [o].[CustomerID]
GROUP BY [o].[EmployeeID]");
    }

    public override async Task Join_GroupBy_Aggregate(bool async)
    {
        await base.Join_GroupBy_Aggregate(async);

        AssertSql(
            @"SELECT [c].[CustomerID] AS [Key], AVG(CAST([o].[OrderID] AS float)) AS [Count]
FROM [Orders] AS [o]
INNER JOIN [Customers] AS [c] ON [o].[CustomerID] = [c].[CustomerID]
GROUP BY [c].[CustomerID]");
    }

    public override async Task GroupBy_required_navigation_member_Aggregate(bool async)
    {
        await base.GroupBy_required_navigation_member_Aggregate(async);

        AssertSql(
            @"SELECT [o0].[CustomerID] AS [CustomerId], COUNT(*) AS [Count]
FROM [Order Details] AS [o]
INNER JOIN [Orders] AS [o0] ON [o].[OrderID] = [o0].[OrderID]
GROUP BY [o0].[CustomerID]");
    }

    public override async Task Join_complex_GroupBy_Aggregate(bool async)
    {
        await base.Join_complex_GroupBy_Aggregate(async);

        AssertSql(
            @"@__p_0='100'
@__p_1='10'
@__p_2='50'

SELECT [t0].[CustomerID] AS [Key], AVG(CAST([t].[OrderID] AS float)) AS [Count]
FROM (
    SELECT TOP(@__p_0) [o].[OrderID], [o].[CustomerID]
    FROM [Orders] AS [o]
    WHERE [o].[OrderID] < 10400
    ORDER BY [o].[OrderDate]
) AS [t]
INNER JOIN (
    SELECT [c].[CustomerID]
    FROM [Customers] AS [c]
    WHERE [c].[CustomerID] NOT IN (N'DRACD', N'FOLKO')
    ORDER BY [c].[City]
    OFFSET @__p_1 ROWS FETCH NEXT @__p_2 ROWS ONLY
) AS [t0] ON [t].[CustomerID] = [t0].[CustomerID]
GROUP BY [t0].[CustomerID]");
    }

    public override async Task GroupJoin_GroupBy_Aggregate(bool async)
    {
        await base.GroupJoin_GroupBy_Aggregate(async);

        AssertSql(
            @"SELECT [o].[CustomerID] AS [Key], AVG(CAST([o].[OrderID] AS float)) AS [Average]
FROM [Customers] AS [c]
LEFT JOIN [Orders] AS [o] ON [c].[CustomerID] = [o].[CustomerID]
WHERE [o].[OrderID] IS NOT NULL
GROUP BY [o].[CustomerID]");
    }

    public override async Task GroupJoin_GroupBy_Aggregate_2(bool async)
    {
        await base.GroupJoin_GroupBy_Aggregate_2(async);

        AssertSql(
            @"SELECT [c].[CustomerID] AS [Key], MAX([c].[City]) AS [Max]
FROM [Customers] AS [c]
LEFT JOIN [Orders] AS [o] ON [c].[CustomerID] = [o].[CustomerID]
GROUP BY [c].[CustomerID]");
    }

    public override async Task GroupJoin_GroupBy_Aggregate_3(bool async)
    {
        await base.GroupJoin_GroupBy_Aggregate_3(async);

        AssertSql(
            @"SELECT [o].[CustomerID] AS [Key], AVG(CAST([o].[OrderID] AS float)) AS [Average]
FROM [Orders] AS [o]
LEFT JOIN [Customers] AS [c] ON [o].[CustomerID] = [c].[CustomerID]
GROUP BY [o].[CustomerID]");
    }

    public override async Task GroupJoin_GroupBy_Aggregate_4(bool async)
    {
        await base.GroupJoin_GroupBy_Aggregate_4(async);

        AssertSql(
            @"SELECT [c].[CustomerID] AS [Value], MAX([c].[City]) AS [Max]
FROM [Customers] AS [c]
LEFT JOIN [Orders] AS [o] ON [c].[CustomerID] = [o].[CustomerID]
GROUP BY [c].[CustomerID]");
    }

    public override async Task GroupJoin_GroupBy_Aggregate_5(bool async)
    {
        await base.GroupJoin_GroupBy_Aggregate_5(async);

        AssertSql(
            @"SELECT [o].[OrderID] AS [Value], AVG(CAST([o].[OrderID] AS float)) AS [Average]
FROM [Orders] AS [o]
LEFT JOIN [Customers] AS [c] ON [o].[CustomerID] = [c].[CustomerID]
GROUP BY [o].[OrderID]");
    }

    public override async Task GroupBy_optional_navigation_member_Aggregate(bool async)
    {
        await base.GroupBy_optional_navigation_member_Aggregate(async);

        AssertSql(
            @"SELECT [c].[Country], COUNT(*) AS [Count]
FROM [Orders] AS [o]
LEFT JOIN [Customers] AS [c] ON [o].[CustomerID] = [c].[CustomerID]
GROUP BY [c].[Country]");
    }

    public override async Task GroupJoin_complex_GroupBy_Aggregate(bool async)
    {
        await base.GroupJoin_complex_GroupBy_Aggregate(async);

        AssertSql(
            @"@__p_0='10'
@__p_1='50'
@__p_2='100'

SELECT [t0].[CustomerID] AS [Key], AVG(CAST([t0].[OrderID] AS float)) AS [Count]
FROM (
    SELECT [c].[CustomerID]
    FROM [Customers] AS [c]
    WHERE [c].[CustomerID] NOT IN (N'DRACD', N'FOLKO')
    ORDER BY [c].[City]
    OFFSET @__p_0 ROWS FETCH NEXT @__p_1 ROWS ONLY
) AS [t]
INNER JOIN (
    SELECT TOP(@__p_2) [o].[OrderID], [o].[CustomerID]
    FROM [Orders] AS [o]
    WHERE [o].[OrderID] < 10400
    ORDER BY [o].[OrderDate]
) AS [t0] ON [t].[CustomerID] = [t0].[CustomerID]
WHERE [t0].[OrderID] > 10300
GROUP BY [t0].[CustomerID]");
    }

    public override async Task Self_join_GroupBy_Aggregate(bool async)
    {
        await base.Self_join_GroupBy_Aggregate(async);

        AssertSql(
            @"SELECT [o].[CustomerID] AS [Key], AVG(CAST([o0].[OrderID] AS float)) AS [Count]
FROM [Orders] AS [o]
INNER JOIN [Orders] AS [o0] ON [o].[OrderID] = [o0].[OrderID]
WHERE [o].[OrderID] < 10400
GROUP BY [o].[CustomerID]");
    }

    public override async Task GroupBy_multi_navigation_members_Aggregate(bool async)
    {
        await base.GroupBy_multi_navigation_members_Aggregate(async);

        AssertSql(
            @"SELECT [o0].[CustomerID], [p].[ProductName], COUNT(*) AS [Count]
FROM [Order Details] AS [o]
INNER JOIN [Orders] AS [o0] ON [o].[OrderID] = [o0].[OrderID]
INNER JOIN [Products] AS [p] ON [o].[ProductID] = [p].[ProductID]
GROUP BY [o0].[CustomerID], [p].[ProductName]");
    }

    public override async Task Union_simple_groupby(bool async)
    {
        await base.Union_simple_groupby(async);

        AssertSql(
            @"SELECT [t].[City] AS [Key], COUNT(*) AS [Total]
FROM (
    SELECT [c].[CustomerID], [c].[Address], [c].[City], [c].[CompanyName], [c].[ContactName], [c].[ContactTitle], [c].[Country], [c].[Fax], [c].[Phone], [c].[PostalCode], [c].[Region]
    FROM [Customers] AS [c]
    WHERE [c].[ContactTitle] = N'Owner'
    UNION
    SELECT [c0].[CustomerID], [c0].[Address], [c0].[City], [c0].[CompanyName], [c0].[ContactName], [c0].[ContactTitle], [c0].[Country], [c0].[Fax], [c0].[Phone], [c0].[PostalCode], [c0].[Region]
    FROM [Customers] AS [c0]
    WHERE [c0].[City] = N'México D.F.'
) AS [t]
GROUP BY [t].[City]");
    }

    public override async Task Select_anonymous_GroupBy_Aggregate(bool async)
    {
        await base.Select_anonymous_GroupBy_Aggregate(async);

        AssertSql(
            @"SELECT MIN([o].[OrderDate]) AS [Min], MAX([o].[OrderDate]) AS [Max], COALESCE(SUM([o].[OrderID]), 0) AS [Sum], AVG(CAST([o].[OrderID] AS float)) AS [Avg]
FROM [Orders] AS [o]
WHERE [o].[OrderID] < 10300
GROUP BY [o].[CustomerID]");
    }

    public override async Task GroupBy_principal_key_property_optimization(bool async)
    {
        await base.GroupBy_principal_key_property_optimization(async);

        AssertSql(
            @"SELECT [c].[CustomerID] AS [Key], COUNT(*) AS [Count]
FROM [Orders] AS [o]
LEFT JOIN [Customers] AS [c] ON [o].[CustomerID] = [c].[CustomerID]
GROUP BY [c].[CustomerID]");
    }

    public override async Task GroupBy_after_anonymous_projection_and_distinct_followed_by_another_anonymous_projection(bool async)
    {
        await base.GroupBy_after_anonymous_projection_and_distinct_followed_by_another_anonymous_projection(async);

        AssertSql(
            @"SELECT [t].[CustomerID] AS [Key], COUNT(*) AS [Count]
FROM (
    SELECT DISTINCT [o].[CustomerID], [o].[OrderID]
    FROM [Orders] AS [o]
) AS [t]
GROUP BY [t].[CustomerID]");
    }

    public override async Task GroupBy_complex_key_aggregate(bool async)
    {
        await base.GroupBy_complex_key_aggregate(async);

        AssertSql(
            @"SELECT [t].[Key], COUNT(*) AS [Count]
FROM (
    SELECT SUBSTRING([c].[CustomerID], 0 + 1, 1) AS [Key]
    FROM [Orders] AS [o]
    LEFT JOIN [Customers] AS [c] ON [o].[CustomerID] = [c].[CustomerID]
) AS [t]
GROUP BY [t].[Key]");
    }

    public override async Task GroupBy_complex_key_aggregate_2(bool async)
    {
        await base.GroupBy_complex_key_aggregate_2(async);

        AssertSql(
            @"SELECT [t].[Key] AS [Month], COALESCE(SUM([t].[OrderID]), 0) AS [Total], (
    SELECT COALESCE(SUM([o0].[OrderID]), 0)
    FROM [Orders] AS [o0]
    WHERE DATEPART(month, [o0].[OrderDate]) = [t].[Key] OR ([o0].[OrderDate] IS NULL AND [t].[Key] IS NULL)) AS [Payment]
FROM (
    SELECT [o].[OrderID], DATEPART(month, [o].[OrderDate]) AS [Key]
    FROM [Orders] AS [o]
) AS [t]
GROUP BY [t].[Key]");
    }

    public override async Task Select_collection_of_scalar_before_GroupBy_aggregate(bool async)
    {
        await base.Select_collection_of_scalar_before_GroupBy_aggregate(async);

        AssertSql(
            @"SELECT [c].[City] AS [Key], COUNT(*) AS [Count]
FROM [Customers] AS [c]
GROUP BY [c].[City]");
    }

    public override async Task GroupBy_OrderBy_key(bool async)
    {
        await base.GroupBy_OrderBy_key(async);

        AssertSql(
            @"SELECT [o].[CustomerID] AS [Key], COUNT(*) AS [c]
FROM [Orders] AS [o]
GROUP BY [o].[CustomerID]
ORDER BY [o].[CustomerID]");
    }

    public override async Task GroupBy_OrderBy_count(bool async)
    {
        await base.GroupBy_OrderBy_count(async);

        AssertSql(
            @"SELECT [o].[CustomerID] AS [Key], COUNT(*) AS [Count]
<<<<<<< HEAD
FROM [Orders] AS [o]
GROUP BY [o].[CustomerID]
ORDER BY COUNT(*), [o].[CustomerID]");
    }

    public override async Task GroupBy_OrderBy_count_Select_sum(bool async)
    {
        await base.GroupBy_OrderBy_count_Select_sum(async);

        AssertSql(
            @"SELECT [o].[CustomerID] AS [Key], COALESCE(SUM([o].[OrderID]), 0) AS [Sum]
=======
>>>>>>> 5d0d937a
FROM [Orders] AS [o]
GROUP BY [o].[CustomerID]
ORDER BY COUNT(*), [o].[CustomerID]");
    }

<<<<<<< HEAD
=======
    public override async Task GroupBy_OrderBy_count_Select_sum(bool async)
    {
        await base.GroupBy_OrderBy_count_Select_sum(async);

        AssertSql(
            @"SELECT [o].[CustomerID] AS [Key], COALESCE(SUM([o].[OrderID]), 0) AS [Sum]
FROM [Orders] AS [o]
GROUP BY [o].[CustomerID]
ORDER BY COUNT(*), [o].[CustomerID]");
    }

>>>>>>> 5d0d937a
    public override async Task GroupBy_aggregate_Contains(bool async)
    {
        await base.GroupBy_aggregate_Contains(async);

        AssertSql(
            @"SELECT [o].[OrderID], [o].[CustomerID], [o].[EmployeeID], [o].[OrderDate]
FROM [Orders] AS [o]
WHERE EXISTS (
    SELECT 1
    FROM [Orders] AS [o0]
    GROUP BY [o0].[CustomerID]
    HAVING COUNT(*) > 30 AND ([o0].[CustomerID] = [o].[CustomerID] OR ([o0].[CustomerID] IS NULL AND [o].[CustomerID] IS NULL)))");
    }

    public override async Task GroupBy_aggregate_Pushdown(bool async)
    {
        await base.GroupBy_aggregate_Pushdown(async);

        AssertSql(
            @"@__p_0='20'
@__p_1='4'

SELECT [t].[CustomerID]
FROM (
    SELECT TOP(@__p_0) [o].[CustomerID]
    FROM [Orders] AS [o]
    GROUP BY [o].[CustomerID]
    HAVING COUNT(*) > 10
    ORDER BY [o].[CustomerID]
) AS [t]
ORDER BY [t].[CustomerID]
OFFSET @__p_1 ROWS");
    }

    public override async Task GroupBy_aggregate_using_grouping_key_Pushdown(bool async)
    {
        await base.GroupBy_aggregate_using_grouping_key_Pushdown(async);

        AssertSql(
            @"@__p_0='20'
@__p_1='4'

SELECT [t].[Key], [t].[Max]
FROM (
    SELECT TOP(@__p_0) [o].[CustomerID] AS [Key], MAX([o].[CustomerID]) AS [Max]
    FROM [Orders] AS [o]
    GROUP BY [o].[CustomerID]
    HAVING COUNT(*) > 10
    ORDER BY [o].[CustomerID]
) AS [t]
ORDER BY [t].[Key]
OFFSET @__p_1 ROWS");
    }

    public override async Task GroupBy_aggregate_Pushdown_followed_by_projecting_Length(bool async)
    {
        await base.GroupBy_aggregate_Pushdown_followed_by_projecting_Length(async);

        AssertSql(
            @"@__p_0='20'
@__p_1='4'

SELECT CAST(LEN([t].[CustomerID]) AS int)
FROM (
    SELECT TOP(@__p_0) [o].[CustomerID]
    FROM [Orders] AS [o]
    GROUP BY [o].[CustomerID]
    HAVING COUNT(*) > 10
    ORDER BY [o].[CustomerID]
) AS [t]
ORDER BY [t].[CustomerID]
OFFSET @__p_1 ROWS");
    }

    public override async Task GroupBy_aggregate_Pushdown_followed_by_projecting_constant(bool async)
    {
        await base.GroupBy_aggregate_Pushdown_followed_by_projecting_constant(async);

        AssertSql(
            @"@__p_0='20'
@__p_1='4'

SELECT 5
FROM (
    SELECT TOP(@__p_0) [o].[CustomerID]
    FROM [Orders] AS [o]
    GROUP BY [o].[CustomerID]
    HAVING COUNT(*) > 10
    ORDER BY [o].[CustomerID]
) AS [t]
ORDER BY [t].[CustomerID]
OFFSET @__p_1 ROWS");
    }

    public override async Task GroupBy_filter_key(bool async)
    {
        await base.GroupBy_filter_key(async);

        AssertSql(
            @"SELECT [o].[CustomerID] AS [Key], COUNT(*) AS [c]
FROM [Orders] AS [o]
GROUP BY [o].[CustomerID]
HAVING [o].[CustomerID] = N'ALFKI'");
    }

    public override async Task GroupBy_filter_count(bool async)
    {
        await base.GroupBy_filter_count(async);

        AssertSql(
            @"SELECT [o].[CustomerID] AS [Key], COUNT(*) AS [Count]
FROM [Orders] AS [o]
GROUP BY [o].[CustomerID]
HAVING COUNT(*) > 4");
    }

    public override async Task GroupBy_count_filter(bool async)
    {
        await base.GroupBy_count_filter(async);

        AssertSql(
            @"SELECT [t].[Key] AS [Name], COUNT(*) AS [Count]
FROM (
    SELECT N'Order' AS [Key]
    FROM [Orders] AS [o]
) AS [t]
GROUP BY [t].[Key]
HAVING COUNT(*) > 0");
    }

    public override async Task GroupBy_filter_count_OrderBy_count_Select_sum(bool async)
    {
        await base.GroupBy_filter_count_OrderBy_count_Select_sum(async);

        AssertSql(
            @"SELECT [o].[CustomerID] AS [Key], COUNT(*) AS [Count], COALESCE(SUM([o].[OrderID]), 0) AS [Sum]
FROM [Orders] AS [o]
GROUP BY [o].[CustomerID]
HAVING COUNT(*) > 4
ORDER BY COUNT(*), [o].[CustomerID]");
    }

    public override async Task GroupBy_Aggregate_Join(bool async)
    {
        await base.GroupBy_Aggregate_Join(async);

        AssertSql(
            @"SELECT [c].[CustomerID], [c].[Address], [c].[City], [c].[CompanyName], [c].[ContactName], [c].[ContactTitle], [c].[Country], [c].[Fax], [c].[Phone], [c].[PostalCode], [c].[Region], [o0].[OrderID], [o0].[CustomerID], [o0].[EmployeeID], [o0].[OrderDate]
FROM (
    SELECT [o].[CustomerID], MAX([o].[OrderID]) AS [LastOrderID]
    FROM [Orders] AS [o]
    GROUP BY [o].[CustomerID]
    HAVING COUNT(*) > 5
) AS [t]
INNER JOIN [Customers] AS [c] ON [t].[CustomerID] = [c].[CustomerID]
INNER JOIN [Orders] AS [o0] ON [t].[LastOrderID] = [o0].[OrderID]");
    }

    public override async Task GroupBy_Aggregate_Join_converted_from_SelectMany(bool async)
    {
        await base.GroupBy_Aggregate_Join_converted_from_SelectMany(async);

        AssertSql(
            @"SELECT [c].[CustomerID], [c].[Address], [c].[City], [c].[CompanyName], [c].[ContactName], [c].[ContactTitle], [c].[Country], [c].[Fax], [c].[Phone], [c].[PostalCode], [c].[Region]
FROM [Customers] AS [c]
INNER JOIN (
    SELECT [o].[CustomerID], MAX([o].[OrderID]) AS [LastOrderID]
    FROM [Orders] AS [o]
    GROUP BY [o].[CustomerID]
    HAVING COUNT(*) > 5
) AS [t] ON [c].[CustomerID] = [t].[CustomerID]");
    }

    public override async Task GroupBy_Aggregate_LeftJoin_converted_from_SelectMany(bool async)
    {
        await base.GroupBy_Aggregate_LeftJoin_converted_from_SelectMany(async);

        AssertSql(
            @"SELECT [c].[CustomerID], [c].[Address], [c].[City], [c].[CompanyName], [c].[ContactName], [c].[ContactTitle], [c].[Country], [c].[Fax], [c].[Phone], [c].[PostalCode], [c].[Region]
FROM [Customers] AS [c]
LEFT JOIN (
    SELECT [o].[CustomerID], MAX([o].[OrderID]) AS [LastOrderID]
    FROM [Orders] AS [o]
    GROUP BY [o].[CustomerID]
    HAVING COUNT(*) > 5
) AS [t] ON [c].[CustomerID] = [t].[CustomerID]");
    }

    public override async Task Join_GroupBy_Aggregate_multijoins(bool async)
    {
        await base.Join_GroupBy_Aggregate_multijoins(async);

        AssertSql(
            @"SELECT [c].[CustomerID], [c].[Address], [c].[City], [c].[CompanyName], [c].[ContactName], [c].[ContactTitle], [c].[Country], [c].[Fax], [c].[Phone], [c].[PostalCode], [c].[Region], [o0].[OrderID], [o0].[CustomerID], [o0].[EmployeeID], [o0].[OrderDate]
FROM [Customers] AS [c]
INNER JOIN (
    SELECT [o].[CustomerID], MAX([o].[OrderID]) AS [LastOrderID]
    FROM [Orders] AS [o]
    GROUP BY [o].[CustomerID]
    HAVING COUNT(*) > 5
) AS [t] ON [c].[CustomerID] = [t].[CustomerID]
INNER JOIN [Orders] AS [o0] ON [t].[LastOrderID] = [o0].[OrderID]");
    }

    public override async Task Join_GroupBy_Aggregate_single_join(bool async)
    {
        await base.Join_GroupBy_Aggregate_single_join(async);

        AssertSql(
            @"SELECT [c].[CustomerID], [c].[Address], [c].[City], [c].[CompanyName], [c].[ContactName], [c].[ContactTitle], [c].[Country], [c].[Fax], [c].[Phone], [c].[PostalCode], [c].[Region], [t].[LastOrderID]
FROM [Customers] AS [c]
INNER JOIN (
    SELECT [o].[CustomerID], MAX([o].[OrderID]) AS [LastOrderID]
    FROM [Orders] AS [o]
    GROUP BY [o].[CustomerID]
    HAVING COUNT(*) > 5
) AS [t] ON [c].[CustomerID] = [t].[CustomerID]");
    }

    public override async Task Join_GroupBy_Aggregate_with_another_join(bool async)
    {
        await base.Join_GroupBy_Aggregate_with_another_join(async);

        AssertSql(
            @"SELECT [c].[CustomerID], [c].[Address], [c].[City], [c].[CompanyName], [c].[ContactName], [c].[ContactTitle], [c].[Country], [c].[Fax], [c].[Phone], [c].[PostalCode], [c].[Region], [t].[LastOrderID], [o0].[OrderID]
FROM [Customers] AS [c]
INNER JOIN (
    SELECT [o].[CustomerID], MAX([o].[OrderID]) AS [LastOrderID]
    FROM [Orders] AS [o]
    GROUP BY [o].[CustomerID]
    HAVING COUNT(*) > 5
) AS [t] ON [c].[CustomerID] = [t].[CustomerID]
INNER JOIN [Orders] AS [o0] ON [c].[CustomerID] = [o0].[CustomerID]");
    }

    public override async Task Join_GroupBy_Aggregate_distinct_single_join(bool async)
    {
        await base.Join_GroupBy_Aggregate_distinct_single_join(async);

        AssertSql(
            @"SELECT [c].[CustomerID], [c].[Address], [c].[City], [c].[CompanyName], [c].[ContactName], [c].[ContactTitle], [c].[Country], [c].[Fax], [c].[Phone], [c].[PostalCode], [c].[Region], [t0].[LastOrderID]
FROM [Customers] AS [c]
INNER JOIN (
    SELECT DISTINCT [t].[CustomerID], MAX([t].[OrderID]) AS [LastOrderID]
    FROM (
        SELECT [o].[OrderID], [o].[CustomerID], DATEPART(year, [o].[OrderDate]) AS [Year]
        FROM [Orders] AS [o]
    ) AS [t]
    GROUP BY [t].[CustomerID], [t].[Year]
    HAVING COUNT(*) > 5
) AS [t0] ON [c].[CustomerID] = [t0].[CustomerID]");
    }

    public override async Task Join_GroupBy_Aggregate_with_left_join(bool async)
    {
        await base.Join_GroupBy_Aggregate_with_left_join(async);

        AssertSql(
            @"SELECT [c].[CustomerID], [c].[Address], [c].[City], [c].[CompanyName], [c].[ContactName], [c].[ContactTitle], [c].[Country], [c].[Fax], [c].[Phone], [c].[PostalCode], [c].[Region], [t].[LastOrderID]
FROM [Customers] AS [c]
LEFT JOIN (
    SELECT [o].[CustomerID], MAX([o].[OrderID]) AS [LastOrderID]
    FROM [Orders] AS [o]
    GROUP BY [o].[CustomerID]
    HAVING COUNT(*) > 5
) AS [t] ON [c].[CustomerID] = [t].[CustomerID]
WHERE [c].[CustomerID] LIKE N'A%'");
    }

    public override async Task Join_GroupBy_Aggregate_in_subquery(bool async)
    {
        await base.Join_GroupBy_Aggregate_in_subquery(async);

        AssertSql(
            @"SELECT [o].[OrderID], [o].[CustomerID], [o].[EmployeeID], [o].[OrderDate], [t0].[CustomerID], [t0].[Address], [t0].[City], [t0].[CompanyName], [t0].[ContactName], [t0].[ContactTitle], [t0].[Country], [t0].[Fax], [t0].[Phone], [t0].[PostalCode], [t0].[Region]
FROM [Orders] AS [o]
INNER JOIN (
    SELECT [c].[CustomerID], [c].[Address], [c].[City], [c].[CompanyName], [c].[ContactName], [c].[ContactTitle], [c].[Country], [c].[Fax], [c].[Phone], [c].[PostalCode], [c].[Region]
    FROM [Customers] AS [c]
    INNER JOIN (
        SELECT [o0].[CustomerID], MAX([o0].[OrderID]) AS [LastOrderID]
        FROM [Orders] AS [o0]
        GROUP BY [o0].[CustomerID]
        HAVING COUNT(*) > 5
    ) AS [t] ON [c].[CustomerID] = [t].[CustomerID]
) AS [t0] ON [o].[CustomerID] = [t0].[CustomerID]
WHERE [o].[OrderID] < 10400");
    }

    public override async Task Join_GroupBy_Aggregate_on_key(bool async)
    {
        await base.Join_GroupBy_Aggregate_on_key(async);

        AssertSql(
            @"SELECT [c].[CustomerID], [c].[Address], [c].[City], [c].[CompanyName], [c].[ContactName], [c].[ContactTitle], [c].[Country], [c].[Fax], [c].[Phone], [c].[PostalCode], [c].[Region], [t].[LastOrderID]
FROM [Customers] AS [c]
INNER JOIN (
    SELECT [o].[CustomerID] AS [Key], MAX([o].[OrderID]) AS [LastOrderID]
    FROM [Orders] AS [o]
    GROUP BY [o].[CustomerID]
    HAVING COUNT(*) > 5
) AS [t] ON [c].[CustomerID] = [t].[Key]");
    }

    public override async Task GroupBy_with_result_selector(bool async)
    {
        await base.GroupBy_with_result_selector(async);

        AssertSql(
            @"SELECT COALESCE(SUM([o].[OrderID]), 0) AS [Sum], MIN([o].[OrderID]) AS [Min], MAX([o].[OrderID]) AS [Max], AVG(CAST([o].[OrderID] AS float)) AS [Avg]
FROM [Orders] AS [o]
GROUP BY [o].[CustomerID]");
    }

    public override async Task GroupBy_Sum_constant(bool async)
    {
        await base.GroupBy_Sum_constant(async);

        AssertSql(
            @"SELECT COALESCE(SUM(1), 0)
FROM [Orders] AS [o]
GROUP BY [o].[CustomerID]");
    }

    public override async Task GroupBy_Sum_constant_cast(bool async)
    {
        await base.GroupBy_Sum_constant_cast(async);

        AssertSql(
            @"SELECT COALESCE(SUM(CAST(1 AS bigint)), CAST(0 AS bigint))
FROM [Orders] AS [o]
GROUP BY [o].[CustomerID]");
    }

    public override async Task Distinct_GroupBy_OrderBy_key(bool async)
    {
        await base.Distinct_GroupBy_OrderBy_key(async);

        AssertSql(
            @"SELECT [t].[CustomerID] AS [Key], COUNT(*) AS [c]
FROM (
    SELECT DISTINCT [o].[OrderID], [o].[CustomerID], [o].[EmployeeID], [o].[OrderDate]
    FROM [Orders] AS [o]
) AS [t]
GROUP BY [t].[CustomerID]
ORDER BY [t].[CustomerID]");
    }

    public override async Task Select_nested_collection_with_groupby(bool async)
    {
        await base.Select_nested_collection_with_groupby(async);

        AssertSql(
            @"SELECT CASE
    WHEN EXISTS (
        SELECT 1
        FROM [Orders] AS [o]
        WHERE [c].[CustomerID] = [o].[CustomerID]) THEN CAST(1 AS bit)
    ELSE CAST(0 AS bit)
END, [c].[CustomerID], [t].[OrderID]
FROM [Customers] AS [c]
OUTER APPLY (
    SELECT [o0].[OrderID]
    FROM [Orders] AS [o0]
    WHERE [c].[CustomerID] = [o0].[CustomerID]
    GROUP BY [o0].[OrderID]
) AS [t]
WHERE [c].[CustomerID] LIKE N'F%'
ORDER BY [c].[CustomerID]");
    }

    public override async Task Select_uncorrelated_collection_with_groupby_works(bool async)
    {
        await base.Select_uncorrelated_collection_with_groupby_works(async);

        AssertSql(
            @"SELECT [c].[CustomerID], [t].[OrderID]
FROM [Customers] AS [c]
OUTER APPLY (
    SELECT [o].[OrderID]
    FROM [Orders] AS [o]
    GROUP BY [o].[OrderID]
) AS [t]
WHERE [c].[CustomerID] LIKE N'A%'
ORDER BY [c].[CustomerID]");
    }

    public override async Task Select_uncorrelated_collection_with_groupby_multiple_collections_work(bool async)
    {
        await base.Select_uncorrelated_collection_with_groupby_multiple_collections_work(async);

        AssertSql(
            @"SELECT [o].[OrderID], [t].[ProductID], [t0].[c], [t0].[ProductID]
FROM [Orders] AS [o]
OUTER APPLY (
    SELECT [p].[ProductID]
    FROM [Products] AS [p]
    GROUP BY [p].[ProductID]
) AS [t]
OUTER APPLY (
    SELECT COUNT(*) AS [c], [p0].[ProductID]
    FROM [Products] AS [p0]
    GROUP BY [p0].[ProductID]
) AS [t0]
WHERE [o].[CustomerID] IS NOT NULL AND ([o].[CustomerID] LIKE N'A%')
ORDER BY [o].[OrderID], [t].[ProductID]");
    }

    public override async Task Select_GroupBy_All(bool async)
    {
        await base.Select_GroupBy_All(async);

        AssertSql(
            @"SELECT CASE
    WHEN NOT EXISTS (
        SELECT 1
        FROM [Orders] AS [o]
        GROUP BY [o].[CustomerID]
        HAVING [o].[CustomerID] <> N'ALFKI' OR [o].[CustomerID] IS NULL) THEN CAST(1 AS bit)
    ELSE CAST(0 AS bit)
END");
    }

    public override async Task GroupBy_Where_Average(bool async)
    {
        await base.GroupBy_Where_Average(async);

        AssertSql(
            @"SELECT AVG(CASE
    WHEN [o].[OrderID] < 10300 THEN CAST([o].[OrderID] AS float)
END)
FROM [Orders] AS [o]
GROUP BY [o].[CustomerID]");
    }

    public override async Task GroupBy_Where_Count(bool async)
    {
        await base.GroupBy_Where_Count(async);

        AssertSql(
            @"SELECT COUNT(CASE
    WHEN [o].[OrderID] < 10300 THEN 1
END)
FROM [Orders] AS [o]
GROUP BY [o].[CustomerID]");
    }

    public override async Task GroupBy_Where_LongCount(bool async)
    {
        await base.GroupBy_Where_LongCount(async);

        AssertSql(
            @"SELECT COUNT_BIG(CASE
    WHEN [o].[OrderID] < 10300 THEN 1
END)
FROM [Orders] AS [o]
GROUP BY [o].[CustomerID]");
    }

    public override async Task GroupBy_Where_Max(bool async)
    {
        await base.GroupBy_Where_Max(async);

        AssertSql(
            @"SELECT MAX(CASE
    WHEN [o].[OrderID] < 10300 THEN [o].[OrderID]
END)
FROM [Orders] AS [o]
GROUP BY [o].[CustomerID]");
    }

    public override async Task GroupBy_Where_Min(bool async)
    {
        await base.GroupBy_Where_Min(async);

        AssertSql(
            @"SELECT MIN(CASE
    WHEN [o].[OrderID] < 10300 THEN [o].[OrderID]
END)
FROM [Orders] AS [o]
GROUP BY [o].[CustomerID]");
    }

    public override async Task GroupBy_Where_Sum(bool async)
    {
        await base.GroupBy_Where_Sum(async);

        AssertSql(
            @"SELECT COALESCE(SUM(CASE
    WHEN [o].[OrderID] < 10300 THEN [o].[OrderID]
END), 0)
FROM [Orders] AS [o]
GROUP BY [o].[CustomerID]");
    }

    public override async Task GroupBy_Where_Count_with_predicate(bool async)
    {
        await base.GroupBy_Where_Count_with_predicate(async);

        AssertSql(
            @"SELECT COUNT(CASE
    WHEN [o].[OrderID] < 10300 AND [o].[OrderDate] IS NOT NULL AND DATEPART(year, [o].[OrderDate]) = 1997 THEN 1
END)
FROM [Orders] AS [o]
GROUP BY [o].[CustomerID]");
    }

    public override async Task GroupBy_Where_Where_Count(bool async)
    {
        await base.GroupBy_Where_Where_Count(async);

        AssertSql(
            @"SELECT COUNT(CASE
    WHEN [o].[OrderID] < 10300 AND [o].[OrderDate] IS NOT NULL AND DATEPART(year, [o].[OrderDate]) = 1997 THEN 1
END)
FROM [Orders] AS [o]
GROUP BY [o].[CustomerID]");
    }

    public override async Task GroupBy_Where_Select_Where_Count(bool async)
    {
        await base.GroupBy_Where_Select_Where_Count(async);

        AssertSql(
            @"SELECT COUNT(CASE
    WHEN [o].[OrderID] < 10300 AND [o].[OrderDate] IS NOT NULL AND DATEPART(year, [o].[OrderDate]) = 1997 THEN 1
END)
FROM [Orders] AS [o]
GROUP BY [o].[CustomerID]");
    }

    public override async Task GroupBy_Where_Select_Where_Select_Min(bool async)
    {
        await base.GroupBy_Where_Select_Where_Select_Min(async);

        AssertSql(
            @"SELECT MIN(CASE
    WHEN [o].[OrderID] < 10300 AND [o].[OrderDate] IS NOT NULL AND DATEPART(year, [o].[OrderDate]) = 1997 THEN [o].[OrderID]
END)
FROM [Orders] AS [o]
GROUP BY [o].[CustomerID]");
    }

    public override async Task GroupBy_multiple_Count_with_predicate(bool async)
    {
        await base.GroupBy_multiple_Count_with_predicate(async);

        AssertSql(
            @"SELECT [o].[CustomerID], COUNT(*) AS [All], COUNT(CASE
    WHEN [o].[OrderID] < 11000 THEN 1
END) AS [TenK], COUNT(CASE
    WHEN [o].[OrderID] < 12000 THEN 1
END) AS [EleventK]
FROM [Orders] AS [o]
GROUP BY [o].[CustomerID]");
    }

    public override async Task GroupBy_multiple_Sum_with_conditional_projection(bool async)
    {
        await base.GroupBy_multiple_Sum_with_conditional_projection(async);

        AssertSql(
            @"SELECT [o].[CustomerID], COALESCE(SUM(CASE
    WHEN [o].[OrderID] < 11000 THEN [o].[OrderID]
    ELSE 0
END), 0) AS [TenK], COALESCE(SUM(CASE
    WHEN [o].[OrderID] >= 11000 THEN [o].[OrderID]
    ELSE 0
END), 0) AS [EleventK]
FROM [Orders] AS [o]
GROUP BY [o].[CustomerID]");
    }

    public override async Task GroupBy_multiple_Sum_with_Select_conditional_projection(bool async)
    {
        await base.GroupBy_multiple_Sum_with_Select_conditional_projection(async);

        AssertSql(
            @"SELECT [o].[CustomerID], COALESCE(SUM(CASE
    WHEN [o].[OrderID] < 11000 THEN [o].[OrderID]
    ELSE 0
END), 0) AS [TenK], COALESCE(SUM(CASE
    WHEN [o].[OrderID] >= 11000 THEN [o].[OrderID]
    ELSE 0
END), 0) AS [EleventK]
FROM [Orders] AS [o]
GROUP BY [o].[CustomerID]");
    }

    public override async Task GroupBy_Key_as_part_of_element_selector(bool async)
    {
        await base.GroupBy_Key_as_part_of_element_selector(async);

        AssertSql(
            @"SELECT [o].[OrderID] AS [Key], AVG(CAST([o].[OrderID] AS float)) AS [Avg], MAX([o].[OrderDate]) AS [Max]
FROM [Orders] AS [o]
GROUP BY [o].[OrderID]");
    }

    public override async Task GroupBy_composite_Key_as_part_of_element_selector(bool async)
    {
        await base.GroupBy_composite_Key_as_part_of_element_selector(async);

        AssertSql(
            @"SELECT [o].[OrderID], [o].[CustomerID], AVG(CAST([o].[OrderID] AS float)) AS [Avg], MAX([o].[OrderDate]) AS [Max]
FROM [Orders] AS [o]
GROUP BY [o].[OrderID], [o].[CustomerID]");
    }

    public override async Task GroupBy_with_aggregate_through_navigation_property(bool async)
    {
        await base.GroupBy_with_aggregate_through_navigation_property(async);

        AssertSql(
            @"SELECT (
    SELECT MAX([c].[Region])
    FROM [Orders] AS [o0]
    LEFT JOIN [Customers] AS [c] ON [o0].[CustomerID] = [c].[CustomerID]
    WHERE [o].[EmployeeID] = [o0].[EmployeeID] OR ([o].[EmployeeID] IS NULL AND [o0].[EmployeeID] IS NULL)) AS [max]
FROM [Orders] AS [o]
GROUP BY [o].[EmployeeID]");
    }

    public override async Task GroupBy_with_aggregate_containing_complex_where(bool async)
    {
        await base.GroupBy_with_aggregate_containing_complex_where(async);

        AssertSql(
            @"SELECT [o].[EmployeeID] AS [Key], (
    SELECT MAX([o0].[OrderID])
    FROM [Orders] AS [o0]
    WHERE CAST([o0].[EmployeeID] AS bigint) = CAST((MAX([o].[OrderID]) * 6) AS bigint) OR ([o0].[EmployeeID] IS NULL AND MAX([o].[OrderID]) IS NULL)) AS [Max]
FROM [Orders] AS [o]
GROUP BY [o].[EmployeeID]");
    }

    public override async Task GroupBy_Shadow(bool async)
    {
        await base.GroupBy_Shadow(async);

        AssertSql(
            @"SELECT (
    SELECT TOP(1) [e0].[Title]
    FROM [Employees] AS [e0]
    WHERE [e0].[Title] = N'Sales Representative' AND [e0].[EmployeeID] = 1 AND ([e].[Title] = [e0].[Title] OR ([e].[Title] IS NULL AND [e0].[Title] IS NULL)))
FROM [Employees] AS [e]
WHERE [e].[Title] = N'Sales Representative' AND [e].[EmployeeID] = 1
GROUP BY [e].[Title]");
    }

    public override async Task GroupBy_Shadow2(bool async)
    {
        await base.GroupBy_Shadow2(async);

        AssertSql(
            @"SELECT [t0].[EmployeeID], [t0].[City], [t0].[Country], [t0].[FirstName], [t0].[ReportsTo], [t0].[Title]
FROM (
    SELECT [e].[Title]
    FROM [Employees] AS [e]
    WHERE [e].[Title] = N'Sales Representative' AND [e].[EmployeeID] = 1
    GROUP BY [e].[Title]
) AS [t]
LEFT JOIN (
    SELECT [t1].[EmployeeID], [t1].[City], [t1].[Country], [t1].[FirstName], [t1].[ReportsTo], [t1].[Title]
    FROM (
        SELECT [e0].[EmployeeID], [e0].[City], [e0].[Country], [e0].[FirstName], [e0].[ReportsTo], [e0].[Title], ROW_NUMBER() OVER(PARTITION BY [e0].[Title] ORDER BY [e0].[EmployeeID]) AS [row]
        FROM [Employees] AS [e0]
        WHERE [e0].[Title] = N'Sales Representative' AND [e0].[EmployeeID] = 1
    ) AS [t1]
    WHERE [t1].[row] <= 1
) AS [t0] ON [t].[Title] = [t0].[Title]");
    }

    public override async Task GroupBy_Shadow3(bool async)
    {
        await base.GroupBy_Shadow3(async);

        AssertSql(
            @"SELECT (
    SELECT TOP(1) [e0].[Title]
    FROM [Employees] AS [e0]
    WHERE [e0].[EmployeeID] = 1 AND [e].[EmployeeID] = [e0].[EmployeeID])
FROM [Employees] AS [e]
WHERE [e].[EmployeeID] = 1
GROUP BY [e].[EmployeeID]");
    }

    public override async Task GroupBy_select_grouping_list(bool async)
    {
        await base.GroupBy_select_grouping_list(async);

        AssertSql(
            @"SELECT [t].[City], [c0].[CustomerID], [c0].[Address], [c0].[City], [c0].[CompanyName], [c0].[ContactName], [c0].[ContactTitle], [c0].[Country], [c0].[Fax], [c0].[Phone], [c0].[PostalCode], [c0].[Region]
FROM (
    SELECT [c].[City]
    FROM [Customers] AS [c]
    GROUP BY [c].[City]
) AS [t]
LEFT JOIN [Customers] AS [c0] ON [t].[City] = [c0].[City]
ORDER BY [t].[City]");
    }

    public override async Task GroupBy_select_grouping_array(bool async)
    {
        await base.GroupBy_select_grouping_array(async);

        AssertSql(
            @"SELECT [t].[City], [c0].[CustomerID], [c0].[Address], [c0].[City], [c0].[CompanyName], [c0].[ContactName], [c0].[ContactTitle], [c0].[Country], [c0].[Fax], [c0].[Phone], [c0].[PostalCode], [c0].[Region]
FROM (
    SELECT [c].[City]
    FROM [Customers] AS [c]
    GROUP BY [c].[City]
) AS [t]
LEFT JOIN [Customers] AS [c0] ON [t].[City] = [c0].[City]
ORDER BY [t].[City]");
    }

    public override async Task GroupBy_select_grouping_composed_list(bool async)
    {
        await base.GroupBy_select_grouping_composed_list(async);

        AssertSql(
            @"SELECT [t].[City], [t0].[CustomerID], [t0].[Address], [t0].[City], [t0].[CompanyName], [t0].[ContactName], [t0].[ContactTitle], [t0].[Country], [t0].[Fax], [t0].[Phone], [t0].[PostalCode], [t0].[Region]
FROM (
    SELECT [c].[City]
    FROM [Customers] AS [c]
    GROUP BY [c].[City]
) AS [t]
LEFT JOIN (
    SELECT [c0].[CustomerID], [c0].[Address], [c0].[City], [c0].[CompanyName], [c0].[ContactName], [c0].[ContactTitle], [c0].[Country], [c0].[Fax], [c0].[Phone], [c0].[PostalCode], [c0].[Region]
    FROM [Customers] AS [c0]
    WHERE [c0].[CustomerID] LIKE N'A%'
) AS [t0] ON [t].[City] = [t0].[City]
ORDER BY [t].[City]");
    }

    public override async Task GroupBy_select_grouping_composed_list_2(bool async)
    {
        await base.GroupBy_select_grouping_composed_list_2(async);

        AssertSql(
            @"SELECT [t].[City], [c0].[CustomerID], [c0].[Address], [c0].[City], [c0].[CompanyName], [c0].[ContactName], [c0].[ContactTitle], [c0].[Country], [c0].[Fax], [c0].[Phone], [c0].[PostalCode], [c0].[Region]
FROM (
    SELECT [c].[City]
    FROM [Customers] AS [c]
    GROUP BY [c].[City]
) AS [t]
LEFT JOIN [Customers] AS [c0] ON [t].[City] = [c0].[City]
ORDER BY [t].[City], [c0].[CustomerID]");
    }

    public override async Task Select_GroupBy_SelectMany(bool async)
    {
        await base.Select_GroupBy_SelectMany(async);

        AssertSql();
    }

    public override async Task Count_after_GroupBy_aggregate(bool async)
    {
        await base.Count_after_GroupBy_aggregate(async);

        AssertSql(
            @"SELECT COUNT(*)
FROM (
    SELECT [o].[CustomerID]
    FROM [Orders] AS [o]
    GROUP BY [o].[CustomerID]
) AS [t]");
    }

    public override async Task LongCount_after_GroupBy_aggregate(bool async)
    {
        await base.LongCount_after_GroupBy_aggregate(async);

        AssertSql(
            @"SELECT COUNT_BIG(*)
FROM (
    SELECT [o].[CustomerID]
    FROM [Orders] AS [o]
    GROUP BY [o].[CustomerID]
) AS [t]");
    }

    public override async Task GroupBy_Select_Distinct_aggregate(bool async)
    {
        await base.GroupBy_Select_Distinct_aggregate(async);

        AssertSql(
            @"SELECT [o].[CustomerID] AS [Key], AVG(DISTINCT (CAST([o].[OrderID] AS float))) AS [Average], COUNT(DISTINCT ([o].[EmployeeID])) AS [Count], COUNT_BIG(DISTINCT ([o].[EmployeeID])) AS [LongCount], MAX(DISTINCT ([o].[OrderDate])) AS [Max], MIN(DISTINCT ([o].[OrderDate])) AS [Min], COALESCE(SUM(DISTINCT ([o].[OrderID])), 0) AS [Sum]
FROM [Orders] AS [o]
GROUP BY [o].[CustomerID]");
    }

    public override async Task GroupBy_group_Distinct_Select_Distinct_aggregate(bool async)
    {
        await base.GroupBy_group_Distinct_Select_Distinct_aggregate(async);

        AssertSql(
            @"SELECT [o].[CustomerID] AS [Key], MAX(DISTINCT ([o].[OrderDate])) AS [Max]
FROM [Orders] AS [o]
GROUP BY [o].[CustomerID]");
    }

    public override async Task GroupBy_group_Where_Select_Distinct_aggregate(bool async)
    {
        await base.GroupBy_group_Where_Select_Distinct_aggregate(async);

        AssertSql(
            @"SELECT [o].[CustomerID] AS [Key], MAX(DISTINCT (CASE
    WHEN [o].[OrderDate] IS NOT NULL THEN [o].[OrderDate]
END)) AS [Max]
FROM [Orders] AS [o]
GROUP BY [o].[CustomerID]");
    }

    public override async Task MinMax_after_GroupBy_aggregate(bool async)
    {
        await base.MinMax_after_GroupBy_aggregate(async);

        AssertSql(
            @"SELECT MIN([t].[c])
FROM (
    SELECT COALESCE(SUM([o].[OrderID]), 0) AS [c]
    FROM [Orders] AS [o]
    GROUP BY [o].[CustomerID]
) AS [t]",
            //
            @"SELECT MAX([t].[c])
FROM (
    SELECT COALESCE(SUM([o].[OrderID]), 0) AS [c]
    FROM [Orders] AS [o]
    GROUP BY [o].[CustomerID]
) AS [t]");
    }

    public override async Task All_after_GroupBy_aggregate(bool async)
    {
        await base.All_after_GroupBy_aggregate(async);

        AssertSql(
            @"SELECT CASE
    WHEN NOT EXISTS (
        SELECT 1
        FROM [Orders] AS [o]
        GROUP BY [o].[CustomerID]
        HAVING 0 = 1) THEN CAST(1 AS bit)
    ELSE CAST(0 AS bit)
END");
    }

    public override async Task All_after_GroupBy_aggregate2(bool async)
    {
        await base.All_after_GroupBy_aggregate2(async);

        AssertSql(
            @"SELECT CASE
    WHEN NOT EXISTS (
        SELECT 1
        FROM [Orders] AS [o]
        GROUP BY [o].[CustomerID]
        HAVING COALESCE(SUM([o].[OrderID]), 0) < 0) THEN CAST(1 AS bit)
    ELSE CAST(0 AS bit)
END");
    }

    public override async Task Any_after_GroupBy_aggregate(bool async)
    {
        await base.Any_after_GroupBy_aggregate(async);

        AssertSql(
            @"SELECT CASE
    WHEN EXISTS (
        SELECT 1
        FROM [Orders] AS [o]
        GROUP BY [o].[CustomerID]) THEN CAST(1 AS bit)
    ELSE CAST(0 AS bit)
END");
    }

    public override async Task Count_after_GroupBy_without_aggregate(bool async)
    {
        await base.Count_after_GroupBy_without_aggregate(async);

        AssertSql(
            @"SELECT COUNT(*)
FROM (
    SELECT [o].[CustomerID]
    FROM [Orders] AS [o]
    GROUP BY [o].[CustomerID]
) AS [t]");
    }

    public override async Task Count_with_predicate_after_GroupBy_without_aggregate(bool async)
    {
        await base.Count_with_predicate_after_GroupBy_without_aggregate(async);

        AssertSql(
            @"SELECT COUNT(*)
FROM (
    SELECT [o].[CustomerID]
    FROM [Orders] AS [o]
    GROUP BY [o].[CustomerID]
    HAVING COUNT(*) > 1
) AS [t]");
    }

    public override async Task LongCount_after_GroupBy_without_aggregate(bool async)
    {
        await base.LongCount_after_GroupBy_without_aggregate(async);

        AssertSql(
            @"SELECT COUNT_BIG(*)
FROM (
    SELECT [o].[CustomerID]
    FROM [Orders] AS [o]
    GROUP BY [o].[CustomerID]
) AS [t]");
    }

    public override async Task LongCount_with_predicate_after_GroupBy_without_aggregate(bool async)
    {
        await base.LongCount_with_predicate_after_GroupBy_without_aggregate(async);

        AssertSql(
            @"SELECT COUNT_BIG(*)
FROM (
    SELECT [o].[CustomerID]
    FROM [Orders] AS [o]
    GROUP BY [o].[CustomerID]
    HAVING COUNT(*) > 1
) AS [t]");
    }

    public override async Task Any_after_GroupBy_without_aggregate(bool async)
    {
        await base.Any_after_GroupBy_without_aggregate(async);

        AssertSql(
            @"SELECT CASE
    WHEN EXISTS (
        SELECT 1
        FROM [Orders] AS [o]
        GROUP BY [o].[CustomerID]) THEN CAST(1 AS bit)
    ELSE CAST(0 AS bit)
END");
    }

    public override async Task Any_with_predicate_after_GroupBy_without_aggregate(bool async)
    {
        await base.Any_with_predicate_after_GroupBy_without_aggregate(async);

        AssertSql(
            @"SELECT CASE
    WHEN EXISTS (
        SELECT 1
        FROM [Orders] AS [o]
        GROUP BY [o].[CustomerID]
        HAVING COUNT(*) > 1) THEN CAST(1 AS bit)
    ELSE CAST(0 AS bit)
END");
    }

    public override async Task All_with_predicate_after_GroupBy_without_aggregate(bool async)
    {
        await base.All_with_predicate_after_GroupBy_without_aggregate(async);

        AssertSql(
            @"SELECT CASE
    WHEN NOT EXISTS (
        SELECT 1
        FROM [Orders] AS [o]
        GROUP BY [o].[CustomerID]
        HAVING COUNT(*) <= 1) THEN CAST(1 AS bit)
    ELSE CAST(0 AS bit)
END");
    }

    public override async Task GroupBy_aggregate_followed_by_another_GroupBy_aggregate(bool async)
    {
        await base.GroupBy_aggregate_followed_by_another_GroupBy_aggregate(async);

        AssertSql(
            @"SELECT [t0].[Key0] AS [Key], COALESCE(SUM([t0].[Count]), 0) AS [Count]
FROM (
    SELECT [t].[Count], 1 AS [Key0]
    FROM (
        SELECT COUNT(*) AS [Count]
        FROM [Orders] AS [o]
        GROUP BY [o].[CustomerID]
    ) AS [t]
) AS [t0]
GROUP BY [t0].[Key0]");
    }

    public override async Task GroupBy_Count_in_projection(bool async)
    {
        await base.GroupBy_Count_in_projection(async);

        AssertSql(
            @"SELECT [o].[OrderID], [o].[OrderDate], CASE
    WHEN EXISTS (
        SELECT 1
        FROM [Order Details] AS [o0]
        WHERE [o].[OrderID] = [o0].[OrderID] AND [o0].[ProductID] < 25) THEN CAST(1 AS bit)
    ELSE CAST(0 AS bit)
END AS [HasOrderDetails], CASE
    WHEN (
        SELECT COUNT(*)
        FROM (
            SELECT [p].[ProductName]
            FROM [Order Details] AS [o1]
            INNER JOIN [Products] AS [p] ON [o1].[ProductID] = [p].[ProductID]
            WHERE [o].[OrderID] = [o1].[OrderID] AND [o1].[ProductID] < 25
            GROUP BY [p].[ProductName]
        ) AS [t]) > 1 THEN CAST(1 AS bit)
    ELSE CAST(0 AS bit)
END AS [HasMultipleProducts]
FROM [Orders] AS [o]
WHERE [o].[OrderDate] IS NOT NULL");
    }

    public override async Task GroupBy_nominal_type_count(bool async)
    {
        await base.GroupBy_nominal_type_count(async);
<<<<<<< HEAD

        AssertSql(
            @"SELECT COUNT(*)
FROM (
    SELECT [o].[CustomerID]
    FROM [Orders] AS [o]
    GROUP BY [o].[CustomerID]
) AS [t]");
    }

    public override async Task GroupBy_based_on_renamed_property_simple(bool async)
    {
        await base.GroupBy_based_on_renamed_property_simple(async);

        AssertSql(
=======

        AssertSql(
            @"SELECT COUNT(*)
FROM (
    SELECT [o].[CustomerID]
    FROM [Orders] AS [o]
    GROUP BY [o].[CustomerID]
) AS [t]");
    }

    public override async Task GroupBy_based_on_renamed_property_simple(bool async)
    {
        await base.GroupBy_based_on_renamed_property_simple(async);

        AssertSql(
>>>>>>> 5d0d937a
            @"SELECT [c].[City] AS [Renamed], COUNT(*) AS [Count]
FROM [Customers] AS [c]
GROUP BY [c].[City]");
    }

    public override async Task GroupBy_based_on_renamed_property_complex(bool async)
    {
        await base.GroupBy_based_on_renamed_property_complex(async);

        AssertSql(
            @"SELECT [t].[Renamed] AS [Key], COUNT(*) AS [Count]
FROM (
    SELECT DISTINCT [c].[City] AS [Renamed], [c].[CustomerID]
    FROM [Customers] AS [c]
) AS [t]
GROUP BY [t].[Renamed]");
    }

    public override async Task Join_groupby_anonymous_orderby_anonymous_projection(bool async)
    {
        await base.Join_groupby_anonymous_orderby_anonymous_projection(async);

        AssertSql(
            @"SELECT [c].[CustomerID], [o].[OrderDate]
FROM [Customers] AS [c]
INNER JOIN [Orders] AS [o] ON [c].[CustomerID] = [o].[CustomerID]
GROUP BY [c].[CustomerID], [o].[OrderDate]
ORDER BY [o].[OrderDate]");
    }

    public override async Task Odata_groupby_empty_key(bool async)
    {
        await base.Odata_groupby_empty_key(async);

        AssertSql(
            @"SELECT N'TotalAmount' AS [Name], COALESCE(SUM(CAST([t].[OrderID] AS decimal(18,2))), 0.0) AS [Value]
FROM (
    SELECT [o].[OrderID], 1 AS [Key]
    FROM [Orders] AS [o]
) AS [t]
GROUP BY [t].[Key]");
    }

    public override async Task GroupBy_with_group_key_access_thru_navigation(bool async)
    {
        await base.GroupBy_with_group_key_access_thru_navigation(async);

        AssertSql(
            @"SELECT [o0].[CustomerID] AS [Key], COALESCE(SUM([o].[OrderID]), 0) AS [Aggregate]
FROM [Order Details] AS [o]
INNER JOIN [Orders] AS [o0] ON [o].[OrderID] = [o0].[OrderID]
GROUP BY [o0].[CustomerID]");
    }

    public override async Task GroupBy_with_group_key_access_thru_nested_navigation(bool async)
    {
        await base.GroupBy_with_group_key_access_thru_nested_navigation(async);

        AssertSql(
            @"SELECT [c].[Country] AS [Key], COALESCE(SUM([o].[OrderID]), 0) AS [Aggregate]
FROM [Order Details] AS [o]
INNER JOIN [Orders] AS [o0] ON [o].[OrderID] = [o0].[OrderID]
LEFT JOIN [Customers] AS [c] ON [o0].[CustomerID] = [c].[CustomerID]
GROUP BY [c].[Country]");
    }

    public override async Task GroupBy_with_group_key_being_navigation(bool async)
    {
        await base.GroupBy_with_group_key_being_navigation(async);

<<<<<<< HEAD
        AssertSql();
=======
        AssertSql(
            @"SELECT [o0].[OrderID], [o0].[CustomerID], [o0].[EmployeeID], [o0].[OrderDate], COALESCE(SUM([o].[OrderID]), 0) AS [Aggregate]
FROM [Order Details] AS [o]
INNER JOIN [Orders] AS [o0] ON [o].[OrderID] = [o0].[OrderID]
GROUP BY [o0].[OrderID], [o0].[CustomerID], [o0].[EmployeeID], [o0].[OrderDate]");
>>>>>>> 5d0d937a
    }

    public override async Task GroupBy_with_group_key_being_nested_navigation(bool async)
    {
        await base.GroupBy_with_group_key_being_nested_navigation(async);

<<<<<<< HEAD
        AssertSql();
=======
        AssertSql(
            @"SELECT [c].[CustomerID], [c].[Address], [c].[City], [c].[CompanyName], [c].[ContactName], [c].[ContactTitle], [c].[Country], [c].[Fax], [c].[Phone], [c].[PostalCode], [c].[Region], COALESCE(SUM([o].[OrderID]), 0) AS [Aggregate]
FROM [Order Details] AS [o]
INNER JOIN [Orders] AS [o0] ON [o].[OrderID] = [o0].[OrderID]
LEFT JOIN [Customers] AS [c] ON [o0].[CustomerID] = [c].[CustomerID]
GROUP BY [c].[CustomerID], [c].[Address], [c].[City], [c].[CompanyName], [c].[ContactName], [c].[ContactTitle], [c].[Country], [c].[Fax], [c].[Phone], [c].[PostalCode], [c].[Region]");
>>>>>>> 5d0d937a
    }

    public override async Task GroupBy_with_group_key_being_navigation_with_entity_key_projection(bool async)
    {
        await base.GroupBy_with_group_key_being_navigation_with_entity_key_projection(async);

<<<<<<< HEAD
        AssertSql();
=======
        AssertSql(
            @"SELECT [o0].[OrderID], [o0].[CustomerID], [o0].[EmployeeID], [o0].[OrderDate]
FROM [Order Details] AS [o]
INNER JOIN [Orders] AS [o0] ON [o].[OrderID] = [o0].[OrderID]
GROUP BY [o0].[OrderID], [o0].[CustomerID], [o0].[EmployeeID], [o0].[OrderDate]");
>>>>>>> 5d0d937a
    }

    public override async Task GroupBy_with_group_key_being_navigation_with_complex_projection(bool async)
    {
        await base.GroupBy_with_group_key_being_navigation_with_complex_projection(async);

        AssertSql();
    }

    public override async Task GroupBy_with_order_by_skip_and_another_order_by(bool async)
    {
        await base.GroupBy_with_order_by_skip_and_another_order_by(async);

        AssertSql(
            @"@__p_0='80'

SELECT COALESCE(SUM([t].[OrderID]), 0)
FROM (
    SELECT [o].[OrderID], [o].[CustomerID]
    FROM [Orders] AS [o]
    ORDER BY [o].[CustomerID], [o].[OrderID]
    OFFSET @__p_0 ROWS
) AS [t]
GROUP BY [t].[CustomerID]");
    }

    public override async Task GroupBy_Property_Select_Count_with_predicate(bool async)
    {
        await base.GroupBy_Property_Select_Count_with_predicate(async);

        AssertSql(
            @"SELECT COUNT(CASE
    WHEN [o].[OrderID] < 10300 THEN 1
END)
FROM [Orders] AS [o]
GROUP BY [o].[CustomerID]");
    }

    public override async Task GroupBy_Property_Select_LongCount_with_predicate(bool async)
    {
        await base.GroupBy_Property_Select_LongCount_with_predicate(async);

        AssertSql(
            @"SELECT COUNT_BIG(CASE
    WHEN [o].[OrderID] < 10300 THEN 1
END)
FROM [Orders] AS [o]
GROUP BY [o].[CustomerID]");
    }

    public override async Task GroupBy_orderby_projection_with_coalesce_operation(bool async)
    {
        await base.GroupBy_orderby_projection_with_coalesce_operation(async);

        AssertSql(
            @"SELECT COALESCE([c].[City], N'Unknown') AS [Locality], COUNT(*) AS [Count]
FROM [Customers] AS [c]
GROUP BY [c].[City]
ORDER BY COUNT(*) DESC, [c].[City]");
    }

    public override async Task GroupBy_let_orderby_projection_with_coalesce_operation(bool async)
    {
        await base.GroupBy_let_orderby_projection_with_coalesce_operation(async);

        AssertSql();
    }

    public override async Task GroupBy_Min_Where_optional_relationship(bool async)
    {
        await base.GroupBy_Min_Where_optional_relationship(async);

        AssertSql(
            @"SELECT [c].[CustomerID] AS [Key], COUNT(*) AS [Count]
FROM [Orders] AS [o]
LEFT JOIN [Customers] AS [c] ON [o].[CustomerID] = [c].[CustomerID]
GROUP BY [c].[CustomerID]
HAVING COUNT(*) <> 2");
    }

    public override async Task GroupBy_Min_Where_optional_relationship_2(bool async)
    {
        await base.GroupBy_Min_Where_optional_relationship_2(async);

        AssertSql(
            @"SELECT [c].[CustomerID] AS [Key], COUNT(*) AS [Count]
FROM [Orders] AS [o]
LEFT JOIN [Customers] AS [c] ON [o].[CustomerID] = [c].[CustomerID]
GROUP BY [c].[CustomerID]
HAVING COUNT(*) < 2 OR COUNT(*) > 2");
    }

    public override async Task GroupBy_aggregate_over_a_subquery(bool async)
    {
        await base.GroupBy_aggregate_over_a_subquery(async);

        AssertSql(
            @"SELECT [o].[CustomerID] AS [Key], (
    SELECT COUNT(*)
    FROM [Customers] AS [c]
    WHERE [c].[CustomerID] = [o].[CustomerID]) AS [Count]
FROM [Orders] AS [o]
GROUP BY [o].[CustomerID]");
    }

    public override async Task GroupBy_aggregate_join_with_grouping_key(bool async)
    {
        await base.GroupBy_aggregate_join_with_grouping_key(async);

        AssertSql(
            @"SELECT [c].[CustomerID], [c].[Address], [c].[City], [c].[CompanyName], [c].[ContactName], [c].[ContactTitle], [c].[Country], [c].[Fax], [c].[Phone], [c].[PostalCode], [c].[Region], [t].[Count]
FROM (
    SELECT [o].[CustomerID] AS [Key], COUNT(*) AS [Count]
    FROM [Orders] AS [o]
    GROUP BY [o].[CustomerID]
) AS [t]
INNER JOIN [Customers] AS [c] ON [t].[Key] = [c].[CustomerID]");
    }

    public override async Task GroupBy_aggregate_join_with_group_result(bool async)
    {
        await base.GroupBy_aggregate_join_with_group_result(async);

        AssertSql(
            @"SELECT [o0].[OrderID], [o0].[CustomerID], [o0].[EmployeeID], [o0].[OrderDate]
FROM (
    SELECT [o].[CustomerID] AS [Key], MAX([o].[OrderDate]) AS [LastOrderDate]
    FROM [Orders] AS [o]
    GROUP BY [o].[CustomerID]
) AS [t]
INNER JOIN [Orders] AS [o0] ON ([t].[Key] = [o0].[CustomerID] OR ([t].[Key] IS NULL AND [o0].[CustomerID] IS NULL)) AND ([t].[LastOrderDate] = [o0].[OrderDate] OR ([t].[LastOrderDate] IS NULL AND [o0].[OrderDate] IS NULL))");
    }

    public override async Task GroupBy_aggregate_from_right_side_of_join(bool async)
    {
        await base.GroupBy_aggregate_from_right_side_of_join(async);

        AssertSql(
            @"@__p_0='10'

SELECT [c].[CustomerID], [c].[Address], [c].[City], [c].[CompanyName], [c].[ContactName], [c].[ContactTitle], [c].[Country], [c].[Fax], [c].[Phone], [c].[PostalCode], [c].[Region], [t].[Max]
FROM [Customers] AS [c]
INNER JOIN (
    SELECT [o].[CustomerID] AS [Key], MAX([o].[OrderDate]) AS [Max]
    FROM [Orders] AS [o]
    GROUP BY [o].[CustomerID]
) AS [t] ON [c].[CustomerID] = [t].[Key]
ORDER BY [t].[Max], [c].[CustomerID]
OFFSET @__p_0 ROWS FETCH NEXT @__p_0 ROWS ONLY");
    }

    public override async Task GroupBy_aggregate_join_another_GroupBy_aggregate(bool async)
    {
        await base.GroupBy_aggregate_join_another_GroupBy_aggregate(async);

        AssertSql(
            @"SELECT [t].[Key], [t].[Total], [t0].[ThatYear]
FROM (
    SELECT [o].[CustomerID] AS [Key], COUNT(*) AS [Total]
    FROM [Orders] AS [o]
    GROUP BY [o].[CustomerID]
) AS [t]
INNER JOIN (
    SELECT [o0].[CustomerID] AS [Key], COUNT(*) AS [ThatYear]
    FROM [Orders] AS [o0]
    WHERE DATEPART(year, [o0].[OrderDate]) = 1997
    GROUP BY [o0].[CustomerID]
) AS [t0] ON [t].[Key] = [t0].[Key]");
    }

    public override async Task GroupBy_aggregate_after_skip_0_take_0(bool async)
    {
        await base.GroupBy_aggregate_after_skip_0_take_0(async);

        AssertSql(
            @"SELECT [t].[CustomerID] AS [Key], COUNT(*) AS [Total]
FROM (
    SELECT [o].[CustomerID]
    FROM [Orders] AS [o]
    WHERE 0 = 1
) AS [t]
GROUP BY [t].[CustomerID]");
    }

    public override async Task GroupBy_skip_0_take_0_aggregate(bool async)
    {
        await base.GroupBy_skip_0_take_0_aggregate(async);

        AssertSql(
            @"SELECT [o].[CustomerID] AS [Key], COUNT(*) AS [Total]
FROM [Orders] AS [o]
WHERE [o].[OrderID] > 10500
GROUP BY [o].[CustomerID]
HAVING 0 = 1");
    }

    public override async Task GroupBy_aggregate_followed_another_GroupBy_aggregate(bool async)
    {
        await base.GroupBy_aggregate_followed_another_GroupBy_aggregate(async);

        AssertSql(
            @"SELECT [t0].[CustomerID] AS [Key], COUNT(*) AS [Count]
FROM (
    SELECT [t].[CustomerID]
    FROM (
        SELECT [o].[CustomerID], DATEPART(year, [o].[OrderDate]) AS [Year]
        FROM [Orders] AS [o]
    ) AS [t]
    GROUP BY [t].[CustomerID], [t].[Year]
) AS [t0]
GROUP BY [t0].[CustomerID]");
    }

    public override async Task GroupBy_aggregate_without_selectMany_selecting_first(bool async)
    {
        await base.GroupBy_aggregate_without_selectMany_selecting_first(async);

        AssertSql(
            @"SELECT [o0].[OrderID], [o0].[CustomerID], [o0].[EmployeeID], [o0].[OrderDate]
FROM (
    SELECT MIN([o].[OrderID]) AS [c]
    FROM [Orders] AS [o]
    GROUP BY [o].[CustomerID]
) AS [t]
CROSS JOIN [Orders] AS [o0]
WHERE [o0].[OrderID] = [t].[c]");
    }

    public override async Task GroupBy_aggregate_left_join_GroupBy_aggregate_left_join(bool async)
    {
        await base.GroupBy_aggregate_left_join_GroupBy_aggregate_left_join(async);

        AssertSql(
            @"SELECT [o0].[OrderID], [o0].[CustomerID], [o0].[EmployeeID], [o0].[OrderDate]
FROM (
    SELECT MIN([o].[OrderID]) AS [c]
    FROM [Orders] AS [o]
    GROUP BY [o].[CustomerID]
) AS [t]
CROSS JOIN [Orders] AS [o0]
WHERE [o0].[OrderID] = [t].[c]");
    }

    public override async Task GroupBy_selecting_grouping_key_list(bool async)
    {
        await base.GroupBy_selecting_grouping_key_list(async);

        AssertSql(
            @"SELECT [t].[CustomerID], [o0].[CustomerID], [o0].[OrderID]
FROM (
    SELECT [o].[CustomerID]
    FROM [Orders] AS [o]
    GROUP BY [o].[CustomerID]
) AS [t]
LEFT JOIN [Orders] AS [o0] ON [t].[CustomerID] = [o0].[CustomerID]
ORDER BY [t].[CustomerID]");
    }

    public override async Task GroupBy_with_grouping_key_using_Like(bool async)
    {
        await base.GroupBy_with_grouping_key_using_Like(async);

        AssertSql(
            @"SELECT [t].[Key], COUNT(*) AS [Count]
FROM (
    SELECT CASE
        WHEN [o].[CustomerID] LIKE N'A%' THEN CAST(1 AS bit)
        ELSE CAST(0 AS bit)
    END AS [Key]
    FROM [Orders] AS [o]
) AS [t]
GROUP BY [t].[Key]");
    }

    public override async Task GroupBy_with_grouping_key_DateTime_Day(bool async)
    {
        await base.GroupBy_with_grouping_key_DateTime_Day(async);
<<<<<<< HEAD

        AssertSql(
            @"SELECT [t].[Key], COUNT(*) AS [Count]
FROM (
    SELECT DATEPART(day, [o].[OrderDate]) AS [Key]
    FROM [Orders] AS [o]
) AS [t]
GROUP BY [t].[Key]");
    }

    public override async Task GroupBy_with_cast_inside_grouping_aggregate(bool async)
    {
        await base.GroupBy_with_cast_inside_grouping_aggregate(async);

        AssertSql(
=======

        AssertSql(
            @"SELECT [t].[Key], COUNT(*) AS [Count]
FROM (
    SELECT DATEPART(day, [o].[OrderDate]) AS [Key]
    FROM [Orders] AS [o]
) AS [t]
GROUP BY [t].[Key]");
    }

    public override async Task GroupBy_with_cast_inside_grouping_aggregate(bool async)
    {
        await base.GroupBy_with_cast_inside_grouping_aggregate(async);

        AssertSql(
>>>>>>> 5d0d937a
            @"SELECT [o].[CustomerID] AS [Key], COUNT(*) AS [Count], COALESCE(SUM(CAST([o].[OrderID] AS bigint)), CAST(0 AS bigint)) AS [Sum]
FROM [Orders] AS [o]
GROUP BY [o].[CustomerID]");
    }

    public override async Task Complex_query_with_groupBy_in_subquery1(bool async)
    {
        await base.Complex_query_with_groupBy_in_subquery1(async);

        AssertSql(
            @"SELECT [c].[CustomerID], [t].[Sum], [t].[CustomerID]
FROM [Customers] AS [c]
OUTER APPLY (
    SELECT COALESCE(SUM([o].[OrderID]), 0) AS [Sum], [o].[CustomerID]
    FROM [Orders] AS [o]
    WHERE [c].[CustomerID] = [o].[CustomerID]
    GROUP BY [o].[CustomerID]
) AS [t]
ORDER BY [c].[CustomerID]");
    }

    public override async Task Complex_query_with_groupBy_in_subquery2(bool async)
    {
        await base.Complex_query_with_groupBy_in_subquery2(async);

        AssertSql(
            @"SELECT [c].[CustomerID], [t].[Max], [t].[Sum], [t].[CustomerID]
FROM [Customers] AS [c]
OUTER APPLY (
    SELECT MAX(CAST(LEN([o].[CustomerID]) AS int)) AS [Max], COALESCE(SUM([o].[OrderID]), 0) AS [Sum], [o].[CustomerID]
    FROM [Orders] AS [o]
    WHERE [c].[CustomerID] = [o].[CustomerID]
    GROUP BY [o].[CustomerID]
) AS [t]
ORDER BY [c].[CustomerID]");
    }

    public override async Task Complex_query_with_groupBy_in_subquery3(bool async)
    {
        await base.Complex_query_with_groupBy_in_subquery3(async);

        AssertSql(
            @"SELECT [c].[CustomerID], [t].[Max], [t].[Sum], [t].[CustomerID]
FROM [Customers] AS [c]
OUTER APPLY (
    SELECT MAX(CAST(LEN([o].[CustomerID]) AS int)) AS [Max], COALESCE(SUM([o].[OrderID]), 0) AS [Sum], [o].[CustomerID]
    FROM [Orders] AS [o]
    GROUP BY [o].[CustomerID]
) AS [t]
ORDER BY [c].[CustomerID]");
    }

    public override async Task Group_by_with_projection_into_DTO(bool async)
    {
        await base.Group_by_with_projection_into_DTO(async);

        AssertSql(
            @"SELECT CAST([o].[OrderID] AS bigint) AS [Id], COUNT(*) AS [Count]
FROM [Orders] AS [o]
GROUP BY [o].[OrderID]");
    }

    public override async Task Where_select_function_groupby_followed_by_another_select_with_aggregates(bool async)
    {
        await base.Where_select_function_groupby_followed_by_another_select_with_aggregates(async);

        AssertSql(
            @"SELECT [o].[CustomerID] AS [Key], COALESCE(SUM(CASE
    WHEN (2020 - DATEPART(year, [o].[OrderDate])) <= 30 THEN [o].[OrderID]
    ELSE 0
END), 0) AS [Sum1], COALESCE(SUM(CASE
    WHEN (2020 - DATEPART(year, [o].[OrderDate])) > 30 AND (2020 - DATEPART(year, [o].[OrderDate])) <= 60 THEN [o].[OrderID]
    ELSE 0
END), 0) AS [Sum2]
FROM [Orders] AS [o]
WHERE [o].[CustomerID] IS NOT NULL AND ([o].[CustomerID] LIKE N'A%')
GROUP BY [o].[CustomerID]");
    }

    public override async Task Group_by_column_project_constant(bool async)
    {
        await base.Group_by_column_project_constant(async);

        AssertSql(
            @"SELECT 42
FROM [Orders] AS [o]
GROUP BY [o].[CustomerID]
ORDER BY [o].[CustomerID]");
    }

    public override async Task Key_plus_key_in_projection(bool async)
    {
        await base.Key_plus_key_in_projection(async);

        AssertSql(
            @"SELECT [o].[OrderID] + [o].[OrderID] AS [Value], AVG(CAST([o].[OrderID] AS float)) AS [Average]
FROM [Orders] AS [o]
LEFT JOIN [Customers] AS [c] ON [o].[CustomerID] = [c].[CustomerID]
GROUP BY [o].[OrderID]");
    }

    public override async Task Group_by_with_arithmetic_operation_inside_aggregate(bool async)
    {
        await base.Group_by_with_arithmetic_operation_inside_aggregate(async);

        AssertSql(
            @"SELECT [o].[CustomerID] AS [Key], COALESCE(SUM([o].[OrderID] + CAST(LEN([o].[CustomerID]) AS int)), 0) AS [Sum]
FROM [Orders] AS [o]
GROUP BY [o].[CustomerID]");
    }

    public override async Task GroupBy_scalar_subquery(bool async)
    {
        await base.GroupBy_scalar_subquery(async);

        AssertSql(
            @"SELECT [t].[Key], COUNT(*) AS [Count]
FROM (
    SELECT (
        SELECT TOP(1) [c].[ContactName]
        FROM [Customers] AS [c]
        WHERE [c].[CustomerID] = [o].[CustomerID]) AS [Key]
    FROM [Orders] AS [o]
) AS [t]
GROUP BY [t].[Key]");
    }

    public override async Task AsEnumerable_in_subquery_for_GroupBy(bool async)
    {
        await base.AsEnumerable_in_subquery_for_GroupBy(async);

        AssertSql(
            @"SELECT [c].[CustomerID], [c].[Address], [c].[City], [c].[CompanyName], [c].[ContactName], [c].[ContactTitle], [c].[Country], [c].[Fax], [c].[Phone], [c].[PostalCode], [c].[Region], [t2].[OrderID], [t2].[CustomerID], [t2].[EmployeeID], [t2].[OrderDate], [t2].[CustomerID0]
FROM [Customers] AS [c]
OUTER APPLY (
    SELECT [t0].[OrderID], [t0].[CustomerID], [t0].[EmployeeID], [t0].[OrderDate], [t].[CustomerID] AS [CustomerID0]
    FROM (
        SELECT [o].[CustomerID]
        FROM [Orders] AS [o]
        WHERE [o].[CustomerID] = [c].[CustomerID]
        GROUP BY [o].[CustomerID]
    ) AS [t]
    LEFT JOIN (
        SELECT [t1].[OrderID], [t1].[CustomerID], [t1].[EmployeeID], [t1].[OrderDate]
        FROM (
            SELECT [o0].[OrderID], [o0].[CustomerID], [o0].[EmployeeID], [o0].[OrderDate], ROW_NUMBER() OVER(PARTITION BY [o0].[CustomerID] ORDER BY [o0].[OrderDate] DESC) AS [row]
            FROM [Orders] AS [o0]
            WHERE [o0].[CustomerID] = [c].[CustomerID]
        ) AS [t1]
        WHERE [t1].[row] <= 1
    ) AS [t0] ON [t].[CustomerID] = [t0].[CustomerID]
) AS [t2]
WHERE [c].[CustomerID] LIKE N'F%'
ORDER BY [c].[CustomerID], [t2].[CustomerID0]");
    }

    public override async Task GroupBy_aggregate_from_multiple_query_in_same_projection(bool async)
    {
        await base.GroupBy_aggregate_from_multiple_query_in_same_projection(async);

        AssertSql(
            @"SELECT [t].[CustomerID], [t0].[Key], [t0].[C], [t0].[c0]
FROM (
    SELECT [o].[CustomerID]
    FROM [Orders] AS [o]
    GROUP BY [o].[CustomerID]
) AS [t]
OUTER APPLY (
    SELECT TOP(1) [e].[City] AS [Key], COUNT(*) + (
        SELECT COUNT(*)
        FROM [Orders] AS [o0]
        WHERE [t].[CustomerID] = [o0].[CustomerID] OR ([t].[CustomerID] IS NULL AND [o0].[CustomerID] IS NULL)) AS [C], 1 AS [c0]
    FROM [Employees] AS [e]
    WHERE [e].[City] = N'Seattle'
    GROUP BY [e].[City]
    ORDER BY (SELECT 1)
) AS [t0]");
    }

    public override async Task GroupBy_aggregate_from_multiple_query_in_same_projection_2(bool async)
    {
        await base.GroupBy_aggregate_from_multiple_query_in_same_projection_2(async);

        AssertSql(
            @"SELECT [o].[CustomerID] AS [Key], COALESCE((
    SELECT TOP(1) COUNT(*) + MIN([o].[OrderID])
    FROM [Employees] AS [e]
    WHERE [e].[City] = N'Seattle'
    GROUP BY [e].[City]
    ORDER BY (SELECT 1)), 0) AS [A]
FROM [Orders] AS [o]
GROUP BY [o].[CustomerID]");
    }

    public override async Task GroupBy_aggregate_from_multiple_query_in_same_projection_3(bool async)
    {
        await base.GroupBy_aggregate_from_multiple_query_in_same_projection_3(async);

        AssertSql(
            @"SELECT [o].[CustomerID] AS [Key], COALESCE((
    SELECT TOP(1) COUNT(*) + (
        SELECT COUNT(*)
        FROM [Orders] AS [o0]
        WHERE [o].[CustomerID] = [o0].[CustomerID] OR ([o].[CustomerID] IS NULL AND [o0].[CustomerID] IS NULL))
    FROM [Employees] AS [e]
    WHERE [e].[City] = N'Seattle'
    GROUP BY [e].[City]
    ORDER BY COUNT(*) + (
        SELECT COUNT(*)
        FROM [Orders] AS [o0]
        WHERE [o].[CustomerID] = [o0].[CustomerID] OR ([o].[CustomerID] IS NULL AND [o0].[CustomerID] IS NULL))), 0) AS [A]
FROM [Orders] AS [o]
GROUP BY [o].[CustomerID]");
    }

    public override async Task GroupBy_scalar_aggregate_in_set_operation(bool async)
    {
        await base.GroupBy_scalar_aggregate_in_set_operation(async);

        AssertSql(
            @"SELECT [c].[CustomerID], 0 AS [Sequence]
FROM [Customers] AS [c]
WHERE [c].[CustomerID] LIKE N'F%'
UNION
SELECT [o].[CustomerID], 1 AS [Sequence]
FROM [Orders] AS [o]
GROUP BY [o].[CustomerID]");
    }

    public override async Task Select_uncorrelated_collection_with_groupby_when_outer_is_distinct(bool async)
    {
        await base.Select_uncorrelated_collection_with_groupby_when_outer_is_distinct(async);

        AssertSql(
            @"SELECT [t].[City], [t0].[ProductID], [t1].[c], [t1].[ProductID]
FROM (
    SELECT DISTINCT [c].[City]
    FROM [Orders] AS [o]
    LEFT JOIN [Customers] AS [c] ON [o].[CustomerID] = [c].[CustomerID]
    WHERE [o].[CustomerID] IS NOT NULL AND ([o].[CustomerID] LIKE N'A%')
) AS [t]
OUTER APPLY (
    SELECT [p].[ProductID]
    FROM [Products] AS [p]
    GROUP BY [p].[ProductID]
) AS [t0]
OUTER APPLY (
    SELECT COUNT(*) AS [c], [p0].[ProductID]
    FROM [Products] AS [p0]
    GROUP BY [p0].[ProductID]
) AS [t1]
ORDER BY [t].[City], [t0].[ProductID]");
    }

    public override async Task Select_correlated_collection_after_GroupBy_aggregate_when_identifier_does_not_change(bool async)
    {
        await base.Select_correlated_collection_after_GroupBy_aggregate_when_identifier_does_not_change(async);

        AssertSql(
            @"SELECT [t].[CustomerID], [o].[OrderID], [o].[CustomerID], [o].[EmployeeID], [o].[OrderDate]
FROM (
    SELECT [c].[CustomerID]
    FROM [Customers] AS [c]
    GROUP BY [c].[CustomerID]
    HAVING [c].[CustomerID] LIKE N'F%'
) AS [t]
LEFT JOIN [Orders] AS [o] ON [t].[CustomerID] = [o].[CustomerID]
ORDER BY [t].[CustomerID]");
    }

    public override async Task Select_correlated_collection_after_GroupBy_aggregate_when_identifier_changes(bool async)
    {
        await base.Select_correlated_collection_after_GroupBy_aggregate_when_identifier_changes(async);

        AssertSql(
            @"SELECT [t].[CustomerID], [o0].[OrderID], [o0].[CustomerID], [o0].[EmployeeID], [o0].[OrderDate]
FROM (
    SELECT [o].[CustomerID]
    FROM [Orders] AS [o]
    GROUP BY [o].[CustomerID]
    HAVING [o].[CustomerID] IS NOT NULL AND ([o].[CustomerID] LIKE N'F%')
) AS [t]
LEFT JOIN [Orders] AS [o0] ON [t].[CustomerID] = [o0].[CustomerID]
ORDER BY [t].[CustomerID]");
    }

    public override async Task Select_correlated_collection_after_GroupBy_aggregate_when_identifier_changes_to_complex(bool async)
        => await base.Select_correlated_collection_after_GroupBy_aggregate_when_identifier_changes_to_complex(async);

    //AssertSql(" ");
    public override async Task Complex_query_with_group_by_in_subquery5(bool async)
    {
        await base.Complex_query_with_group_by_in_subquery5(async);

        AssertSql(
            @"SELECT [t].[c], [t].[ProductID], [t0].[CustomerID], [t0].[City]
FROM (
    SELECT COALESCE(SUM([o].[ProductID] + ([o].[OrderID] * 1000)), 0) AS [c], [o].[ProductID], MIN([o].[OrderID] / 100) AS [c0]
    FROM [Order Details] AS [o]
    INNER JOIN [Orders] AS [o0] ON [o].[OrderID] = [o0].[OrderID]
    LEFT JOIN [Customers] AS [c] ON [o0].[CustomerID] = [c].[CustomerID]
    WHERE [c].[CustomerID] = N'ALFKI'
    GROUP BY [o].[ProductID]
) AS [t]
OUTER APPLY (
    SELECT [c0].[CustomerID], [c0].[City]
    FROM [Customers] AS [c0]
    WHERE CAST(LEN([c0].[CustomerID]) AS int) < [t].[c0]
) AS [t0]
ORDER BY [t].[ProductID], [t0].[CustomerID]");
    }

    public override async Task Complex_query_with_groupBy_in_subquery4(bool async)
    {
        await base.Complex_query_with_groupBy_in_subquery4(async);

        AssertSql(
            @"SELECT [c].[CustomerID], [t1].[Sum], [t1].[Count], [t1].[Key]
FROM [Customers] AS [c]
OUTER APPLY (
    SELECT COALESCE(SUM([t].[OrderID]), 0) AS [Sum], (
        SELECT COUNT(*)
        FROM (
            SELECT [o0].[OrderID], [o0].[CustomerID], [o0].[EmployeeID], [o0].[OrderDate], [c1].[CustomerID] AS [CustomerID0], [c1].[Address], [c1].[City], [c1].[CompanyName], [c1].[ContactName], [c1].[ContactTitle], [c1].[Country], [c1].[Fax], [c1].[Phone], [c1].[PostalCode], [c1].[Region], COALESCE([c1].[City], N'') + COALESCE([o0].[CustomerID], N'') AS [Key]
            FROM [Orders] AS [o0]
            LEFT JOIN [Customers] AS [c1] ON [o0].[CustomerID] = [c1].[CustomerID]
            WHERE [c].[CustomerID] = [o0].[CustomerID]
        ) AS [t0]
        LEFT JOIN [Customers] AS [c0] ON [t0].[CustomerID] = [c0].[CustomerID]
        WHERE ([t].[Key] = [t0].[Key] OR ([t].[Key] IS NULL AND [t0].[Key] IS NULL)) AND (COALESCE([c0].[City], N'') + COALESCE([t0].[CustomerID], N'') LIKE N'Lon%')) AS [Count], [t].[Key]
    FROM (
        SELECT [o].[OrderID], COALESCE([c2].[City], N'') + COALESCE([o].[CustomerID], N'') AS [Key]
        FROM [Orders] AS [o]
        LEFT JOIN [Customers] AS [c2] ON [o].[CustomerID] = [c2].[CustomerID]
        WHERE [c].[CustomerID] = [o].[CustomerID]
    ) AS [t]
    GROUP BY [t].[Key]
) AS [t1]
ORDER BY [c].[CustomerID]");
    }

    public override async Task GroupBy_aggregate_SelectMany(bool async)
    {
        await base.GroupBy_aggregate_SelectMany(async);

        AssertSql();
    }

<<<<<<< HEAD
    public override async Task GroupBy_as_final_operator(bool async)
    {
        await base.GroupBy_as_final_operator(async);

        AssertSql();
=======
    public override async Task Final_GroupBy_property_entity(bool async)
    {
        await base.Final_GroupBy_property_entity(async);

        AssertSql(
            @"SELECT [c].[City], [c].[CustomerID], [c].[Address], [c].[CompanyName], [c].[ContactName], [c].[ContactTitle], [c].[Country], [c].[Fax], [c].[Phone], [c].[PostalCode], [c].[Region]
FROM [Customers] AS [c]
ORDER BY [c].[City]");
    }

    public override async Task Final_GroupBy_property_anonymous_type(bool async)
    {
        await base.Final_GroupBy_property_anonymous_type(async);

        AssertSql(
            @"SELECT [c].[City], [c].[ContactName], [c].[ContactTitle]
FROM [Customers] AS [c]
ORDER BY [c].[City]");
    }

    public override async Task Final_GroupBy_multiple_properties_entity(bool async)
    {
        await base.Final_GroupBy_multiple_properties_entity(async);

        AssertSql(
            @"SELECT [c].[City], [c].[Region], [c].[CustomerID], [c].[Address], [c].[CompanyName], [c].[ContactName], [c].[ContactTitle], [c].[Country], [c].[Fax], [c].[Phone], [c].[PostalCode]
FROM [Customers] AS [c]
ORDER BY [c].[City], [c].[Region]");
    }

    public override async Task Final_GroupBy_complex_key_entity(bool async)
    {
        await base.Final_GroupBy_complex_key_entity(async);

        AssertSql(
            @"SELECT [t].[City], [t].[Region], [t].[Constant], [t].[CustomerID], [t].[Address], [t].[CompanyName], [t].[ContactName], [t].[ContactTitle], [t].[Country], [t].[Fax], [t].[Phone], [t].[PostalCode]
FROM (
    SELECT [c].[CustomerID], [c].[Address], [c].[City], [c].[CompanyName], [c].[ContactName], [c].[ContactTitle], [c].[Country], [c].[Fax], [c].[Phone], [c].[PostalCode], [c].[Region], 1 AS [Constant]
    FROM [Customers] AS [c]
) AS [t]
ORDER BY [t].[City], [t].[Region], [t].[Constant]");
    }

    public override async Task Final_GroupBy_nominal_type_entity(bool async)
    {
        await base.Final_GroupBy_nominal_type_entity(async);

        AssertSql(
            @"SELECT [t].[City], [t].[Constant], [t].[CustomerID], [t].[Address], [t].[CompanyName], [t].[ContactName], [t].[ContactTitle], [t].[Country], [t].[Fax], [t].[Phone], [t].[PostalCode], [t].[Region]
FROM (
    SELECT [c].[CustomerID], [c].[Address], [c].[City], [c].[CompanyName], [c].[ContactName], [c].[ContactTitle], [c].[Country], [c].[Fax], [c].[Phone], [c].[PostalCode], [c].[Region], 1 AS [Constant]
    FROM [Customers] AS [c]
) AS [t]
ORDER BY [t].[City], [t].[Constant]");
    }

    public override async Task Final_GroupBy_property_anonymous_type_element_selector(bool async)
    {
        await base.Final_GroupBy_property_anonymous_type_element_selector(async);

        AssertSql(
            @"SELECT [c].[City], [c].[ContactName], [c].[ContactTitle]
FROM [Customers] AS [c]
ORDER BY [c].[City]");
    }

    public override async Task Final_GroupBy_property_entity_Include_collection(bool async)
    {
        await base.Final_GroupBy_property_entity_Include_collection(async);

        AssertSql(
            @"SELECT [c].[City], [c].[CustomerID], [c].[Address], [c].[CompanyName], [c].[ContactName], [c].[ContactTitle], [c].[Country], [c].[Fax], [c].[Phone], [c].[PostalCode], [c].[Region], [o].[OrderID], [o].[CustomerID], [o].[EmployeeID], [o].[OrderDate]
FROM [Customers] AS [c]
LEFT JOIN [Orders] AS [o] ON [c].[CustomerID] = [o].[CustomerID]
WHERE [c].[Country] = N'USA'
ORDER BY [c].[City], [c].[CustomerID]");
    }

    public override async Task Final_GroupBy_property_entity_projecting_collection(bool async)
    {
        await base.Final_GroupBy_property_entity_projecting_collection(async);

        AssertSql(
            @"SELECT [c].[City], [c].[CustomerID], [o].[OrderID], [o].[CustomerID], [o].[EmployeeID], [o].[OrderDate]
FROM [Customers] AS [c]
LEFT JOIN [Orders] AS [o] ON [c].[CustomerID] = [o].[CustomerID]
WHERE [c].[Country] = N'USA'
ORDER BY [c].[City], [c].[CustomerID]");
    }

    public override async Task Final_GroupBy_property_entity_projecting_collection_composed(bool async)
    {
        await base.Final_GroupBy_property_entity_projecting_collection_composed(async);

        AssertSql(
            @"SELECT [c].[City], [c].[CustomerID], [t].[OrderID], [t].[CustomerID], [t].[EmployeeID], [t].[OrderDate]
FROM [Customers] AS [c]
LEFT JOIN (
    SELECT [o].[OrderID], [o].[CustomerID], [o].[EmployeeID], [o].[OrderDate]
    FROM [Orders] AS [o]
    WHERE [o].[OrderID] < 11000
) AS [t] ON [c].[CustomerID] = [t].[CustomerID]
WHERE [c].[Country] = N'USA'
ORDER BY [c].[City], [c].[CustomerID]");
    }

    public override async Task Final_GroupBy_property_entity_projecting_collection_and_single_result(bool async)
    {
        await base.Final_GroupBy_property_entity_projecting_collection_and_single_result(async);

        AssertSql(
            @"SELECT [c].[City], [c].[CustomerID], [t].[OrderID], [t].[CustomerID], [t].[EmployeeID], [t].[OrderDate], [t0].[OrderID], [t0].[CustomerID], [t0].[EmployeeID], [t0].[OrderDate]
FROM [Customers] AS [c]
LEFT JOIN (
    SELECT [o].[OrderID], [o].[CustomerID], [o].[EmployeeID], [o].[OrderDate]
    FROM [Orders] AS [o]
    WHERE [o].[OrderID] < 11000
) AS [t] ON [c].[CustomerID] = [t].[CustomerID]
LEFT JOIN (
    SELECT [t1].[OrderID], [t1].[CustomerID], [t1].[EmployeeID], [t1].[OrderDate]
    FROM (
        SELECT [o0].[OrderID], [o0].[CustomerID], [o0].[EmployeeID], [o0].[OrderDate], ROW_NUMBER() OVER(PARTITION BY [o0].[CustomerID] ORDER BY [o0].[OrderDate] DESC) AS [row]
        FROM [Orders] AS [o0]
    ) AS [t1]
    WHERE [t1].[row] <= 1
) AS [t0] ON [c].[CustomerID] = [t0].[CustomerID]
WHERE [c].[Country] = N'USA'
ORDER BY [c].[City], [c].[CustomerID]");
>>>>>>> 5d0d937a
    }

    public override async Task GroupBy_Where_with_grouping_result(bool async)
    {
        await base.GroupBy_Where_with_grouping_result(async);

        AssertSql();
    }

    public override async Task GroupBy_OrderBy_with_grouping_result(bool async)
    {
        await base.GroupBy_OrderBy_with_grouping_result(async);

        AssertSql();
    }

    public override async Task GroupBy_SelectMany(bool async)
    {
        await base.GroupBy_SelectMany(async);

        AssertSql();
    }

    public override async Task OrderBy_GroupBy_SelectMany(bool async)
    {
        await base.OrderBy_GroupBy_SelectMany(async);

        AssertSql();
    }

    public override async Task OrderBy_GroupBy_SelectMany_shadow(bool async)
    {
        await base.OrderBy_GroupBy_SelectMany_shadow(async);

        AssertSql();
    }

    public override async Task GroupBy_with_orderby_take_skip_distinct_followed_by_group_key_projection(bool async)
    {
        await base.GroupBy_with_orderby_take_skip_distinct_followed_by_group_key_projection(async);

        AssertSql();
    }

    public override async Task GroupBy_Distinct(bool async)
    {
        await base.GroupBy_Distinct(async);

        AssertSql();
    }

    public override async Task GroupBy_complex_key_without_aggregate(bool async)
    {
        await base.GroupBy_complex_key_without_aggregate(async);

        AssertSql(
            @"SELECT [t0].[Key], [t1].[OrderID], [t1].[CustomerID], [t1].[EmployeeID], [t1].[OrderDate], [t1].[CustomerID0]
FROM (
    SELECT [t].[Key]
    FROM (
        SELECT SUBSTRING([c].[CustomerID], 0 + 1, 1) AS [Key]
        FROM [Orders] AS [o]
        LEFT JOIN [Customers] AS [c] ON [o].[CustomerID] = [c].[CustomerID]
    ) AS [t]
    GROUP BY [t].[Key]
) AS [t0]
LEFT JOIN (
    SELECT [t2].[OrderID], [t2].[CustomerID], [t2].[EmployeeID], [t2].[OrderDate], [t2].[CustomerID0], [t2].[Key]
    FROM (
        SELECT [t3].[OrderID], [t3].[CustomerID], [t3].[EmployeeID], [t3].[OrderDate], [t3].[CustomerID0], [t3].[Key], ROW_NUMBER() OVER(PARTITION BY [t3].[Key] ORDER BY [t3].[OrderID], [t3].[CustomerID0]) AS [row]
        FROM (
            SELECT [o0].[OrderID], [o0].[CustomerID], [o0].[EmployeeID], [o0].[OrderDate], [c0].[CustomerID] AS [CustomerID0], SUBSTRING([c0].[CustomerID], 0 + 1, 1) AS [Key]
            FROM [Orders] AS [o0]
            LEFT JOIN [Customers] AS [c0] ON [o0].[CustomerID] = [c0].[CustomerID]
        ) AS [t3]
    ) AS [t2]
    WHERE 1 < [t2].[row] AND [t2].[row] <= 3
) AS [t1] ON [t0].[Key] = [t1].[Key]
ORDER BY [t0].[Key], [t1].[OrderID]");
    }

    private void AssertSql(params string[] expected)
        => Fixture.TestSqlLoggerFactory.AssertBaseline(expected);

    protected override void ClearLog()
        => Fixture.TestSqlLoggerFactory.Clear();
}<|MERGE_RESOLUTION|>--- conflicted
+++ resolved
@@ -1338,7 +1338,6 @@
 
         AssertSql(
             @"SELECT [o].[CustomerID] AS [Key], COUNT(*) AS [Count]
-<<<<<<< HEAD
 FROM [Orders] AS [o]
 GROUP BY [o].[CustomerID]
 ORDER BY COUNT(*), [o].[CustomerID]");
@@ -1350,27 +1349,11 @@
 
         AssertSql(
             @"SELECT [o].[CustomerID] AS [Key], COALESCE(SUM([o].[OrderID]), 0) AS [Sum]
-=======
->>>>>>> 5d0d937a
 FROM [Orders] AS [o]
 GROUP BY [o].[CustomerID]
 ORDER BY COUNT(*), [o].[CustomerID]");
     }
 
-<<<<<<< HEAD
-=======
-    public override async Task GroupBy_OrderBy_count_Select_sum(bool async)
-    {
-        await base.GroupBy_OrderBy_count_Select_sum(async);
-
-        AssertSql(
-            @"SELECT [o].[CustomerID] AS [Key], COALESCE(SUM([o].[OrderID]), 0) AS [Sum]
-FROM [Orders] AS [o]
-GROUP BY [o].[CustomerID]
-ORDER BY COUNT(*), [o].[CustomerID]");
-    }
-
->>>>>>> 5d0d937a
     public override async Task GroupBy_aggregate_Contains(bool async)
     {
         await base.GroupBy_aggregate_Contains(async);
@@ -2396,7 +2379,6 @@
     public override async Task GroupBy_nominal_type_count(bool async)
     {
         await base.GroupBy_nominal_type_count(async);
-<<<<<<< HEAD
 
         AssertSql(
             @"SELECT COUNT(*)
@@ -2412,23 +2394,6 @@
         await base.GroupBy_based_on_renamed_property_simple(async);
 
         AssertSql(
-=======
-
-        AssertSql(
-            @"SELECT COUNT(*)
-FROM (
-    SELECT [o].[CustomerID]
-    FROM [Orders] AS [o]
-    GROUP BY [o].[CustomerID]
-) AS [t]");
-    }
-
-    public override async Task GroupBy_based_on_renamed_property_simple(bool async)
-    {
-        await base.GroupBy_based_on_renamed_property_simple(async);
-
-        AssertSql(
->>>>>>> 5d0d937a
             @"SELECT [c].[City] AS [Renamed], COUNT(*) AS [Count]
 FROM [Customers] AS [c]
 GROUP BY [c].[City]");
@@ -2499,46 +2464,34 @@
     {
         await base.GroupBy_with_group_key_being_navigation(async);
 
-<<<<<<< HEAD
-        AssertSql();
-=======
         AssertSql(
             @"SELECT [o0].[OrderID], [o0].[CustomerID], [o0].[EmployeeID], [o0].[OrderDate], COALESCE(SUM([o].[OrderID]), 0) AS [Aggregate]
 FROM [Order Details] AS [o]
 INNER JOIN [Orders] AS [o0] ON [o].[OrderID] = [o0].[OrderID]
 GROUP BY [o0].[OrderID], [o0].[CustomerID], [o0].[EmployeeID], [o0].[OrderDate]");
->>>>>>> 5d0d937a
     }
 
     public override async Task GroupBy_with_group_key_being_nested_navigation(bool async)
     {
         await base.GroupBy_with_group_key_being_nested_navigation(async);
 
-<<<<<<< HEAD
-        AssertSql();
-=======
         AssertSql(
             @"SELECT [c].[CustomerID], [c].[Address], [c].[City], [c].[CompanyName], [c].[ContactName], [c].[ContactTitle], [c].[Country], [c].[Fax], [c].[Phone], [c].[PostalCode], [c].[Region], COALESCE(SUM([o].[OrderID]), 0) AS [Aggregate]
 FROM [Order Details] AS [o]
 INNER JOIN [Orders] AS [o0] ON [o].[OrderID] = [o0].[OrderID]
 LEFT JOIN [Customers] AS [c] ON [o0].[CustomerID] = [c].[CustomerID]
 GROUP BY [c].[CustomerID], [c].[Address], [c].[City], [c].[CompanyName], [c].[ContactName], [c].[ContactTitle], [c].[Country], [c].[Fax], [c].[Phone], [c].[PostalCode], [c].[Region]");
->>>>>>> 5d0d937a
     }
 
     public override async Task GroupBy_with_group_key_being_navigation_with_entity_key_projection(bool async)
     {
         await base.GroupBy_with_group_key_being_navigation_with_entity_key_projection(async);
 
-<<<<<<< HEAD
-        AssertSql();
-=======
         AssertSql(
             @"SELECT [o0].[OrderID], [o0].[CustomerID], [o0].[EmployeeID], [o0].[OrderDate]
 FROM [Order Details] AS [o]
 INNER JOIN [Orders] AS [o0] ON [o].[OrderID] = [o0].[OrderID]
 GROUP BY [o0].[OrderID], [o0].[CustomerID], [o0].[EmployeeID], [o0].[OrderDate]");
->>>>>>> 5d0d937a
     }
 
     public override async Task GroupBy_with_group_key_being_navigation_with_complex_projection(bool async)
@@ -2816,7 +2769,6 @@
     public override async Task GroupBy_with_grouping_key_DateTime_Day(bool async)
     {
         await base.GroupBy_with_grouping_key_DateTime_Day(async);
-<<<<<<< HEAD
 
         AssertSql(
             @"SELECT [t].[Key], COUNT(*) AS [Count]
@@ -2832,23 +2784,6 @@
         await base.GroupBy_with_cast_inside_grouping_aggregate(async);
 
         AssertSql(
-=======
-
-        AssertSql(
-            @"SELECT [t].[Key], COUNT(*) AS [Count]
-FROM (
-    SELECT DATEPART(day, [o].[OrderDate]) AS [Key]
-    FROM [Orders] AS [o]
-) AS [t]
-GROUP BY [t].[Key]");
-    }
-
-    public override async Task GroupBy_with_cast_inside_grouping_aggregate(bool async)
-    {
-        await base.GroupBy_with_cast_inside_grouping_aggregate(async);
-
-        AssertSql(
->>>>>>> 5d0d937a
             @"SELECT [o].[CustomerID] AS [Key], COUNT(*) AS [Count], COALESCE(SUM(CAST([o].[OrderID] AS bigint)), CAST(0 AS bigint)) AS [Sum]
 FROM [Orders] AS [o]
 GROUP BY [o].[CustomerID]");
@@ -3197,13 +3132,6 @@
         AssertSql();
     }
 
-<<<<<<< HEAD
-    public override async Task GroupBy_as_final_operator(bool async)
-    {
-        await base.GroupBy_as_final_operator(async);
-
-        AssertSql();
-=======
     public override async Task Final_GroupBy_property_entity(bool async)
     {
         await base.Final_GroupBy_property_entity(async);
@@ -3332,7 +3260,6 @@
 ) AS [t0] ON [c].[CustomerID] = [t0].[CustomerID]
 WHERE [c].[Country] = N'USA'
 ORDER BY [c].[City], [c].[CustomerID]");
->>>>>>> 5d0d937a
     }
 
     public override async Task GroupBy_Where_with_grouping_result(bool async)
