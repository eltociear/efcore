﻿// Licensed to the .NET Foundation under one or more agreements.
// The .NET Foundation licenses this file to you under the MIT license.

namespace Microsoft.EntityFrameworkCore.Query;

public class NorthwindGroupByQuerySqlServerTest : NorthwindGroupByQueryRelationalTestBase<
    NorthwindQuerySqlServerFixture<NoopModelCustomizer>>
{
    public NorthwindGroupByQuerySqlServerTest(
        NorthwindQuerySqlServerFixture<NoopModelCustomizer> fixture,
        ITestOutputHelper testOutputHelper)
        : base(fixture)
    {
        Fixture.TestSqlLoggerFactory.Clear();
        //Fixture.TestSqlLoggerFactory.SetTestOutputHelper(testOutputHelper);
    }

    protected override bool CanExecuteQueryString
        => true;

    [ConditionalFact]
    public virtual void Check_all_tests_overridden()
        => TestHelpers.AssertAllMethodsOverridden(GetType());

    public override async Task GroupBy_Property_Select_Average(bool async)
    {
        await base.GroupBy_Property_Select_Average(async);

        AssertSql(
            @"SELECT AVG(CAST([o].[OrderID] AS float))
FROM [Orders] AS [o]
GROUP BY [o].[CustomerID]");

        // Validating that we don't generate warning when translating GroupBy. See Issue#11157
        Assert.DoesNotContain(
            "The LINQ expression 'GroupBy([o].CustomerID, [o])' could not be translated and will be evaluated locally.",
            Fixture.TestSqlLoggerFactory.Log.Select(l => l.Message));
    }

    public override async Task GroupBy_Property_Select_Average_with_group_enumerable_projected(bool async)
    {
        await base.GroupBy_Property_Select_Average_with_group_enumerable_projected(async);

        AssertSql();
    }

    public override async Task GroupBy_Property_Select_Count(bool async)
    {
        await base.GroupBy_Property_Select_Count(async);

        AssertSql(
            @"SELECT COUNT(*)
FROM [Orders] AS [o]
GROUP BY [o].[CustomerID]");
    }

    public override async Task GroupBy_Property_Select_LongCount(bool async)
    {
        await base.GroupBy_Property_Select_LongCount(async);

        AssertSql(
            @"SELECT COUNT_BIG(*)
FROM [Orders] AS [o]
GROUP BY [o].[CustomerID]");
    }

    public override async Task GroupBy_Property_Select_Count_with_nulls(bool async)
    {
        await base.GroupBy_Property_Select_Count_with_nulls(async);

        AssertSql(
            @"SELECT [c].[City], COUNT(*) AS [Faxes]
FROM [Customers] AS [c]
GROUP BY [c].[City]");
    }

    public override async Task GroupBy_Property_Select_LongCount_with_nulls(bool async)
    {
        await base.GroupBy_Property_Select_LongCount_with_nulls(async);

        AssertSql(
            @"SELECT [c].[City], COUNT_BIG(*) AS [Faxes]
FROM [Customers] AS [c]
GROUP BY [c].[City]");
    }

    public override async Task GroupBy_Property_Select_Max(bool async)
    {
        await base.GroupBy_Property_Select_Max(async);

        AssertSql(
            @"SELECT MAX([o].[OrderID])
FROM [Orders] AS [o]
GROUP BY [o].[CustomerID]");
    }

    public override async Task GroupBy_Property_Select_Min(bool async)
    {
        await base.GroupBy_Property_Select_Min(async);

        AssertSql(
            @"SELECT MIN([o].[OrderID])
FROM [Orders] AS [o]
GROUP BY [o].[CustomerID]");
    }

    public override async Task GroupBy_Property_Select_Sum(bool async)
    {
        await base.GroupBy_Property_Select_Sum(async);

        AssertSql(
            @"SELECT COALESCE(SUM([o].[OrderID]), 0)
FROM [Orders] AS [o]
GROUP BY [o].[CustomerID]");
    }

    public override async Task GroupBy_Property_Select_Sum_Min_Max_Avg(bool async)
    {
        await base.GroupBy_Property_Select_Sum_Min_Max_Avg(async);

        AssertSql(
            @"SELECT COALESCE(SUM([o].[OrderID]), 0) AS [Sum], MIN([o].[OrderID]) AS [Min], MAX([o].[OrderID]) AS [Max], AVG(CAST([o].[OrderID] AS float)) AS [Avg]
FROM [Orders] AS [o]
GROUP BY [o].[CustomerID]");
    }

    public override async Task GroupBy_Property_Select_Key_Average(bool async)
    {
        await base.GroupBy_Property_Select_Key_Average(async);

        AssertSql(
            @"SELECT [o].[CustomerID] AS [Key], AVG(CAST([o].[OrderID] AS float)) AS [Average]
FROM [Orders] AS [o]
GROUP BY [o].[CustomerID]");
    }

    public override async Task GroupBy_Property_Select_Key_Count(bool async)
    {
        await base.GroupBy_Property_Select_Key_Count(async);

        AssertSql(
            @"SELECT [o].[CustomerID] AS [Key], COUNT(*) AS [Count]
FROM [Orders] AS [o]
GROUP BY [o].[CustomerID]");
    }

    public override async Task GroupBy_Property_Select_Key_LongCount(bool async)
    {
        await base.GroupBy_Property_Select_Key_LongCount(async);

        AssertSql(
            @"SELECT [o].[CustomerID] AS [Key], COUNT_BIG(*) AS [LongCount]
FROM [Orders] AS [o]
GROUP BY [o].[CustomerID]");
    }

    public override async Task GroupBy_Property_Select_Key_Max(bool async)
    {
        await base.GroupBy_Property_Select_Key_Max(async);

        AssertSql(
            @"SELECT [o].[CustomerID] AS [Key], MAX([o].[OrderID]) AS [Max]
FROM [Orders] AS [o]
GROUP BY [o].[CustomerID]");
    }

    public override async Task GroupBy_Property_Select_Key_Min(bool async)
    {
        await base.GroupBy_Property_Select_Key_Min(async);

        AssertSql(
            @"SELECT [o].[CustomerID] AS [Key], MIN([o].[OrderID]) AS [Min]
FROM [Orders] AS [o]
GROUP BY [o].[CustomerID]");
    }

    public override async Task GroupBy_Property_Select_Key_Sum(bool async)
    {
        await base.GroupBy_Property_Select_Key_Sum(async);

        AssertSql(
            @"SELECT [o].[CustomerID] AS [Key], COALESCE(SUM([o].[OrderID]), 0) AS [Sum]
FROM [Orders] AS [o]
GROUP BY [o].[CustomerID]");
    }

    public override async Task GroupBy_Property_Select_Key_Sum_Min_Max_Avg(bool async)
    {
        await base.GroupBy_Property_Select_Key_Sum_Min_Max_Avg(async);

        AssertSql(
            @"SELECT [o].[CustomerID] AS [Key], COALESCE(SUM([o].[OrderID]), 0) AS [Sum], MIN([o].[OrderID]) AS [Min], MAX([o].[OrderID]) AS [Max], AVG(CAST([o].[OrderID] AS float)) AS [Avg]
FROM [Orders] AS [o]
GROUP BY [o].[CustomerID]");
    }

    public override async Task GroupBy_Property_Select_Sum_Min_Key_Max_Avg(bool async)
    {
        await base.GroupBy_Property_Select_Sum_Min_Key_Max_Avg(async);

        AssertSql(
            @"SELECT COALESCE(SUM([o].[OrderID]), 0) AS [Sum], MIN([o].[OrderID]) AS [Min], [o].[CustomerID] AS [Key], MAX([o].[OrderID]) AS [Max], AVG(CAST([o].[OrderID] AS float)) AS [Avg]
FROM [Orders] AS [o]
GROUP BY [o].[CustomerID]");
    }

    public override async Task GroupBy_Property_Select_key_multiple_times_and_aggregate(bool async)
    {
        await base.GroupBy_Property_Select_key_multiple_times_and_aggregate(async);

        AssertSql(
            @"SELECT [o].[CustomerID] AS [Key1], COALESCE(SUM([o].[OrderID]), 0) AS [Sum]
FROM [Orders] AS [o]
GROUP BY [o].[CustomerID]");
    }

    public override async Task GroupBy_Property_Select_Key_with_constant(bool async)
    {
        await base.GroupBy_Property_Select_Key_with_constant(async);

        AssertSql(
            @"SELECT [t].[Name], [t].[CustomerID] AS [Value], COUNT(*) AS [Count]
FROM (
    SELECT [o].[CustomerID], N'CustomerID' AS [Name]
    FROM [Orders] AS [o]
) AS [t]
GROUP BY [t].[Name], [t].[CustomerID]");
    }

    public override async Task GroupBy_aggregate_projecting_conditional_expression(bool async)
    {
        await base.GroupBy_aggregate_projecting_conditional_expression(async);

        AssertSql(
            @"SELECT [o].[OrderDate] AS [Key], CASE
    WHEN COUNT(*) = 0 THEN 1
    ELSE COALESCE(SUM(CASE
        WHEN ([o].[OrderID] % 2) = 0 THEN 1
        ELSE 0
    END), 0) / COUNT(*)
END AS [SomeValue]
FROM [Orders] AS [o]
GROUP BY [o].[OrderDate]");
    }

    public override async Task GroupBy_aggregate_projecting_conditional_expression_based_on_group_key(bool async)
    {
        await base.GroupBy_aggregate_projecting_conditional_expression_based_on_group_key(async);

        AssertSql(
            @"SELECT CASE
    WHEN [o].[OrderDate] IS NULL THEN N'is null'
    ELSE N'is not null'
END AS [Key], COALESCE(SUM([o].[OrderID]), 0) AS [Sum]
FROM [Orders] AS [o]
GROUP BY [o].[OrderDate]");
    }

    public override async Task GroupBy_anonymous_Select_Average(bool async)
    {
        await base.GroupBy_anonymous_Select_Average(async);

        AssertSql(
            @"SELECT AVG(CAST([o].[OrderID] AS float))
FROM [Orders] AS [o]
GROUP BY [o].[CustomerID]");
    }

    public override async Task GroupBy_anonymous_Select_Count(bool async)
    {
        await base.GroupBy_anonymous_Select_Count(async);

        AssertSql(
            @"SELECT COUNT(*)
FROM [Orders] AS [o]
GROUP BY [o].[CustomerID]");
    }

    public override async Task GroupBy_anonymous_Select_LongCount(bool async)
    {
        await base.GroupBy_anonymous_Select_LongCount(async);

        AssertSql(
            @"SELECT COUNT_BIG(*)
FROM [Orders] AS [o]
GROUP BY [o].[CustomerID]");
    }

    public override async Task GroupBy_anonymous_Select_Max(bool async)
    {
        await base.GroupBy_anonymous_Select_Max(async);

        AssertSql(
            @"SELECT MAX([o].[OrderID])
FROM [Orders] AS [o]
GROUP BY [o].[CustomerID]");
    }

    public override async Task GroupBy_anonymous_Select_Min(bool async)
    {
        await base.GroupBy_anonymous_Select_Min(async);

        AssertSql(
            @"SELECT MIN([o].[OrderID])
FROM [Orders] AS [o]
GROUP BY [o].[CustomerID]");
    }

    public override async Task GroupBy_anonymous_Select_Sum(bool async)
    {
        await base.GroupBy_anonymous_Select_Sum(async);

        AssertSql(
            @"SELECT COALESCE(SUM([o].[OrderID]), 0)
FROM [Orders] AS [o]
GROUP BY [o].[CustomerID]");
    }

    public override async Task GroupBy_anonymous_Select_Sum_Min_Max_Avg(bool async)
    {
        await base.GroupBy_anonymous_Select_Sum_Min_Max_Avg(async);

        AssertSql(
            @"SELECT COALESCE(SUM([o].[OrderID]), 0) AS [Sum], MIN([o].[OrderID]) AS [Min], MAX([o].[OrderID]) AS [Max], AVG(CAST([o].[OrderID] AS float)) AS [Avg]
FROM [Orders] AS [o]
GROUP BY [o].[CustomerID]");
    }

    public override async Task GroupBy_anonymous_with_alias_Select_Key_Sum(bool async)
    {
        await base.GroupBy_anonymous_with_alias_Select_Key_Sum(async);

        AssertSql(
            @"SELECT [o].[CustomerID] AS [Key], COALESCE(SUM([o].[OrderID]), 0) AS [Sum]
FROM [Orders] AS [o]
GROUP BY [o].[CustomerID]");
    }

    public override async Task GroupBy_Composite_Select_Average(bool async)
    {
        await base.GroupBy_Composite_Select_Average(async);

        AssertSql(
            @"SELECT AVG(CAST([o].[OrderID] AS float))
FROM [Orders] AS [o]
GROUP BY [o].[CustomerID], [o].[EmployeeID]");
    }

    public override async Task GroupBy_Composite_Select_Count(bool async)
    {
        await base.GroupBy_Composite_Select_Count(async);

        AssertSql(
            @"SELECT COUNT(*)
FROM [Orders] AS [o]
GROUP BY [o].[CustomerID], [o].[EmployeeID]");
    }

    public override async Task GroupBy_Composite_Select_LongCount(bool async)
    {
        await base.GroupBy_Composite_Select_LongCount(async);

        AssertSql(
            @"SELECT COUNT_BIG(*)
FROM [Orders] AS [o]
GROUP BY [o].[CustomerID], [o].[EmployeeID]");
    }

    public override async Task GroupBy_Composite_Select_Max(bool async)
    {
        await base.GroupBy_Composite_Select_Max(async);

        AssertSql(
            @"SELECT MAX([o].[OrderID])
FROM [Orders] AS [o]
GROUP BY [o].[CustomerID], [o].[EmployeeID]");
    }

    public override async Task GroupBy_Composite_Select_Min(bool async)
    {
        await base.GroupBy_Composite_Select_Min(async);

        AssertSql(
            @"SELECT MIN([o].[OrderID])
FROM [Orders] AS [o]
GROUP BY [o].[CustomerID], [o].[EmployeeID]");
    }

    public override async Task GroupBy_Composite_Select_Sum(bool async)
    {
        await base.GroupBy_Composite_Select_Sum(async);

        AssertSql(
            @"SELECT COALESCE(SUM([o].[OrderID]), 0)
FROM [Orders] AS [o]
GROUP BY [o].[CustomerID], [o].[EmployeeID]");
    }

    public override async Task GroupBy_Composite_Select_Sum_Min_Max_Avg(bool async)
    {
        await base.GroupBy_Composite_Select_Sum_Min_Max_Avg(async);

        AssertSql(
            @"SELECT COALESCE(SUM([o].[OrderID]), 0) AS [Sum], MIN([o].[OrderID]) AS [Min], MAX([o].[OrderID]) AS [Max], AVG(CAST([o].[OrderID] AS float)) AS [Avg]
FROM [Orders] AS [o]
GROUP BY [o].[CustomerID], [o].[EmployeeID]");
    }

    public override async Task GroupBy_Composite_Select_Key_Average(bool async)
    {
        await base.GroupBy_Composite_Select_Key_Average(async);

        AssertSql(
            @"SELECT [o].[CustomerID], [o].[EmployeeID], AVG(CAST([o].[OrderID] AS float)) AS [Average]
FROM [Orders] AS [o]
GROUP BY [o].[CustomerID], [o].[EmployeeID]");
    }

    public override async Task GroupBy_Composite_Select_Key_Count(bool async)
    {
        await base.GroupBy_Composite_Select_Key_Count(async);

        AssertSql(
            @"SELECT [o].[CustomerID], [o].[EmployeeID], COUNT(*) AS [Count]
FROM [Orders] AS [o]
GROUP BY [o].[CustomerID], [o].[EmployeeID]");
    }

    public override async Task GroupBy_Composite_Select_Key_LongCount(bool async)
    {
        await base.GroupBy_Composite_Select_Key_LongCount(async);

        AssertSql(
            @"SELECT [o].[CustomerID], [o].[EmployeeID], COUNT_BIG(*) AS [LongCount]
FROM [Orders] AS [o]
GROUP BY [o].[CustomerID], [o].[EmployeeID]");
    }

    public override async Task GroupBy_Composite_Select_Key_Max(bool async)
    {
        await base.GroupBy_Composite_Select_Key_Max(async);

        AssertSql(
            @"SELECT [o].[CustomerID], [o].[EmployeeID], MAX([o].[OrderID]) AS [Max]
FROM [Orders] AS [o]
GROUP BY [o].[CustomerID], [o].[EmployeeID]");
    }

    public override async Task GroupBy_Composite_Select_Key_Min(bool async)
    {
        await base.GroupBy_Composite_Select_Key_Min(async);

        AssertSql(
            @"SELECT [o].[CustomerID], [o].[EmployeeID], MIN([o].[OrderID]) AS [Min]
FROM [Orders] AS [o]
GROUP BY [o].[CustomerID], [o].[EmployeeID]");
    }

    public override async Task GroupBy_Composite_Select_Key_Sum(bool async)
    {
        await base.GroupBy_Composite_Select_Key_Sum(async);

        AssertSql(
            @"SELECT [o].[CustomerID], [o].[EmployeeID], COALESCE(SUM([o].[OrderID]), 0) AS [Sum]
FROM [Orders] AS [o]
GROUP BY [o].[CustomerID], [o].[EmployeeID]");
    }

    public override async Task GroupBy_Composite_Select_Key_Sum_Min_Max_Avg(bool async)
    {
        await base.GroupBy_Composite_Select_Key_Sum_Min_Max_Avg(async);

        AssertSql(
            @"SELECT [o].[CustomerID], [o].[EmployeeID], COALESCE(SUM([o].[OrderID]), 0) AS [Sum], MIN([o].[OrderID]) AS [Min], MAX([o].[OrderID]) AS [Max], AVG(CAST([o].[OrderID] AS float)) AS [Avg]
FROM [Orders] AS [o]
GROUP BY [o].[CustomerID], [o].[EmployeeID]");
    }

    public override async Task GroupBy_Composite_Select_Sum_Min_Key_Max_Avg(bool async)
    {
        await base.GroupBy_Composite_Select_Sum_Min_Key_Max_Avg(async);

        AssertSql(
            @"SELECT COALESCE(SUM([o].[OrderID]), 0) AS [Sum], MIN([o].[OrderID]) AS [Min], [o].[CustomerID], [o].[EmployeeID], MAX([o].[OrderID]) AS [Max], AVG(CAST([o].[OrderID] AS float)) AS [Avg]
FROM [Orders] AS [o]
GROUP BY [o].[CustomerID], [o].[EmployeeID]");
    }

    public override async Task GroupBy_Composite_Select_Sum_Min_Key_flattened_Max_Avg(bool async)
    {
        await base.GroupBy_Composite_Select_Sum_Min_Key_flattened_Max_Avg(async);

        AssertSql(
            @"SELECT COALESCE(SUM([o].[OrderID]), 0) AS [Sum], MIN([o].[OrderID]) AS [Min], [o].[CustomerID], [o].[EmployeeID], MAX([o].[OrderID]) AS [Max], AVG(CAST([o].[OrderID] AS float)) AS [Avg]
FROM [Orders] AS [o]
GROUP BY [o].[CustomerID], [o].[EmployeeID]");
    }

    public override async Task GroupBy_Dto_as_key_Select_Sum(bool async)
    {
        await base.GroupBy_Dto_as_key_Select_Sum(async);

        AssertSql(
            @"SELECT COALESCE(SUM([o].[OrderID]), 0) AS [Sum], [o].[CustomerID], [o].[EmployeeID]
FROM [Orders] AS [o]
GROUP BY [o].[CustomerID], [o].[EmployeeID]");
    }

    public override async Task GroupBy_Dto_as_element_selector_Select_Sum(bool async)
    {
        await base.GroupBy_Dto_as_element_selector_Select_Sum(async);

        AssertSql(
            @"SELECT COALESCE(SUM(CAST([o].[EmployeeID] AS bigint)), CAST(0 AS bigint)) AS [Sum], [o].[CustomerID] AS [Key]
FROM [Orders] AS [o]
GROUP BY [o].[CustomerID]");
    }

    public override async Task GroupBy_Composite_Select_Dto_Sum_Min_Key_flattened_Max_Avg(bool async)
    {
        await base.GroupBy_Composite_Select_Dto_Sum_Min_Key_flattened_Max_Avg(async);

        AssertSql(
            @"SELECT COALESCE(SUM([o].[OrderID]), 0) AS [Sum], MIN([o].[OrderID]) AS [Min], [o].[CustomerID] AS [CustomerId], [o].[EmployeeID] AS [EmployeeId], MAX([o].[OrderID]) AS [Max], AVG(CAST([o].[OrderID] AS float)) AS [Avg]
FROM [Orders] AS [o]
GROUP BY [o].[CustomerID], [o].[EmployeeID]");
    }

    public override async Task GroupBy_Composite_Select_Sum_Min_part_Key_flattened_Max_Avg(bool async)
    {
        await base.GroupBy_Composite_Select_Sum_Min_part_Key_flattened_Max_Avg(async);

        AssertSql(
            @"SELECT COALESCE(SUM([o].[OrderID]), 0) AS [Sum], MIN([o].[OrderID]) AS [Min], [o].[CustomerID], MAX([o].[OrderID]) AS [Max], AVG(CAST([o].[OrderID] AS float)) AS [Avg]
FROM [Orders] AS [o]
GROUP BY [o].[CustomerID], [o].[EmployeeID]");
    }

    public override async Task GroupBy_Constant_Select_Sum_Min_Key_Max_Avg(bool async)
    {
        await base.GroupBy_Constant_Select_Sum_Min_Key_Max_Avg(async);

        AssertSql(
            @"SELECT COALESCE(SUM([t].[OrderID]), 0) AS [Sum], MIN([t].[OrderID]) AS [Min], [t].[Key], MAX([t].[OrderID]) AS [Max], AVG(CAST([t].[OrderID] AS float)) AS [Avg]
FROM (
    SELECT [o].[OrderID], 2 AS [Key]
    FROM [Orders] AS [o]
) AS [t]
GROUP BY [t].[Key]");
    }

    public override async Task GroupBy_Constant_with_element_selector_Select_Sum(bool async)
    {
        await base.GroupBy_Constant_with_element_selector_Select_Sum(async);

        AssertSql(
            @"SELECT COALESCE(SUM([t].[OrderID]), 0) AS [Sum]
FROM (
    SELECT [o].[OrderID], 2 AS [Key]
    FROM [Orders] AS [o]
) AS [t]
GROUP BY [t].[Key]");
    }

    public override async Task GroupBy_Constant_with_element_selector_Select_Sum2(bool async)
    {
        await base.GroupBy_Constant_with_element_selector_Select_Sum2(async);

        AssertSql(
            @"SELECT COALESCE(SUM([t].[OrderID]), 0) AS [Sum]
FROM (
    SELECT [o].[OrderID], 2 AS [Key]
    FROM [Orders] AS [o]
) AS [t]
GROUP BY [t].[Key]");
    }

    public override async Task GroupBy_Constant_with_element_selector_Select_Sum3(bool async)
    {
        await base.GroupBy_Constant_with_element_selector_Select_Sum3(async);

        AssertSql(
            @"SELECT COALESCE(SUM([t].[OrderID]), 0) AS [Sum]
FROM (
    SELECT [o].[OrderID], 2 AS [Key]
    FROM [Orders] AS [o]
) AS [t]
GROUP BY [t].[Key]");
    }

    public override async Task GroupBy_after_predicate_Constant_Select_Sum_Min_Key_Max_Avg(bool async)
    {
        await base.GroupBy_after_predicate_Constant_Select_Sum_Min_Key_Max_Avg(async);

        AssertSql(
            @"SELECT COALESCE(SUM([t].[OrderID]), 0) AS [Sum], MIN([t].[OrderID]) AS [Min], [t].[Key] AS [Random], MAX([t].[OrderID]) AS [Max], AVG(CAST([t].[OrderID] AS float)) AS [Avg]
FROM (
    SELECT [o].[OrderID], 2 AS [Key]
    FROM [Orders] AS [o]
    WHERE [o].[OrderID] > 10500
) AS [t]
GROUP BY [t].[Key]");
    }

    public override async Task GroupBy_Constant_with_element_selector_Select_Sum_Min_Key_Max_Avg(bool async)
    {
        await base.GroupBy_Constant_with_element_selector_Select_Sum_Min_Key_Max_Avg(async);

        AssertSql(
            @"SELECT COALESCE(SUM([t].[OrderID]), 0) AS [Sum], [t].[Key]
FROM (
    SELECT [o].[OrderID], 2 AS [Key]
    FROM [Orders] AS [o]
) AS [t]
GROUP BY [t].[Key]");
    }

    public override async Task GroupBy_constant_with_where_on_grouping_with_aggregate_operators(bool async)
    {
        await base.GroupBy_constant_with_where_on_grouping_with_aggregate_operators(async);

        AssertSql(
            @"SELECT MIN(CASE
    WHEN 1 = [t].[Key] THEN [t].[OrderDate]
END) AS [Min], MAX(CASE
    WHEN 1 = [t].[Key] THEN [t].[OrderDate]
END) AS [Max], COALESCE(SUM(CASE
    WHEN 1 = [t].[Key] THEN [t].[OrderID]
END), 0) AS [Sum], AVG(CAST(CASE
    WHEN 1 = [t].[Key] THEN [t].[OrderID]
END AS float)) AS [Average]
FROM (
    SELECT [o].[OrderID], [o].[OrderDate], 1 AS [Key]
    FROM [Orders] AS [o]
) AS [t]
GROUP BY [t].[Key]
ORDER BY [t].[Key]");
    }

    public override async Task GroupBy_param_Select_Sum_Min_Key_Max_Avg(bool async)
    {
        await base.GroupBy_param_Select_Sum_Min_Key_Max_Avg(async);

        AssertSql(
            @"@__a_0='2'

SELECT COALESCE(SUM([t].[OrderID]), 0) AS [Sum], MIN([t].[OrderID]) AS [Min], [t].[Key], MAX([t].[OrderID]) AS [Max], AVG(CAST([t].[OrderID] AS float)) AS [Avg]
FROM (
    SELECT [o].[OrderID], @__a_0 AS [Key]
    FROM [Orders] AS [o]
) AS [t]
GROUP BY [t].[Key]");
    }

    public override async Task GroupBy_param_with_element_selector_Select_Sum(bool async)
    {
        await base.GroupBy_param_with_element_selector_Select_Sum(async);

        AssertSql(
            @"@__a_0='2'

SELECT COALESCE(SUM([t].[OrderID]), 0) AS [Sum]
FROM (
    SELECT [o].[OrderID], @__a_0 AS [Key]
    FROM [Orders] AS [o]
) AS [t]
GROUP BY [t].[Key]");
    }

    public override async Task GroupBy_param_with_element_selector_Select_Sum2(bool async)
    {
        await base.GroupBy_param_with_element_selector_Select_Sum2(async);

        AssertSql(
            @"@__a_0='2'

SELECT COALESCE(SUM([t].[OrderID]), 0) AS [Sum]
FROM (
    SELECT [o].[OrderID], @__a_0 AS [Key]
    FROM [Orders] AS [o]
) AS [t]
GROUP BY [t].[Key]");
    }

    public override async Task GroupBy_param_with_element_selector_Select_Sum3(bool async)
    {
        await base.GroupBy_param_with_element_selector_Select_Sum3(async);

        AssertSql(
            @"@__a_0='2'

SELECT COALESCE(SUM([t].[OrderID]), 0) AS [Sum]
FROM (
    SELECT [o].[OrderID], @__a_0 AS [Key]
    FROM [Orders] AS [o]
) AS [t]
GROUP BY [t].[Key]");
    }

    public override async Task GroupBy_param_with_element_selector_Select_Sum_Min_Key_Max_Avg(bool async)
    {
        await base.GroupBy_param_with_element_selector_Select_Sum_Min_Key_Max_Avg(async);

        AssertSql(
            @"@__a_0='2'

SELECT COALESCE(SUM([t].[OrderID]), 0) AS [Sum], [t].[Key]
FROM (
    SELECT [o].[OrderID], @__a_0 AS [Key]
    FROM [Orders] AS [o]
) AS [t]
GROUP BY [t].[Key]");
    }

    public override async Task GroupBy_anonymous_key_type_mismatch_with_aggregate(bool async)
    {
        await base.GroupBy_anonymous_key_type_mismatch_with_aggregate(async);

        AssertSql(
            @"SELECT COUNT(*) AS [I0], DATEPART(year, [o].[OrderDate]) AS [I1]
FROM [Orders] AS [o]
GROUP BY DATEPART(year, [o].[OrderDate])
ORDER BY DATEPART(year, [o].[OrderDate])");
    }

    public override async Task GroupBy_Property_scalar_element_selector_Average(bool async)
    {
        await base.GroupBy_Property_scalar_element_selector_Average(async);

        AssertSql(
            @"SELECT AVG(CAST([o].[OrderID] AS float))
FROM [Orders] AS [o]
GROUP BY [o].[CustomerID]");
    }

    public override async Task GroupBy_Property_scalar_element_selector_Count(bool async)
    {
        await base.GroupBy_Property_scalar_element_selector_Count(async);

        AssertSql(
            @"SELECT COUNT(*)
FROM [Orders] AS [o]
GROUP BY [o].[CustomerID]");
    }

    public override async Task GroupBy_Property_scalar_element_selector_LongCount(bool async)
    {
        await base.GroupBy_Property_scalar_element_selector_LongCount(async);

        AssertSql(
            @"SELECT COUNT_BIG(*)
FROM [Orders] AS [o]
GROUP BY [o].[CustomerID]");
    }

    public override async Task GroupBy_Property_scalar_element_selector_Max(bool async)
    {
        await base.GroupBy_Property_scalar_element_selector_Max(async);

        AssertSql(
            @"SELECT MAX([o].[OrderID])
FROM [Orders] AS [o]
GROUP BY [o].[CustomerID]");
    }

    public override async Task GroupBy_Property_scalar_element_selector_Min(bool async)
    {
        await base.GroupBy_Property_scalar_element_selector_Min(async);

        AssertSql(
            @"SELECT MIN([o].[OrderID])
FROM [Orders] AS [o]
GROUP BY [o].[CustomerID]");
    }

    public override async Task GroupBy_Property_scalar_element_selector_Sum(bool async)
    {
        await base.GroupBy_Property_scalar_element_selector_Sum(async);

        AssertSql(
            @"SELECT COALESCE(SUM([o].[OrderID]), 0)
FROM [Orders] AS [o]
GROUP BY [o].[CustomerID]");
    }

    public override async Task GroupBy_Property_scalar_element_selector_Sum_Min_Max_Avg(bool async)
    {
        await base.GroupBy_Property_scalar_element_selector_Sum_Min_Max_Avg(async);

        AssertSql(
            @"SELECT COALESCE(SUM([o].[OrderID]), 0) AS [Sum], MIN([o].[OrderID]) AS [Min], MAX([o].[OrderID]) AS [Max], AVG(CAST([o].[OrderID] AS float)) AS [Avg]
FROM [Orders] AS [o]
GROUP BY [o].[CustomerID]");
    }

    public override async Task GroupBy_Property_anonymous_element_selector_Average(bool async)
    {
        await base.GroupBy_Property_anonymous_element_selector_Average(async);

        AssertSql(
            @"SELECT AVG(CAST([o].[OrderID] AS float))
FROM [Orders] AS [o]
GROUP BY [o].[CustomerID]");
    }

    public override async Task GroupBy_Property_anonymous_element_selector_Count(bool async)
    {
        await base.GroupBy_Property_anonymous_element_selector_Count(async);

        AssertSql(
            @"SELECT COUNT(*)
FROM [Orders] AS [o]
GROUP BY [o].[CustomerID]");
    }

    public override async Task GroupBy_Property_anonymous_element_selector_LongCount(bool async)
    {
        await base.GroupBy_Property_anonymous_element_selector_LongCount(async);

        AssertSql(
            @"SELECT COUNT_BIG(*)
FROM [Orders] AS [o]
GROUP BY [o].[CustomerID]");
    }

    public override async Task GroupBy_Property_anonymous_element_selector_Max(bool async)
    {
        await base.GroupBy_Property_anonymous_element_selector_Max(async);

        AssertSql(
            @"SELECT MAX([o].[OrderID])
FROM [Orders] AS [o]
GROUP BY [o].[CustomerID]");
    }

    public override async Task GroupBy_Property_anonymous_element_selector_Min(bool async)
    {
        await base.GroupBy_Property_anonymous_element_selector_Min(async);

        AssertSql(
            @"SELECT MIN([o].[OrderID])
FROM [Orders] AS [o]
GROUP BY [o].[CustomerID]");
    }

    public override async Task GroupBy_Property_anonymous_element_selector_Sum(bool async)
    {
        await base.GroupBy_Property_anonymous_element_selector_Sum(async);

        AssertSql(
            @"SELECT COALESCE(SUM([o].[OrderID]), 0)
FROM [Orders] AS [o]
GROUP BY [o].[CustomerID]");
    }

    public override async Task GroupBy_Property_anonymous_element_selector_Sum_Min_Max_Avg(bool async)
    {
        await base.GroupBy_Property_anonymous_element_selector_Sum_Min_Max_Avg(async);

        AssertSql(
            @"SELECT COALESCE(SUM([o].[OrderID]), 0) AS [Sum], MIN([o].[EmployeeID]) AS [Min], MAX([o].[EmployeeID]) AS [Max], AVG(CAST([o].[OrderID] AS float)) AS [Avg]
FROM [Orders] AS [o]
GROUP BY [o].[CustomerID]");
    }

    public override async Task GroupBy_element_selector_complex_aggregate(bool async)
    {
        await base.GroupBy_element_selector_complex_aggregate(async);

        AssertSql(
            @"SELECT COALESCE(SUM([o].[OrderID] + 1), 0)
FROM [Orders] AS [o]
GROUP BY [o].[CustomerID]");
    }

    public override async Task GroupBy_element_selector_complex_aggregate2(bool async)
    {
        await base.GroupBy_element_selector_complex_aggregate2(async);

        AssertSql(
            @"SELECT COALESCE(SUM([o].[OrderID] + 1), 0)
FROM [Orders] AS [o]
GROUP BY [o].[CustomerID]");
    }

    public override async Task GroupBy_element_selector_complex_aggregate3(bool async)
    {
        await base.GroupBy_element_selector_complex_aggregate3(async);

        AssertSql(
            @"SELECT COALESCE(SUM([o].[OrderID] + 1), 0)
FROM [Orders] AS [o]
GROUP BY [o].[CustomerID]");
    }

    public override async Task GroupBy_element_selector_complex_aggregate4(bool async)
    {
        await base.GroupBy_element_selector_complex_aggregate4(async);

        AssertSql(
            @"SELECT COALESCE(SUM([o].[OrderID] + 1), 0)
FROM [Orders] AS [o]
GROUP BY [o].[CustomerID]");
    }

    public override async Task Element_selector_with_case_block_repeated_inside_another_case_block_in_projection(bool async)
    {
        await base.Element_selector_with_case_block_repeated_inside_another_case_block_in_projection(async);

        AssertSql(
            @"SELECT [o].[OrderID], COALESCE(SUM(CASE
    WHEN [o].[CustomerID] = N'ALFKI' THEN CASE
        WHEN [o].[OrderID] > 1000 THEN [o].[OrderID]
        ELSE -[o].[OrderID]
    END
    ELSE -CASE
        WHEN [o].[OrderID] > 1000 THEN [o].[OrderID]
        ELSE -[o].[OrderID]
    END
END), 0) AS [Aggregate]
FROM [Orders] AS [o]
GROUP BY [o].[OrderID]");
    }

    public override async Task GroupBy_empty_key_Aggregate(bool async)
    {
        await base.GroupBy_empty_key_Aggregate(async);

        AssertSql(
            @"SELECT COALESCE(SUM([t].[OrderID]), 0)
FROM (
    SELECT [o].[OrderID], 1 AS [Key]
    FROM [Orders] AS [o]
) AS [t]
GROUP BY [t].[Key]");
    }

    public override async Task GroupBy_empty_key_Aggregate_Key(bool async)
    {
        await base.GroupBy_empty_key_Aggregate_Key(async);

        AssertSql(
            @"SELECT COALESCE(SUM([t].[OrderID]), 0) AS [Sum]
FROM (
    SELECT [o].[OrderID], 1 AS [Key]
    FROM [Orders] AS [o]
) AS [t]
GROUP BY [t].[Key]");
    }

    public override async Task OrderBy_GroupBy_Aggregate(bool async)
    {
        await base.OrderBy_GroupBy_Aggregate(async);

        AssertSql(
            @"SELECT COALESCE(SUM([o].[OrderID]), 0)
FROM [Orders] AS [o]
GROUP BY [o].[CustomerID]");
    }

    public override async Task OrderBy_Skip_GroupBy_Aggregate(bool async)
    {
        await base.OrderBy_Skip_GroupBy_Aggregate(async);

        AssertSql(
            @"@__p_0='80'

SELECT AVG(CAST([t].[OrderID] AS float))
FROM (
    SELECT [o].[OrderID], [o].[CustomerID]
    FROM [Orders] AS [o]
    ORDER BY [o].[OrderID]
    OFFSET @__p_0 ROWS
) AS [t]
GROUP BY [t].[CustomerID]");
    }

    public override async Task OrderBy_Take_GroupBy_Aggregate(bool async)
    {
        await base.OrderBy_Take_GroupBy_Aggregate(async);

        AssertSql(
            @"@__p_0='500'

SELECT MIN([t].[OrderID])
FROM (
    SELECT TOP(@__p_0) [o].[OrderID], [o].[CustomerID]
    FROM [Orders] AS [o]
    ORDER BY [o].[OrderID]
) AS [t]
GROUP BY [t].[CustomerID]");
    }

    public override async Task OrderBy_Skip_Take_GroupBy_Aggregate(bool async)
    {
        await base.OrderBy_Skip_Take_GroupBy_Aggregate(async);

        AssertSql(
            @"@__p_0='80'
@__p_1='500'

SELECT MAX([t].[OrderID])
FROM (
    SELECT [o].[OrderID], [o].[CustomerID]
    FROM [Orders] AS [o]
    ORDER BY [o].[OrderID]
    OFFSET @__p_0 ROWS FETCH NEXT @__p_1 ROWS ONLY
) AS [t]
GROUP BY [t].[CustomerID]");
    }

    public override async Task Distinct_GroupBy_Aggregate(bool async)
    {
        await base.Distinct_GroupBy_Aggregate(async);

        AssertSql(
            @"SELECT [t].[CustomerID] AS [Key], COUNT(*) AS [c]
FROM (
    SELECT DISTINCT [o].[OrderID], [o].[CustomerID], [o].[EmployeeID], [o].[OrderDate]
    FROM [Orders] AS [o]
) AS [t]
GROUP BY [t].[CustomerID]");
    }

    public override async Task Anonymous_projection_Distinct_GroupBy_Aggregate(bool async)
    {
        await base.Anonymous_projection_Distinct_GroupBy_Aggregate(async);

        AssertSql(
            @"SELECT [t].[EmployeeID] AS [Key], COUNT(*) AS [c]
FROM (
    SELECT DISTINCT [o].[OrderID], [o].[EmployeeID]
    FROM [Orders] AS [o]
) AS [t]
GROUP BY [t].[EmployeeID]");
    }

    public override async Task SelectMany_GroupBy_Aggregate(bool async)
    {
        await base.SelectMany_GroupBy_Aggregate(async);

        AssertSql(
            @"SELECT [o].[EmployeeID] AS [Key], COUNT(*) AS [c]
FROM [Customers] AS [c]
INNER JOIN [Orders] AS [o] ON [c].[CustomerID] = [o].[CustomerID]
GROUP BY [o].[EmployeeID]");
    }

    public override async Task Join_GroupBy_Aggregate(bool async)
    {
        await base.Join_GroupBy_Aggregate(async);

        AssertSql(
            @"SELECT [c].[CustomerID] AS [Key], AVG(CAST([o].[OrderID] AS float)) AS [Count]
FROM [Orders] AS [o]
INNER JOIN [Customers] AS [c] ON [o].[CustomerID] = [c].[CustomerID]
GROUP BY [c].[CustomerID]");
    }

    public override async Task GroupBy_required_navigation_member_Aggregate(bool async)
    {
        await base.GroupBy_required_navigation_member_Aggregate(async);

        AssertSql(
            @"SELECT [o0].[CustomerID] AS [CustomerId], COUNT(*) AS [Count]
FROM [Order Details] AS [o]
INNER JOIN [Orders] AS [o0] ON [o].[OrderID] = [o0].[OrderID]
GROUP BY [o0].[CustomerID]");
    }

    public override async Task Join_complex_GroupBy_Aggregate(bool async)
    {
        await base.Join_complex_GroupBy_Aggregate(async);

        AssertSql(
            @"@__p_0='100'
@__p_1='10'
@__p_2='50'

SELECT [t0].[CustomerID] AS [Key], AVG(CAST([t].[OrderID] AS float)) AS [Count]
FROM (
    SELECT TOP(@__p_0) [o].[OrderID], [o].[CustomerID]
    FROM [Orders] AS [o]
    WHERE [o].[OrderID] < 10400
    ORDER BY [o].[OrderDate]
) AS [t]
INNER JOIN (
    SELECT [c].[CustomerID]
    FROM [Customers] AS [c]
    WHERE [c].[CustomerID] NOT IN (N'DRACD', N'FOLKO')
    ORDER BY [c].[City]
    OFFSET @__p_1 ROWS FETCH NEXT @__p_2 ROWS ONLY
) AS [t0] ON [t].[CustomerID] = [t0].[CustomerID]
GROUP BY [t0].[CustomerID]");
    }

    public override async Task GroupJoin_GroupBy_Aggregate(bool async)
    {
        await base.GroupJoin_GroupBy_Aggregate(async);

        AssertSql(
            @"SELECT [o].[CustomerID] AS [Key], AVG(CAST([o].[OrderID] AS float)) AS [Average]
FROM [Customers] AS [c]
LEFT JOIN [Orders] AS [o] ON [c].[CustomerID] = [o].[CustomerID]
WHERE [o].[OrderID] IS NOT NULL
GROUP BY [o].[CustomerID]");
    }

    public override async Task GroupJoin_GroupBy_Aggregate_2(bool async)
    {
        await base.GroupJoin_GroupBy_Aggregate_2(async);

        AssertSql(
            @"SELECT [c].[CustomerID] AS [Key], MAX([c].[City]) AS [Max]
FROM [Customers] AS [c]
LEFT JOIN [Orders] AS [o] ON [c].[CustomerID] = [o].[CustomerID]
GROUP BY [c].[CustomerID]");
    }

    public override async Task GroupJoin_GroupBy_Aggregate_3(bool async)
    {
        await base.GroupJoin_GroupBy_Aggregate_3(async);

        AssertSql(
            @"SELECT [o].[CustomerID] AS [Key], AVG(CAST([o].[OrderID] AS float)) AS [Average]
FROM [Orders] AS [o]
LEFT JOIN [Customers] AS [c] ON [o].[CustomerID] = [c].[CustomerID]
GROUP BY [o].[CustomerID]");
    }

    public override async Task GroupJoin_GroupBy_Aggregate_4(bool async)
    {
        await base.GroupJoin_GroupBy_Aggregate_4(async);

        AssertSql(
            @"SELECT [c].[CustomerID] AS [Value], MAX([c].[City]) AS [Max]
FROM [Customers] AS [c]
LEFT JOIN [Orders] AS [o] ON [c].[CustomerID] = [o].[CustomerID]
GROUP BY [c].[CustomerID]");
    }

    public override async Task GroupJoin_GroupBy_Aggregate_5(bool async)
    {
        await base.GroupJoin_GroupBy_Aggregate_5(async);

        AssertSql(
            @"SELECT [o].[OrderID] AS [Value], AVG(CAST([o].[OrderID] AS float)) AS [Average]
FROM [Orders] AS [o]
LEFT JOIN [Customers] AS [c] ON [o].[CustomerID] = [c].[CustomerID]
GROUP BY [o].[OrderID]");
    }

    public override async Task GroupBy_optional_navigation_member_Aggregate(bool async)
    {
        await base.GroupBy_optional_navigation_member_Aggregate(async);

        AssertSql(
            @"SELECT [c].[Country], COUNT(*) AS [Count]
FROM [Orders] AS [o]
LEFT JOIN [Customers] AS [c] ON [o].[CustomerID] = [c].[CustomerID]
GROUP BY [c].[Country]");
    }

    public override async Task GroupJoin_complex_GroupBy_Aggregate(bool async)
    {
        await base.GroupJoin_complex_GroupBy_Aggregate(async);

        AssertSql(
            @"@__p_0='10'
@__p_1='50'
@__p_2='100'

SELECT [t0].[CustomerID] AS [Key], AVG(CAST([t0].[OrderID] AS float)) AS [Count]
FROM (
    SELECT [c].[CustomerID]
    FROM [Customers] AS [c]
    WHERE [c].[CustomerID] NOT IN (N'DRACD', N'FOLKO')
    ORDER BY [c].[City]
    OFFSET @__p_0 ROWS FETCH NEXT @__p_1 ROWS ONLY
) AS [t]
INNER JOIN (
    SELECT TOP(@__p_2) [o].[OrderID], [o].[CustomerID]
    FROM [Orders] AS [o]
    WHERE [o].[OrderID] < 10400
    ORDER BY [o].[OrderDate]
) AS [t0] ON [t].[CustomerID] = [t0].[CustomerID]
WHERE [t0].[OrderID] > 10300
GROUP BY [t0].[CustomerID]");
    }

    public override async Task Self_join_GroupBy_Aggregate(bool async)
    {
        await base.Self_join_GroupBy_Aggregate(async);

        AssertSql(
            @"SELECT [o].[CustomerID] AS [Key], AVG(CAST([o0].[OrderID] AS float)) AS [Count]
FROM [Orders] AS [o]
INNER JOIN [Orders] AS [o0] ON [o].[OrderID] = [o0].[OrderID]
WHERE [o].[OrderID] < 10400
GROUP BY [o].[CustomerID]");
    }

    public override async Task GroupBy_multi_navigation_members_Aggregate(bool async)
    {
        await base.GroupBy_multi_navigation_members_Aggregate(async);

        AssertSql(
            @"SELECT [o0].[CustomerID], [p].[ProductName], COUNT(*) AS [Count]
FROM [Order Details] AS [o]
INNER JOIN [Orders] AS [o0] ON [o].[OrderID] = [o0].[OrderID]
INNER JOIN [Products] AS [p] ON [o].[ProductID] = [p].[ProductID]
GROUP BY [o0].[CustomerID], [p].[ProductName]");
    }

    public override async Task Union_simple_groupby(bool async)
    {
        await base.Union_simple_groupby(async);

        AssertSql(
            @"SELECT [t].[City] AS [Key], COUNT(*) AS [Total]
FROM (
    SELECT [c].[CustomerID], [c].[Address], [c].[City], [c].[CompanyName], [c].[ContactName], [c].[ContactTitle], [c].[Country], [c].[Fax], [c].[Phone], [c].[PostalCode], [c].[Region]
    FROM [Customers] AS [c]
    WHERE [c].[ContactTitle] = N'Owner'
    UNION
    SELECT [c0].[CustomerID], [c0].[Address], [c0].[City], [c0].[CompanyName], [c0].[ContactName], [c0].[ContactTitle], [c0].[Country], [c0].[Fax], [c0].[Phone], [c0].[PostalCode], [c0].[Region]
    FROM [Customers] AS [c0]
    WHERE [c0].[City] = N'México D.F.'
) AS [t]
GROUP BY [t].[City]");
    }

    public override async Task Select_anonymous_GroupBy_Aggregate(bool async)
    {
        await base.Select_anonymous_GroupBy_Aggregate(async);

        AssertSql(
            @"SELECT MIN([o].[OrderDate]) AS [Min], MAX([o].[OrderDate]) AS [Max], COALESCE(SUM([o].[OrderID]), 0) AS [Sum], AVG(CAST([o].[OrderID] AS float)) AS [Avg]
FROM [Orders] AS [o]
WHERE [o].[OrderID] < 10300
GROUP BY [o].[CustomerID]");
    }

    public override async Task GroupBy_principal_key_property_optimization(bool async)
    {
        await base.GroupBy_principal_key_property_optimization(async);

        AssertSql(
            @"SELECT [c].[CustomerID] AS [Key], COUNT(*) AS [Count]
FROM [Orders] AS [o]
LEFT JOIN [Customers] AS [c] ON [o].[CustomerID] = [c].[CustomerID]
GROUP BY [c].[CustomerID]");
    }

    public override async Task GroupBy_after_anonymous_projection_and_distinct_followed_by_another_anonymous_projection(bool async)
    {
        await base.GroupBy_after_anonymous_projection_and_distinct_followed_by_another_anonymous_projection(async);

        AssertSql(
            @"SELECT [t].[CustomerID] AS [Key], COUNT(*) AS [Count]
FROM (
    SELECT DISTINCT [o].[CustomerID], [o].[OrderID]
    FROM [Orders] AS [o]
) AS [t]
GROUP BY [t].[CustomerID]");
    }

    public override async Task GroupBy_OrderBy_key(bool async)
    {
        await base.GroupBy_OrderBy_key(async);

        AssertSql(
            @"SELECT [o].[CustomerID] AS [Key], COUNT(*) AS [c]
FROM [Orders] AS [o]
GROUP BY [o].[CustomerID]
ORDER BY [o].[CustomerID]");
    }

    public override async Task GroupBy_OrderBy_count(bool async)
    {
        await base.GroupBy_OrderBy_count(async);

        AssertSql(
            @"SELECT [o].[CustomerID] AS [Key], COUNT(*) AS [Count]
FROM [Orders] AS [o]
GROUP BY [o].[CustomerID]
ORDER BY COUNT(*), [o].[CustomerID]");
    }

    public override async Task GroupBy_OrderBy_count_Select_sum(bool async)
    {
        await base.GroupBy_OrderBy_count_Select_sum(async);

        AssertSql(
            @"SELECT [o].[CustomerID] AS [Key], COALESCE(SUM([o].[OrderID]), 0) AS [Sum]
FROM [Orders] AS [o]
GROUP BY [o].[CustomerID]
ORDER BY COUNT(*), [o].[CustomerID]");
    }

    public override async Task GroupBy_aggregate_Contains(bool async)
    {
        await base.GroupBy_aggregate_Contains(async);

        AssertSql(
            @"SELECT [o].[OrderID], [o].[CustomerID], [o].[EmployeeID], [o].[OrderDate]
FROM [Orders] AS [o]
WHERE EXISTS (
    SELECT 1
    FROM [Orders] AS [o0]
    GROUP BY [o0].[CustomerID]
    HAVING COUNT(*) > 30 AND ([o0].[CustomerID] = [o].[CustomerID] OR ([o0].[CustomerID] IS NULL AND [o].[CustomerID] IS NULL)))");
    }

    public override async Task GroupBy_aggregate_Pushdown(bool async)
    {
        await base.GroupBy_aggregate_Pushdown(async);

        AssertSql(
            @"@__p_0='20'
@__p_1='4'

SELECT [t].[CustomerID]
FROM (
    SELECT TOP(@__p_0) [o].[CustomerID]
    FROM [Orders] AS [o]
    GROUP BY [o].[CustomerID]
    HAVING COUNT(*) > 10
    ORDER BY [o].[CustomerID]
) AS [t]
ORDER BY [t].[CustomerID]
OFFSET @__p_1 ROWS");
    }

    public override async Task GroupBy_aggregate_using_grouping_key_Pushdown(bool async)
    {
        await base.GroupBy_aggregate_using_grouping_key_Pushdown(async);

        AssertSql(
            @"@__p_0='20'
@__p_1='4'

SELECT [t].[Key], [t].[Max]
FROM (
    SELECT TOP(@__p_0) [o].[CustomerID] AS [Key], MAX([o].[CustomerID]) AS [Max]
    FROM [Orders] AS [o]
    GROUP BY [o].[CustomerID]
    HAVING COUNT(*) > 10
    ORDER BY [o].[CustomerID]
) AS [t]
ORDER BY [t].[Key]
OFFSET @__p_1 ROWS");
    }

    public override async Task GroupBy_aggregate_Pushdown_followed_by_projecting_Length(bool async)
    {
        await base.GroupBy_aggregate_Pushdown_followed_by_projecting_Length(async);

        AssertSql(
            @"@__p_0='20'
@__p_1='4'

SELECT CAST(LEN([t].[CustomerID]) AS int)
FROM (
    SELECT TOP(@__p_0) [o].[CustomerID]
    FROM [Orders] AS [o]
    GROUP BY [o].[CustomerID]
    HAVING COUNT(*) > 10
    ORDER BY [o].[CustomerID]
) AS [t]
ORDER BY [t].[CustomerID]
OFFSET @__p_1 ROWS");
    }

    public override async Task GroupBy_aggregate_Pushdown_followed_by_projecting_constant(bool async)
    {
        await base.GroupBy_aggregate_Pushdown_followed_by_projecting_constant(async);

        AssertSql(
            @"@__p_0='20'
@__p_1='4'

SELECT 5
FROM (
    SELECT TOP(@__p_0) [o].[CustomerID]
    FROM [Orders] AS [o]
    GROUP BY [o].[CustomerID]
    HAVING COUNT(*) > 10
    ORDER BY [o].[CustomerID]
) AS [t]
ORDER BY [t].[CustomerID]
OFFSET @__p_1 ROWS");
    }

    public override async Task GroupBy_filter_key(bool async)
    {
        await base.GroupBy_filter_key(async);

        AssertSql(
            @"SELECT [o].[CustomerID] AS [Key], COUNT(*) AS [c]
FROM [Orders] AS [o]
GROUP BY [o].[CustomerID]
HAVING [o].[CustomerID] = N'ALFKI'");
    }

    public override async Task GroupBy_filter_count(bool async)
    {
        await base.GroupBy_filter_count(async);

        AssertSql(
            @"SELECT [o].[CustomerID] AS [Key], COUNT(*) AS [Count]
FROM [Orders] AS [o]
GROUP BY [o].[CustomerID]
HAVING COUNT(*) > 4");
    }

    public override async Task GroupBy_count_filter(bool async)
    {
        await base.GroupBy_count_filter(async);

        AssertSql(
            @"SELECT [t].[Key] AS [Name], COUNT(*) AS [Count]
FROM (
    SELECT N'Order' AS [Key]
    FROM [Orders] AS [o]
) AS [t]
GROUP BY [t].[Key]
HAVING COUNT(*) > 0");
    }

    public override async Task GroupBy_filter_count_OrderBy_count_Select_sum(bool async)
    {
        await base.GroupBy_filter_count_OrderBy_count_Select_sum(async);

        AssertSql(
            @"SELECT [o].[CustomerID] AS [Key], COUNT(*) AS [Count], COALESCE(SUM([o].[OrderID]), 0) AS [Sum]
FROM [Orders] AS [o]
GROUP BY [o].[CustomerID]
HAVING COUNT(*) > 4
ORDER BY COUNT(*), [o].[CustomerID]");
    }

    public override async Task GroupBy_Aggregate_Join(bool async)
    {
        await base.GroupBy_Aggregate_Join(async);

        AssertSql(
            @"SELECT [c].[CustomerID], [c].[Address], [c].[City], [c].[CompanyName], [c].[ContactName], [c].[ContactTitle], [c].[Country], [c].[Fax], [c].[Phone], [c].[PostalCode], [c].[Region], [o0].[OrderID], [o0].[CustomerID], [o0].[EmployeeID], [o0].[OrderDate]
FROM (
    SELECT [o].[CustomerID], MAX([o].[OrderID]) AS [LastOrderID]
    FROM [Orders] AS [o]
    GROUP BY [o].[CustomerID]
    HAVING COUNT(*) > 5
) AS [t]
INNER JOIN [Customers] AS [c] ON [t].[CustomerID] = [c].[CustomerID]
INNER JOIN [Orders] AS [o0] ON [t].[LastOrderID] = [o0].[OrderID]");
    }

    public override async Task GroupBy_Aggregate_Join_converted_from_SelectMany(bool async)
    {
        await base.GroupBy_Aggregate_Join_converted_from_SelectMany(async);

        AssertSql(
            @"SELECT [c].[CustomerID], [c].[Address], [c].[City], [c].[CompanyName], [c].[ContactName], [c].[ContactTitle], [c].[Country], [c].[Fax], [c].[Phone], [c].[PostalCode], [c].[Region]
FROM [Customers] AS [c]
INNER JOIN (
    SELECT [o].[CustomerID]
    FROM [Orders] AS [o]
    GROUP BY [o].[CustomerID]
    HAVING COUNT(*) > 5
) AS [t] ON [c].[CustomerID] = [t].[CustomerID]");
    }

    public override async Task GroupBy_Aggregate_LeftJoin_converted_from_SelectMany(bool async)
    {
        await base.GroupBy_Aggregate_LeftJoin_converted_from_SelectMany(async);

        AssertSql(
            @"SELECT [c].[CustomerID], [c].[Address], [c].[City], [c].[CompanyName], [c].[ContactName], [c].[ContactTitle], [c].[Country], [c].[Fax], [c].[Phone], [c].[PostalCode], [c].[Region]
FROM [Customers] AS [c]
LEFT JOIN (
    SELECT [o].[CustomerID], MAX([o].[OrderID]) AS [LastOrderID]
    FROM [Orders] AS [o]
    GROUP BY [o].[CustomerID]
    HAVING COUNT(*) > 5
) AS [t] ON [c].[CustomerID] = [t].[CustomerID]");
    }

    public override async Task Join_GroupBy_Aggregate_multijoins(bool async)
    {
        await base.Join_GroupBy_Aggregate_multijoins(async);

        AssertSql(
            @"SELECT [c].[CustomerID], [c].[Address], [c].[City], [c].[CompanyName], [c].[ContactName], [c].[ContactTitle], [c].[Country], [c].[Fax], [c].[Phone], [c].[PostalCode], [c].[Region], [o0].[OrderID], [o0].[CustomerID], [o0].[EmployeeID], [o0].[OrderDate]
FROM [Customers] AS [c]
INNER JOIN (
    SELECT [o].[CustomerID], MAX([o].[OrderID]) AS [LastOrderID]
    FROM [Orders] AS [o]
    GROUP BY [o].[CustomerID]
    HAVING COUNT(*) > 5
) AS [t] ON [c].[CustomerID] = [t].[CustomerID]
INNER JOIN [Orders] AS [o0] ON [t].[LastOrderID] = [o0].[OrderID]");
    }

    public override async Task Join_GroupBy_Aggregate_single_join(bool async)
    {
        await base.Join_GroupBy_Aggregate_single_join(async);

        AssertSql(
            @"SELECT [c].[CustomerID], [c].[Address], [c].[City], [c].[CompanyName], [c].[ContactName], [c].[ContactTitle], [c].[Country], [c].[Fax], [c].[Phone], [c].[PostalCode], [c].[Region], [t].[LastOrderID]
FROM [Customers] AS [c]
INNER JOIN (
    SELECT [o].[CustomerID], MAX([o].[OrderID]) AS [LastOrderID]
    FROM [Orders] AS [o]
    GROUP BY [o].[CustomerID]
    HAVING COUNT(*) > 5
) AS [t] ON [c].[CustomerID] = [t].[CustomerID]");
    }

    public override async Task Join_GroupBy_Aggregate_with_another_join(bool async)
    {
        await base.Join_GroupBy_Aggregate_with_another_join(async);

        AssertSql(
            @"SELECT [c].[CustomerID], [c].[Address], [c].[City], [c].[CompanyName], [c].[ContactName], [c].[ContactTitle], [c].[Country], [c].[Fax], [c].[Phone], [c].[PostalCode], [c].[Region], [t].[LastOrderID], [o0].[OrderID]
FROM [Customers] AS [c]
INNER JOIN (
    SELECT [o].[CustomerID], MAX([o].[OrderID]) AS [LastOrderID]
    FROM [Orders] AS [o]
    GROUP BY [o].[CustomerID]
    HAVING COUNT(*) > 5
) AS [t] ON [c].[CustomerID] = [t].[CustomerID]
INNER JOIN [Orders] AS [o0] ON [c].[CustomerID] = [o0].[CustomerID]");
    }

    public override async Task Join_GroupBy_Aggregate_with_left_join(bool async)
    {
        await base.Join_GroupBy_Aggregate_with_left_join(async);

        AssertSql(
            @"SELECT [c].[CustomerID], [c].[Address], [c].[City], [c].[CompanyName], [c].[ContactName], [c].[ContactTitle], [c].[Country], [c].[Fax], [c].[Phone], [c].[PostalCode], [c].[Region], [t].[LastOrderID]
FROM [Customers] AS [c]
LEFT JOIN (
    SELECT [o].[CustomerID], MAX([o].[OrderID]) AS [LastOrderID]
    FROM [Orders] AS [o]
    GROUP BY [o].[CustomerID]
    HAVING COUNT(*) > 5
) AS [t] ON [c].[CustomerID] = [t].[CustomerID]
WHERE [c].[CustomerID] LIKE N'A%'");
    }

    public override async Task Join_GroupBy_Aggregate_in_subquery(bool async)
    {
        await base.Join_GroupBy_Aggregate_in_subquery(async);

        AssertSql(
            @"SELECT [o].[OrderID], [o].[CustomerID], [o].[EmployeeID], [o].[OrderDate], [t0].[CustomerID], [t0].[Address], [t0].[City], [t0].[CompanyName], [t0].[ContactName], [t0].[ContactTitle], [t0].[Country], [t0].[Fax], [t0].[Phone], [t0].[PostalCode], [t0].[Region]
FROM [Orders] AS [o]
INNER JOIN (
    SELECT [c].[CustomerID], [c].[Address], [c].[City], [c].[CompanyName], [c].[ContactName], [c].[ContactTitle], [c].[Country], [c].[Fax], [c].[Phone], [c].[PostalCode], [c].[Region]
    FROM [Customers] AS [c]
    INNER JOIN (
        SELECT [o0].[CustomerID]
        FROM [Orders] AS [o0]
        GROUP BY [o0].[CustomerID]
        HAVING COUNT(*) > 5
    ) AS [t] ON [c].[CustomerID] = [t].[CustomerID]
) AS [t0] ON [o].[CustomerID] = [t0].[CustomerID]
WHERE [o].[OrderID] < 10400");
    }

    public override async Task Join_GroupBy_Aggregate_on_key(bool async)
    {
        await base.Join_GroupBy_Aggregate_on_key(async);

        AssertSql(
            @"SELECT [c].[CustomerID], [c].[Address], [c].[City], [c].[CompanyName], [c].[ContactName], [c].[ContactTitle], [c].[Country], [c].[Fax], [c].[Phone], [c].[PostalCode], [c].[Region], [t].[LastOrderID]
FROM [Customers] AS [c]
INNER JOIN (
    SELECT [o].[CustomerID] AS [Key], MAX([o].[OrderID]) AS [LastOrderID]
    FROM [Orders] AS [o]
    GROUP BY [o].[CustomerID]
    HAVING COUNT(*) > 5
) AS [t] ON [c].[CustomerID] = [t].[Key]");
    }

    public override async Task GroupBy_with_result_selector(bool async)
    {
        await base.GroupBy_with_result_selector(async);

        AssertSql(
            @"SELECT COALESCE(SUM([o].[OrderID]), 0) AS [Sum], MIN([o].[OrderID]) AS [Min], MAX([o].[OrderID]) AS [Max], AVG(CAST([o].[OrderID] AS float)) AS [Avg]
FROM [Orders] AS [o]
GROUP BY [o].[CustomerID]");
    }

    public override async Task GroupBy_Sum_constant(bool async)
    {
        await base.GroupBy_Sum_constant(async);

        AssertSql(
            @"SELECT COALESCE(SUM(1), 0)
FROM [Orders] AS [o]
GROUP BY [o].[CustomerID]");
    }

    public override async Task GroupBy_Sum_constant_cast(bool async)
    {
        await base.GroupBy_Sum_constant_cast(async);

        AssertSql(
            @"SELECT COALESCE(SUM(CAST(1 AS bigint)), CAST(0 AS bigint))
FROM [Orders] AS [o]
GROUP BY [o].[CustomerID]");
    }

    public override async Task Distinct_GroupBy_OrderBy_key(bool async)
    {
        await base.Distinct_GroupBy_OrderBy_key(async);

        AssertSql(
            @"SELECT [t].[CustomerID] AS [Key], COUNT(*) AS [c]
FROM (
    SELECT DISTINCT [o].[OrderID], [o].[CustomerID], [o].[EmployeeID], [o].[OrderDate]
    FROM [Orders] AS [o]
) AS [t]
GROUP BY [t].[CustomerID]
ORDER BY [t].[CustomerID]");
    }

    public override async Task Select_nested_collection_with_groupby(bool async)
    {
        await base.Select_nested_collection_with_groupby(async);

        AssertSql(
            @"SELECT CASE
    WHEN EXISTS (
        SELECT 1
        FROM [Orders] AS [o]
        WHERE [c].[CustomerID] = [o].[CustomerID]) THEN CAST(1 AS bit)
    ELSE CAST(0 AS bit)
END, [c].[CustomerID], [t].[OrderID]
FROM [Customers] AS [c]
OUTER APPLY (
    SELECT [o0].[OrderID]
    FROM [Orders] AS [o0]
    WHERE [c].[CustomerID] = [o0].[CustomerID]
    GROUP BY [o0].[OrderID]
) AS [t]
WHERE [c].[CustomerID] LIKE N'F%'
ORDER BY [c].[CustomerID]");
    }

    public override async Task Select_uncorrelated_collection_with_groupby_works(bool async)
    {
        await base.Select_uncorrelated_collection_with_groupby_works(async);

        AssertSql(
            @"SELECT [c].[CustomerID], [t].[OrderID]
FROM [Customers] AS [c]
OUTER APPLY (
    SELECT [o].[OrderID]
    FROM [Orders] AS [o]
    GROUP BY [o].[OrderID]
) AS [t]
WHERE [c].[CustomerID] LIKE N'A%'
ORDER BY [c].[CustomerID]");
    }

    public override async Task Select_uncorrelated_collection_with_groupby_multiple_collections_work(bool async)
    {
        await base.Select_uncorrelated_collection_with_groupby_multiple_collections_work(async);

        AssertSql(
            @"SELECT [o].[OrderID], [t].[ProductID], [t0].[c], [t0].[ProductID]
FROM [Orders] AS [o]
OUTER APPLY (
    SELECT [p].[ProductID]
    FROM [Products] AS [p]
    GROUP BY [p].[ProductID]
) AS [t]
OUTER APPLY (
    SELECT COUNT(*) AS [c], [p0].[ProductID]
    FROM [Products] AS [p0]
    GROUP BY [p0].[ProductID]
) AS [t0]
WHERE [o].[CustomerID] IS NOT NULL AND ([o].[CustomerID] LIKE N'A%')
ORDER BY [o].[OrderID], [t].[ProductID]");
    }

    public override async Task Select_GroupBy_All(bool async)
    {
        await base.Select_GroupBy_All(async);

        AssertSql(
            @"SELECT CASE
    WHEN NOT EXISTS (
        SELECT 1
        FROM [Orders] AS [o]
        GROUP BY [o].[CustomerID]
        HAVING [o].[CustomerID] <> N'ALFKI' OR [o].[CustomerID] IS NULL) THEN CAST(1 AS bit)
    ELSE CAST(0 AS bit)
END");
    }

    public override async Task GroupBy_Where_Average(bool async)
    {
        await base.GroupBy_Where_Average(async);

        AssertSql(
            @"SELECT AVG(CAST(CASE
    WHEN [o].[OrderID] < 10300 THEN [o].[OrderID]
END AS float))
FROM [Orders] AS [o]
GROUP BY [o].[CustomerID]");
    }

    public override async Task GroupBy_Where_Count(bool async)
    {
        await base.GroupBy_Where_Count(async);

        AssertSql(
            @"SELECT COUNT(CASE
    WHEN [o].[OrderID] < 10300 THEN 1
END)
FROM [Orders] AS [o]
GROUP BY [o].[CustomerID]");
    }

    public override async Task GroupBy_Where_LongCount(bool async)
    {
        await base.GroupBy_Where_LongCount(async);

        AssertSql(
            @"SELECT COUNT_BIG(CASE
    WHEN [o].[OrderID] < 10300 THEN 1
END)
FROM [Orders] AS [o]
GROUP BY [o].[CustomerID]");
    }

    public override async Task GroupBy_Where_Max(bool async)
    {
        await base.GroupBy_Where_Max(async);

        AssertSql(
            @"SELECT MAX(CASE
    WHEN [o].[OrderID] < 10300 THEN [o].[OrderID]
END)
FROM [Orders] AS [o]
GROUP BY [o].[CustomerID]");
    }

    public override async Task GroupBy_Where_Min(bool async)
    {
        await base.GroupBy_Where_Min(async);

        AssertSql(
            @"SELECT MIN(CASE
    WHEN [o].[OrderID] < 10300 THEN [o].[OrderID]
END)
FROM [Orders] AS [o]
GROUP BY [o].[CustomerID]");
    }

    public override async Task GroupBy_Where_Sum(bool async)
    {
        await base.GroupBy_Where_Sum(async);

        AssertSql(
            @"SELECT COALESCE(SUM(CASE
    WHEN [o].[OrderID] < 10300 THEN [o].[OrderID]
END), 0)
FROM [Orders] AS [o]
GROUP BY [o].[CustomerID]");
    }

    public override async Task GroupBy_Where_Count_with_predicate(bool async)
    {
        await base.GroupBy_Where_Count_with_predicate(async);

        AssertSql(
            @"SELECT COUNT(CASE
    WHEN [o].[OrderID] < 10300 AND [o].[OrderDate] IS NOT NULL AND DATEPART(year, [o].[OrderDate]) = 1997 THEN 1
END)
FROM [Orders] AS [o]
GROUP BY [o].[CustomerID]");
    }

    public override async Task GroupBy_Where_Where_Count(bool async)
    {
        await base.GroupBy_Where_Where_Count(async);

        AssertSql(
            @"SELECT COUNT(CASE
    WHEN [o].[OrderID] < 10300 AND [o].[OrderDate] IS NOT NULL AND DATEPART(year, [o].[OrderDate]) = 1997 THEN 1
END)
FROM [Orders] AS [o]
GROUP BY [o].[CustomerID]");
    }

    public override async Task GroupBy_Where_Select_Where_Count(bool async)
    {
        await base.GroupBy_Where_Select_Where_Count(async);

        AssertSql(
            @"SELECT COUNT(CASE
    WHEN [o].[OrderID] < 10300 AND [o].[OrderDate] IS NOT NULL AND DATEPART(year, [o].[OrderDate]) = 1997 THEN 1
END)
FROM [Orders] AS [o]
GROUP BY [o].[CustomerID]");
    }

    public override async Task GroupBy_Where_Select_Where_Select_Min(bool async)
    {
        await base.GroupBy_Where_Select_Where_Select_Min(async);

        AssertSql(
            @"SELECT MIN(CASE
    WHEN [o].[OrderID] < 10300 AND [o].[OrderDate] IS NOT NULL AND DATEPART(year, [o].[OrderDate]) = 1997 THEN [o].[OrderID]
END)
FROM [Orders] AS [o]
GROUP BY [o].[CustomerID]");
    }

    public override async Task GroupBy_multiple_Count_with_predicate(bool async)
    {
        await base.GroupBy_multiple_Count_with_predicate(async);

        AssertSql(
            @"SELECT [o].[CustomerID], COUNT(*) AS [All], COUNT(CASE
    WHEN [o].[OrderID] < 11000 THEN 1
END) AS [TenK], COUNT(CASE
    WHEN [o].[OrderID] < 12000 THEN 1
END) AS [EleventK]
FROM [Orders] AS [o]
GROUP BY [o].[CustomerID]");
    }

    public override async Task GroupBy_multiple_Sum_with_conditional_projection(bool async)
    {
        await base.GroupBy_multiple_Sum_with_conditional_projection(async);

        AssertSql(
            @"SELECT [o].[CustomerID], COALESCE(SUM(CASE
    WHEN [o].[OrderID] < 11000 THEN [o].[OrderID]
    ELSE 0
END), 0) AS [TenK], COALESCE(SUM(CASE
    WHEN [o].[OrderID] >= 11000 THEN [o].[OrderID]
    ELSE 0
END), 0) AS [EleventK]
FROM [Orders] AS [o]
GROUP BY [o].[CustomerID]");
    }

    public override async Task GroupBy_multiple_Sum_with_Select_conditional_projection(bool async)
    {
        await base.GroupBy_multiple_Sum_with_Select_conditional_projection(async);

        AssertSql(
            @"SELECT [o].[CustomerID], COALESCE(SUM(CASE
    WHEN [o].[OrderID] < 11000 THEN [o].[OrderID]
    ELSE 0
END), 0) AS [TenK], COALESCE(SUM(CASE
    WHEN [o].[OrderID] >= 11000 THEN [o].[OrderID]
    ELSE 0
END), 0) AS [EleventK]
FROM [Orders] AS [o]
GROUP BY [o].[CustomerID]");
    }

    public override async Task GroupBy_Key_as_part_of_element_selector(bool async)
    {
        await base.GroupBy_Key_as_part_of_element_selector(async);

        AssertSql(
            @"SELECT [o].[OrderID] AS [Key], AVG(CAST([o].[OrderID] AS float)) AS [Avg], MAX([o].[OrderDate]) AS [Max]
FROM [Orders] AS [o]
GROUP BY [o].[OrderID]");
    }

    public override async Task GroupBy_composite_Key_as_part_of_element_selector(bool async)
    {
        await base.GroupBy_composite_Key_as_part_of_element_selector(async);

        AssertSql(
            @"SELECT [o].[OrderID], [o].[CustomerID], AVG(CAST([o].[OrderID] AS float)) AS [Avg], MAX([o].[OrderDate]) AS [Max]
FROM [Orders] AS [o]
GROUP BY [o].[OrderID], [o].[CustomerID]");
    }

    public override async Task GroupBy_with_aggregate_through_navigation_property(bool async)
    {
        await base.GroupBy_with_aggregate_through_navigation_property(async);

        AssertSql(
            @"SELECT MAX([c].[Region]) AS [max]
FROM [Orders] AS [o]
LEFT JOIN [Customers] AS [c] ON [o].[CustomerID] = [c].[CustomerID]
GROUP BY [o].[EmployeeID]");
    }

    public override async Task GroupBy_with_aggregate_containing_complex_where(bool async)
    {
        await base.GroupBy_with_aggregate_containing_complex_where(async);

        AssertSql(
            @"SELECT [o].[EmployeeID] AS [Key], (
    SELECT MAX([o0].[OrderID])
    FROM [Orders] AS [o0]
    WHERE CAST([o0].[EmployeeID] AS bigint) = CAST(((
        SELECT MAX([o1].[OrderID])
        FROM [Orders] AS [o1]
<<<<<<< HEAD
        WHERE [o].[EmployeeID] = [o1].[EmployeeID] OR ([o].[EmployeeID] IS NULL AND [o1].[EmployeeID] IS NULL)) * 6) AS bigint) OR ([o0].[EmployeeID] IS NULL AND (
        SELECT MAX([o1].[OrderID])
        FROM [Orders] AS [o1]
        WHERE [o].[EmployeeID] = [o1].[EmployeeID] OR ([o].[EmployeeID] IS NULL AND [o1].[EmployeeID] IS NULL)) IS NULL)) AS [Max]
=======
        WHERE ([o].[EmployeeID] = [o1].[EmployeeID]) OR (([o].[EmployeeID] IS NULL) AND ([o1].[EmployeeID] IS NULL))) * 6) AS bigint)) OR (([o0].[EmployeeID] IS NULL) AND ((
        SELECT MAX([o1].[OrderID])
        FROM [Orders] AS [o1]
        WHERE ([o].[EmployeeID] = [o1].[EmployeeID]) OR (([o].[EmployeeID] IS NULL) AND ([o1].[EmployeeID] IS NULL))) IS NULL))) AS [Max]
>>>>>>> e7fa1513
FROM [Orders] AS [o]
GROUP BY [o].[EmployeeID]");
    }

    public override async Task GroupBy_Shadow(bool async)
    {
        await base.GroupBy_Shadow(async);

        AssertSql(
            @"SELECT (
    SELECT TOP(1) [e0].[Title]
    FROM [Employees] AS [e0]
    WHERE [e0].[Title] = N'Sales Representative' AND [e0].[EmployeeID] = 1 AND ([e].[Title] = [e0].[Title] OR ([e].[Title] IS NULL AND [e0].[Title] IS NULL)))
FROM [Employees] AS [e]
WHERE [e].[Title] = N'Sales Representative' AND [e].[EmployeeID] = 1
GROUP BY [e].[Title]");
    }

    public override async Task GroupBy_Shadow2(bool async)
    {
        await base.GroupBy_Shadow2(async);

        AssertSql(
            @"SELECT [t0].[EmployeeID], [t0].[City], [t0].[Country], [t0].[FirstName], [t0].[ReportsTo], [t0].[Title]
FROM (
    SELECT [e].[Title]
    FROM [Employees] AS [e]
    WHERE [e].[Title] = N'Sales Representative' AND [e].[EmployeeID] = 1
    GROUP BY [e].[Title]
) AS [t]
LEFT JOIN (
    SELECT [t1].[EmployeeID], [t1].[City], [t1].[Country], [t1].[FirstName], [t1].[ReportsTo], [t1].[Title]
    FROM (
        SELECT [e0].[EmployeeID], [e0].[City], [e0].[Country], [e0].[FirstName], [e0].[ReportsTo], [e0].[Title], ROW_NUMBER() OVER(PARTITION BY [e0].[Title] ORDER BY [e0].[EmployeeID]) AS [row]
        FROM [Employees] AS [e0]
        WHERE [e0].[Title] = N'Sales Representative' AND [e0].[EmployeeID] = 1
    ) AS [t1]
    WHERE [t1].[row] <= 1
) AS [t0] ON [t].[Title] = [t0].[Title]");
    }

    public override async Task GroupBy_Shadow3(bool async)
    {
        await base.GroupBy_Shadow3(async);

        AssertSql(
            @"SELECT (
    SELECT TOP(1) [e0].[Title]
    FROM [Employees] AS [e0]
    WHERE [e0].[EmployeeID] = 1 AND [e].[EmployeeID] = [e0].[EmployeeID])
FROM [Employees] AS [e]
WHERE [e].[EmployeeID] = 1
GROUP BY [e].[EmployeeID]");
    }

    public override async Task GroupBy_select_grouping_list(bool async)
    {
        await base.GroupBy_select_grouping_list(async);

        AssertSql(
            @"SELECT [t].[City], [c0].[CustomerID], [c0].[Address], [c0].[City], [c0].[CompanyName], [c0].[ContactName], [c0].[ContactTitle], [c0].[Country], [c0].[Fax], [c0].[Phone], [c0].[PostalCode], [c0].[Region]
FROM (
    SELECT [c].[City]
    FROM [Customers] AS [c]
    GROUP BY [c].[City]
) AS [t]
LEFT JOIN [Customers] AS [c0] ON [t].[City] = [c0].[City]
ORDER BY [t].[City]");
    }

    public override async Task GroupBy_select_grouping_array(bool async)
    {
        await base.GroupBy_select_grouping_array(async);

        AssertSql(
            @"SELECT [t].[City], [c0].[CustomerID], [c0].[Address], [c0].[City], [c0].[CompanyName], [c0].[ContactName], [c0].[ContactTitle], [c0].[Country], [c0].[Fax], [c0].[Phone], [c0].[PostalCode], [c0].[Region]
FROM (
    SELECT [c].[City]
    FROM [Customers] AS [c]
    GROUP BY [c].[City]
) AS [t]
LEFT JOIN [Customers] AS [c0] ON [t].[City] = [c0].[City]
ORDER BY [t].[City]");
    }

    public override async Task GroupBy_select_grouping_composed_list(bool async)
    {
        await base.GroupBy_select_grouping_composed_list(async);

        AssertSql(
            @"SELECT [t].[City], [t0].[CustomerID], [t0].[Address], [t0].[City], [t0].[CompanyName], [t0].[ContactName], [t0].[ContactTitle], [t0].[Country], [t0].[Fax], [t0].[Phone], [t0].[PostalCode], [t0].[Region]
FROM (
    SELECT [c].[City]
    FROM [Customers] AS [c]
    GROUP BY [c].[City]
) AS [t]
LEFT JOIN (
    SELECT [c0].[CustomerID], [c0].[Address], [c0].[City], [c0].[CompanyName], [c0].[ContactName], [c0].[ContactTitle], [c0].[Country], [c0].[Fax], [c0].[Phone], [c0].[PostalCode], [c0].[Region]
    FROM [Customers] AS [c0]
    WHERE [c0].[CustomerID] LIKE N'A%'
) AS [t0] ON [t].[City] = [t0].[City] OR ([t].[City] IS NULL AND [t0].[City] IS NULL)
ORDER BY [t].[City]");
    }

    public override async Task GroupBy_select_grouping_composed_list_2(bool async)
    {
        await base.GroupBy_select_grouping_composed_list_2(async);

        AssertSql(
            @"SELECT [t].[City], [c0].[CustomerID], [c0].[Address], [c0].[City], [c0].[CompanyName], [c0].[ContactName], [c0].[ContactTitle], [c0].[Country], [c0].[Fax], [c0].[Phone], [c0].[PostalCode], [c0].[Region]
FROM (
    SELECT [c].[City]
    FROM [Customers] AS [c]
    GROUP BY [c].[City]
) AS [t]
LEFT JOIN [Customers] AS [c0] ON [t].[City] = [c0].[City]
ORDER BY [t].[City], [c0].[CustomerID]");
    }

    public override async Task Select_GroupBy_SelectMany(bool async)
    {
        await base.Select_GroupBy_SelectMany(async);

        AssertSql();
    }

    public override async Task Count_after_GroupBy_aggregate(bool async)
    {
        await base.Count_after_GroupBy_aggregate(async);

        AssertSql(
            @"SELECT COUNT(*)
FROM (
    SELECT [o].[CustomerID]
    FROM [Orders] AS [o]
    GROUP BY [o].[CustomerID]
) AS [t]");
    }

    public override async Task LongCount_after_GroupBy_aggregate(bool async)
    {
        await base.LongCount_after_GroupBy_aggregate(async);

        AssertSql(
            @"SELECT COUNT_BIG(*)
FROM (
    SELECT [o].[CustomerID]
    FROM [Orders] AS [o]
    GROUP BY [o].[CustomerID]
) AS [t]");
    }

    public override async Task GroupBy_Select_Distinct_aggregate(bool async)
    {
        await base.GroupBy_Select_Distinct_aggregate(async);

        AssertSql(
            @"SELECT [o].[CustomerID] AS [Key], AVG(DISTINCT (CAST([o].[OrderID] AS float))) AS [Average], COUNT(DISTINCT ([o].[EmployeeID])) AS [Count], COUNT_BIG(DISTINCT ([o].[EmployeeID])) AS [LongCount], MAX(DISTINCT ([o].[OrderDate])) AS [Max], MIN(DISTINCT ([o].[OrderDate])) AS [Min], COALESCE(SUM(DISTINCT ([o].[OrderID])), 0) AS [Sum]
FROM [Orders] AS [o]
GROUP BY [o].[CustomerID]");
    }

    public override async Task GroupBy_group_Distinct_Select_Distinct_aggregate(bool async)
    {
        await base.GroupBy_group_Distinct_Select_Distinct_aggregate(async);

        AssertSql(
            @"SELECT [o].[CustomerID] AS [Key], (
    SELECT DISTINCT MAX(DISTINCT ([t].[OrderDate]))
    FROM (
        SELECT DISTINCT [o0].[OrderID], [o0].[CustomerID], [o0].[EmployeeID], [o0].[OrderDate]
        FROM [Orders] AS [o0]
        WHERE [o].[CustomerID] = [o0].[CustomerID] OR ([o].[CustomerID] IS NULL AND [o0].[CustomerID] IS NULL)
    ) AS [t]) AS [Max]
FROM [Orders] AS [o]
GROUP BY [o].[CustomerID]");
    }

    public override async Task GroupBy_group_Where_Select_Distinct_aggregate(bool async)
    {
        await base.GroupBy_group_Where_Select_Distinct_aggregate(async);

        AssertSql(
            @"SELECT [o].[CustomerID] AS [Key], MAX(DISTINCT (CASE
    WHEN [o].[OrderDate] IS NOT NULL THEN [o].[OrderDate]
END)) AS [Max]
FROM [Orders] AS [o]
GROUP BY [o].[CustomerID]");
    }

    public override async Task MinMax_after_GroupBy_aggregate(bool async)
    {
        await base.MinMax_after_GroupBy_aggregate(async);

        AssertSql(
            @"SELECT MIN([t].[c])
FROM (
    SELECT COALESCE(SUM([o].[OrderID]), 0) AS [c]
    FROM [Orders] AS [o]
    GROUP BY [o].[CustomerID]
) AS [t]",
            //
            @"SELECT MAX([t].[c])
FROM (
    SELECT COALESCE(SUM([o].[OrderID]), 0) AS [c]
    FROM [Orders] AS [o]
    GROUP BY [o].[CustomerID]
) AS [t]");
    }

    public override async Task All_after_GroupBy_aggregate(bool async)
    {
        await base.All_after_GroupBy_aggregate(async);

        AssertSql(
            @"SELECT CASE
    WHEN NOT EXISTS (
        SELECT 1
        FROM [Orders] AS [o]
        GROUP BY [o].[CustomerID]
        HAVING 0 = 1) THEN CAST(1 AS bit)
    ELSE CAST(0 AS bit)
END");
    }

    public override async Task All_after_GroupBy_aggregate2(bool async)
    {
        await base.All_after_GroupBy_aggregate2(async);

        AssertSql(
            @"SELECT CASE
    WHEN NOT EXISTS (
        SELECT 1
        FROM [Orders] AS [o]
        GROUP BY [o].[CustomerID]
        HAVING COALESCE(SUM([o].[OrderID]), 0) < 0) THEN CAST(1 AS bit)
    ELSE CAST(0 AS bit)
END");
    }

    public override async Task Any_after_GroupBy_aggregate(bool async)
    {
        await base.Any_after_GroupBy_aggregate(async);

        AssertSql(
            @"SELECT CASE
    WHEN EXISTS (
        SELECT 1
        FROM [Orders] AS [o]
        GROUP BY [o].[CustomerID]) THEN CAST(1 AS bit)
    ELSE CAST(0 AS bit)
END");
    }

    public override async Task Count_after_GroupBy_without_aggregate(bool async)
    {
        await base.Count_after_GroupBy_without_aggregate(async);

        AssertSql(
            @"SELECT COUNT(*)
FROM (
    SELECT [o].[CustomerID]
    FROM [Orders] AS [o]
    GROUP BY [o].[CustomerID]
) AS [t]");
    }

    public override async Task Count_with_predicate_after_GroupBy_without_aggregate(bool async)
    {
        await base.Count_with_predicate_after_GroupBy_without_aggregate(async);

        AssertSql(
            @"SELECT COUNT(*)
FROM (
    SELECT [o].[CustomerID]
    FROM [Orders] AS [o]
    GROUP BY [o].[CustomerID]
    HAVING COUNT(*) > 1
) AS [t]");
    }

    public override async Task LongCount_after_GroupBy_without_aggregate(bool async)
    {
        await base.LongCount_after_GroupBy_without_aggregate(async);

        AssertSql(
            @"SELECT COUNT_BIG(*)
FROM (
    SELECT [o].[CustomerID]
    FROM [Orders] AS [o]
    GROUP BY [o].[CustomerID]
) AS [t]");
    }

    public override async Task LongCount_with_predicate_after_GroupBy_without_aggregate(bool async)
    {
        await base.LongCount_with_predicate_after_GroupBy_without_aggregate(async);

        AssertSql(
            @"SELECT COUNT_BIG(*)
FROM (
    SELECT [o].[CustomerID]
    FROM [Orders] AS [o]
    GROUP BY [o].[CustomerID]
    HAVING COUNT(*) > 1
) AS [t]");
    }

    public override async Task Any_after_GroupBy_without_aggregate(bool async)
    {
        await base.Any_after_GroupBy_without_aggregate(async);

        AssertSql(
            @"SELECT CASE
    WHEN EXISTS (
        SELECT 1
        FROM [Orders] AS [o]
        GROUP BY [o].[CustomerID]) THEN CAST(1 AS bit)
    ELSE CAST(0 AS bit)
END");
    }

    public override async Task Any_with_predicate_after_GroupBy_without_aggregate(bool async)
    {
        await base.Any_with_predicate_after_GroupBy_without_aggregate(async);

        AssertSql(
            @"SELECT CASE
    WHEN EXISTS (
        SELECT 1
        FROM [Orders] AS [o]
        GROUP BY [o].[CustomerID]
        HAVING COUNT(*) > 1) THEN CAST(1 AS bit)
    ELSE CAST(0 AS bit)
END");
    }

    public override async Task All_with_predicate_after_GroupBy_without_aggregate(bool async)
    {
        await base.All_with_predicate_after_GroupBy_without_aggregate(async);

        AssertSql(
            @"SELECT CASE
    WHEN NOT EXISTS (
        SELECT 1
        FROM [Orders] AS [o]
        GROUP BY [o].[CustomerID]
        HAVING COUNT(*) <= 1) THEN CAST(1 AS bit)
    ELSE CAST(0 AS bit)
END");
    }

    public override async Task GroupBy_aggregate_followed_by_another_GroupBy_aggregate(bool async)
    {
        await base.GroupBy_aggregate_followed_by_another_GroupBy_aggregate(async);

        AssertSql(
            @"SELECT [t0].[Key0] AS [Key], COALESCE(SUM([t0].[Count]), 0) AS [Count]
FROM (
    SELECT [t].[Count], 1 AS [Key0]
    FROM (
        SELECT COUNT(*) AS [Count]
        FROM [Orders] AS [o]
        GROUP BY [o].[CustomerID]
    ) AS [t]
) AS [t0]
GROUP BY [t0].[Key0]");
    }

    public override async Task GroupBy_Count_in_projection(bool async)
    {
        await base.GroupBy_Count_in_projection(async);

        AssertSql(
            @"SELECT [o].[OrderID], [o].[OrderDate], CASE
    WHEN EXISTS (
        SELECT 1
        FROM [Order Details] AS [o0]
        WHERE [o].[OrderID] = [o0].[OrderID] AND [o0].[ProductID] < 25) THEN CAST(1 AS bit)
    ELSE CAST(0 AS bit)
END AS [HasOrderDetails], CASE
    WHEN (
        SELECT COUNT(*)
        FROM (
            SELECT [p].[ProductName]
            FROM [Order Details] AS [o1]
            INNER JOIN [Products] AS [p] ON [o1].[ProductID] = [p].[ProductID]
            WHERE [o].[OrderID] = [o1].[OrderID] AND [o1].[ProductID] < 25
            GROUP BY [p].[ProductName]
        ) AS [t]) > 1 THEN CAST(1 AS bit)
    ELSE CAST(0 AS bit)
END AS [HasMultipleProducts]
FROM [Orders] AS [o]
WHERE [o].[OrderDate] IS NOT NULL");
    }

    public override async Task GroupBy_based_on_renamed_property_simple(bool async)
    {
        await base.GroupBy_based_on_renamed_property_simple(async);

        AssertSql(
            @"SELECT [c].[City] AS [Renamed], COUNT(*) AS [Count]
FROM [Customers] AS [c]
GROUP BY [c].[City]");
    }

    public override async Task GroupBy_based_on_renamed_property_complex(bool async)
    {
        await base.GroupBy_based_on_renamed_property_complex(async);

        AssertSql(
            @"SELECT [t].[Renamed] AS [Key], COUNT(*) AS [Count]
FROM (
    SELECT DISTINCT [c].[City] AS [Renamed], [c].[CustomerID]
    FROM [Customers] AS [c]
) AS [t]
GROUP BY [t].[Renamed]");
    }

    public override async Task Join_groupby_anonymous_orderby_anonymous_projection(bool async)
    {
        await base.Join_groupby_anonymous_orderby_anonymous_projection(async);

        AssertSql(
            @"SELECT [c].[CustomerID], [o].[OrderDate]
FROM [Customers] AS [c]
INNER JOIN [Orders] AS [o] ON [c].[CustomerID] = [o].[CustomerID]
GROUP BY [c].[CustomerID], [o].[OrderDate]
ORDER BY [o].[OrderDate]");
    }

    public override async Task Odata_groupby_empty_key(bool async)
    {
        await base.Odata_groupby_empty_key(async);

        AssertSql(
            @"SELECT N'TotalAmount' AS [Name], COALESCE(SUM(CAST([t].[OrderID] AS decimal(18,2))), 0.0) AS [Value]
FROM (
    SELECT [o].[OrderID], 1 AS [Key]
    FROM [Orders] AS [o]
) AS [t]
GROUP BY [t].[Key]");
    }

    public override async Task GroupBy_with_group_key_access_thru_navigation(bool async)
    {
        await base.GroupBy_with_group_key_access_thru_navigation(async);

        AssertSql(
            @"SELECT [o0].[CustomerID] AS [Key], COALESCE(SUM([o].[OrderID]), 0) AS [Aggregate]
FROM [Order Details] AS [o]
INNER JOIN [Orders] AS [o0] ON [o].[OrderID] = [o0].[OrderID]
GROUP BY [o0].[CustomerID]");
    }

    public override async Task GroupBy_with_group_key_access_thru_nested_navigation(bool async)
    {
        await base.GroupBy_with_group_key_access_thru_nested_navigation(async);

        AssertSql(
            @"SELECT [c].[Country] AS [Key], COALESCE(SUM([o].[OrderID]), 0) AS [Aggregate]
FROM [Order Details] AS [o]
INNER JOIN [Orders] AS [o0] ON [o].[OrderID] = [o0].[OrderID]
LEFT JOIN [Customers] AS [c] ON [o0].[CustomerID] = [c].[CustomerID]
GROUP BY [c].[Country]");
    }

    public override async Task GroupBy_with_group_key_being_navigation(bool async)
    {
        await base.GroupBy_with_group_key_being_navigation(async);

        AssertSql();
    }

    public override async Task GroupBy_with_group_key_being_nested_navigation(bool async)
    {
        await base.GroupBy_with_group_key_being_nested_navigation(async);

        AssertSql();
    }

    public override async Task GroupBy_with_group_key_being_navigation_with_entity_key_projection(bool async)
    {
        await base.GroupBy_with_group_key_being_navigation_with_entity_key_projection(async);

        AssertSql();
    }

    public override async Task GroupBy_with_group_key_being_navigation_with_complex_projection(bool async)
    {
        await base.GroupBy_with_group_key_being_navigation_with_complex_projection(async);

        AssertSql();
    }

    public override async Task GroupBy_with_order_by_skip_and_another_order_by(bool async)
    {
        await base.GroupBy_with_order_by_skip_and_another_order_by(async);

        AssertSql(
            @"@__p_0='80'

SELECT COALESCE(SUM([t].[OrderID]), 0)
FROM (
    SELECT [o].[OrderID], [o].[CustomerID]
    FROM [Orders] AS [o]
    ORDER BY [o].[CustomerID], [o].[OrderID]
    OFFSET @__p_0 ROWS
) AS [t]
GROUP BY [t].[CustomerID]");
    }

    public override async Task GroupBy_Property_Select_Count_with_predicate(bool async)
    {
        await base.GroupBy_Property_Select_Count_with_predicate(async);

        AssertSql(
            @"SELECT COUNT(CASE
    WHEN [o].[OrderID] < 10300 THEN 1
END)
FROM [Orders] AS [o]
GROUP BY [o].[CustomerID]");
    }

    public override async Task GroupBy_Property_Select_LongCount_with_predicate(bool async)
    {
        await base.GroupBy_Property_Select_LongCount_with_predicate(async);

        AssertSql(
            @"SELECT COUNT_BIG(CASE
    WHEN [o].[OrderID] < 10300 THEN 1
END)
FROM [Orders] AS [o]
GROUP BY [o].[CustomerID]");
    }

    public override async Task GroupBy_orderby_projection_with_coalesce_operation(bool async)
    {
        await base.GroupBy_orderby_projection_with_coalesce_operation(async);

        AssertSql(
            @"SELECT COALESCE([c].[City], N'Unknown') AS [Locality], COUNT(*) AS [Count]
FROM [Customers] AS [c]
GROUP BY [c].[City]
ORDER BY COUNT(*) DESC, [c].[City]");
    }

    public override async Task GroupBy_let_orderby_projection_with_coalesce_operation(bool async)
    {
        await base.GroupBy_let_orderby_projection_with_coalesce_operation(async);

        AssertSql();
    }

    public override async Task GroupBy_Min_Where_optional_relationship(bool async)
    {
        await base.GroupBy_Min_Where_optional_relationship(async);

        AssertSql(
            @"SELECT [c].[CustomerID] AS [Key], COUNT(*) AS [Count]
FROM [Orders] AS [o]
LEFT JOIN [Customers] AS [c] ON [o].[CustomerID] = [c].[CustomerID]
GROUP BY [c].[CustomerID]
HAVING COUNT(*) <> 2");
    }

    public override async Task GroupBy_Min_Where_optional_relationship_2(bool async)
    {
        await base.GroupBy_Min_Where_optional_relationship_2(async);

        AssertSql(
            @"SELECT [c].[CustomerID] AS [Key], COUNT(*) AS [Count]
FROM [Orders] AS [o]
LEFT JOIN [Customers] AS [c] ON [o].[CustomerID] = [c].[CustomerID]
GROUP BY [c].[CustomerID]
HAVING COUNT(*) < 2 OR COUNT(*) > 2");
    }

    public override async Task GroupBy_aggregate_over_a_subquery(bool async)
    {
        await base.GroupBy_aggregate_over_a_subquery(async);

        AssertSql(
            @"SELECT [o].[CustomerID] AS [Key], (
    SELECT COUNT(*)
    FROM [Customers] AS [c]
    WHERE [c].[CustomerID] = [o].[CustomerID]) AS [Count]
FROM [Orders] AS [o]
GROUP BY [o].[CustomerID]");
    }

    public override async Task GroupBy_aggregate_join_with_grouping_key(bool async)
    {
        await base.GroupBy_aggregate_join_with_grouping_key(async);

        AssertSql(
            @"SELECT [c].[CustomerID], [c].[Address], [c].[City], [c].[CompanyName], [c].[ContactName], [c].[ContactTitle], [c].[Country], [c].[Fax], [c].[Phone], [c].[PostalCode], [c].[Region], [t].[Count]
FROM (
    SELECT [o].[CustomerID] AS [Key], COUNT(*) AS [Count]
    FROM [Orders] AS [o]
    GROUP BY [o].[CustomerID]
) AS [t]
INNER JOIN [Customers] AS [c] ON [t].[Key] = [c].[CustomerID]");
    }

    public override async Task GroupBy_aggregate_join_with_group_result(bool async)
    {
        await base.GroupBy_aggregate_join_with_group_result(async);

        AssertSql(
            @"SELECT [o0].[OrderID], [o0].[CustomerID], [o0].[EmployeeID], [o0].[OrderDate]
FROM (
    SELECT [o].[CustomerID] AS [Key], MAX([o].[OrderDate]) AS [LastOrderDate]
    FROM [Orders] AS [o]
    GROUP BY [o].[CustomerID]
) AS [t]
INNER JOIN [Orders] AS [o0] ON ([t].[Key] = [o0].[CustomerID] OR ([t].[Key] IS NULL AND [o0].[CustomerID] IS NULL)) AND ([t].[LastOrderDate] = [o0].[OrderDate] OR ([t].[LastOrderDate] IS NULL AND [o0].[OrderDate] IS NULL))");
    }

    public override async Task GroupBy_aggregate_from_right_side_of_join(bool async)
    {
        await base.GroupBy_aggregate_from_right_side_of_join(async);

        AssertSql(
            @"@__p_0='10'

SELECT [c].[CustomerID], [c].[Address], [c].[City], [c].[CompanyName], [c].[ContactName], [c].[ContactTitle], [c].[Country], [c].[Fax], [c].[Phone], [c].[PostalCode], [c].[Region], [t].[Max]
FROM [Customers] AS [c]
INNER JOIN (
    SELECT [o].[CustomerID] AS [Key], MAX([o].[OrderDate]) AS [Max]
    FROM [Orders] AS [o]
    GROUP BY [o].[CustomerID]
) AS [t] ON [c].[CustomerID] = [t].[Key]
ORDER BY [t].[Max], [c].[CustomerID]
OFFSET @__p_0 ROWS FETCH NEXT @__p_0 ROWS ONLY");
    }

    public override async Task GroupBy_aggregate_join_another_GroupBy_aggregate(bool async)
    {
        await base.GroupBy_aggregate_join_another_GroupBy_aggregate(async);

        AssertSql(
            @"SELECT [t].[Key], [t].[Total], [t0].[ThatYear]
FROM (
    SELECT [o].[CustomerID] AS [Key], COUNT(*) AS [Total]
    FROM [Orders] AS [o]
    GROUP BY [o].[CustomerID]
) AS [t]
INNER JOIN (
    SELECT [o0].[CustomerID] AS [Key], COUNT(*) AS [ThatYear]
    FROM [Orders] AS [o0]
    WHERE DATEPART(year, [o0].[OrderDate]) = 1997
    GROUP BY [o0].[CustomerID]
) AS [t0] ON [t].[Key] = [t0].[Key]");
    }

    public override async Task GroupBy_aggregate_after_skip_0_take_0(bool async)
    {
        await base.GroupBy_aggregate_after_skip_0_take_0(async);

        AssertSql(
            @"SELECT [t].[CustomerID] AS [Key], COUNT(*) AS [Total]
FROM (
    SELECT [o].[CustomerID]
    FROM [Orders] AS [o]
    WHERE 0 = 1
) AS [t]
GROUP BY [t].[CustomerID]");
    }

    public override async Task GroupBy_skip_0_take_0_aggregate(bool async)
    {
        await base.GroupBy_skip_0_take_0_aggregate(async);

        AssertSql(
            @"SELECT [o].[CustomerID] AS [Key], COUNT(*) AS [Total]
FROM [Orders] AS [o]
WHERE [o].[OrderID] > 10500
GROUP BY [o].[CustomerID]
HAVING 0 = 1");
    }

    public override async Task GroupBy_aggregate_followed_another_GroupBy_aggregate(bool async)
    {
        await base.GroupBy_aggregate_followed_another_GroupBy_aggregate(async);

        AssertSql(
            @"SELECT [t].[CustomerID] AS [Key], COUNT(*) AS [Count]
FROM (
    SELECT [o].[CustomerID]
    FROM [Orders] AS [o]
    GROUP BY [o].[CustomerID], DATEPART(year, [o].[OrderDate])
) AS [t]
GROUP BY [t].[CustomerID]");
    }

    public override async Task GroupBy_aggregate_without_selectMany_selecting_first(bool async)
    {
        await base.GroupBy_aggregate_without_selectMany_selecting_first(async);

        AssertSql(
            @"SELECT [o0].[OrderID], [o0].[CustomerID], [o0].[EmployeeID], [o0].[OrderDate]
FROM (
    SELECT MIN([o].[OrderID]) AS [c]
    FROM [Orders] AS [o]
    GROUP BY [o].[CustomerID]
) AS [t]
CROSS JOIN [Orders] AS [o0]
WHERE [o0].[OrderID] = [t].[c]");
    }

    public override async Task GroupBy_with_grouping_key_using_Like(bool async)
    {
        await base.GroupBy_with_grouping_key_using_Like(async);

        AssertSql(
            @"SELECT CASE
    WHEN [o].[CustomerID] LIKE N'A%' THEN CAST(1 AS bit)
    ELSE CAST(0 AS bit)
END AS [Key], COUNT(*) AS [Count]
FROM [Orders] AS [o]
GROUP BY CASE
    WHEN [o].[CustomerID] LIKE N'A%' THEN CAST(1 AS bit)
    ELSE CAST(0 AS bit)
END");
    }

    public override async Task GroupBy_with_grouping_key_DateTime_Day(bool async)
    {
        await base.GroupBy_with_grouping_key_DateTime_Day(async);

        AssertSql(
            @"SELECT DATEPART(day, [o].[OrderDate]) AS [Key], COUNT(*) AS [Count]
FROM [Orders] AS [o]
GROUP BY DATEPART(day, [o].[OrderDate])");
    }

    public override async Task GroupBy_with_cast_inside_grouping_aggregate(bool async)
    {
        await base.GroupBy_with_cast_inside_grouping_aggregate(async);

        AssertSql(
            @"SELECT [o].[CustomerID] AS [Key], COUNT(*) AS [Count], COALESCE(SUM(CAST([o].[OrderID] AS bigint)), CAST(0 AS bigint)) AS [Sum]
FROM [Orders] AS [o]
GROUP BY [o].[CustomerID]");
    }

    public override async Task Complex_query_with_groupBy_in_subquery1(bool async)
    {
        await base.Complex_query_with_groupBy_in_subquery1(async);

        AssertSql(
            @"SELECT [c].[CustomerID], [t].[Sum], [t].[CustomerID]
FROM [Customers] AS [c]
OUTER APPLY (
    SELECT COALESCE(SUM([o].[OrderID]), 0) AS [Sum], [o].[CustomerID]
    FROM [Orders] AS [o]
    WHERE [c].[CustomerID] = [o].[CustomerID]
    GROUP BY [o].[CustomerID]
) AS [t]
ORDER BY [c].[CustomerID]");
    }

    public override async Task Complex_query_with_groupBy_in_subquery2(bool async)
    {
        await base.Complex_query_with_groupBy_in_subquery2(async);

        AssertSql(
            @"SELECT [c].[CustomerID], [t].[Max], [t].[Sum], [t].[CustomerID]
FROM [Customers] AS [c]
OUTER APPLY (
    SELECT MAX(CAST(LEN([o].[CustomerID]) AS int)) AS [Max], COALESCE(SUM([o].[OrderID]), 0) AS [Sum], [o].[CustomerID]
    FROM [Orders] AS [o]
    WHERE [c].[CustomerID] = [o].[CustomerID]
    GROUP BY [o].[CustomerID]
) AS [t]
ORDER BY [c].[CustomerID]");
    }

    public override async Task Complex_query_with_groupBy_in_subquery3(bool async)
    {
        await base.Complex_query_with_groupBy_in_subquery3(async);

        AssertSql(
            @"SELECT [c].[CustomerID], [t].[Max], [t].[Sum], [t].[CustomerID]
FROM [Customers] AS [c]
OUTER APPLY (
    SELECT MAX(CAST(LEN([o].[CustomerID]) AS int)) AS [Max], COALESCE(SUM([o].[OrderID]), 0) AS [Sum], [o].[CustomerID]
    FROM [Orders] AS [o]
    GROUP BY [o].[CustomerID]
) AS [t]
ORDER BY [c].[CustomerID]");
    }

    public override async Task Group_by_with_projection_into_DTO(bool async)
    {
        await base.Group_by_with_projection_into_DTO(async);

        AssertSql(
            @"SELECT CAST([o].[OrderID] AS bigint) AS [Id], COUNT(*) AS [Count]
FROM [Orders] AS [o]
GROUP BY [o].[OrderID]");
    }

    public override async Task Where_select_function_groupby_followed_by_another_select_with_aggregates(bool async)
    {
        await base.Where_select_function_groupby_followed_by_another_select_with_aggregates(async);

        AssertSql(
            @"SELECT [o].[CustomerID] AS [Key], COALESCE(SUM(CASE
    WHEN (2020 - DATEPART(year, [o].[OrderDate])) <= 30 THEN [o].[OrderID]
    ELSE 0
END), 0) AS [Sum1], COALESCE(SUM(CASE
    WHEN (2020 - DATEPART(year, [o].[OrderDate])) > 30 AND (2020 - DATEPART(year, [o].[OrderDate])) <= 60 THEN [o].[OrderID]
    ELSE 0
END), 0) AS [Sum2]
FROM [Orders] AS [o]
WHERE [o].[CustomerID] IS NOT NULL AND ([o].[CustomerID] LIKE N'A%')
GROUP BY [o].[CustomerID]");
    }

    public override async Task Group_by_column_project_constant(bool async)
    {
        await base.Group_by_column_project_constant(async);

        AssertSql(
            @"SELECT 42
FROM [Orders] AS [o]
GROUP BY [o].[CustomerID]
ORDER BY [o].[CustomerID]");
    }

    public override async Task Key_plus_key_in_projection(bool async)
    {
        await base.Key_plus_key_in_projection(async);

        AssertSql(
            @"SELECT [o].[OrderID] + [o].[OrderID] AS [Value], AVG(CAST([o].[OrderID] AS float)) AS [Average]
FROM [Orders] AS [o]
LEFT JOIN [Customers] AS [c] ON [o].[CustomerID] = [c].[CustomerID]
GROUP BY [o].[OrderID]");
    }

    public override async Task Group_by_with_arithmetic_operation_inside_aggregate(bool async)
    {
        await base.Group_by_with_arithmetic_operation_inside_aggregate(async);

        AssertSql(
            @"SELECT [o].[CustomerID] AS [Key], COALESCE(SUM([o].[OrderID] + CAST(LEN([o].[CustomerID]) AS int)), 0) AS [Sum]
FROM [Orders] AS [o]
GROUP BY [o].[CustomerID]");
    }

    public override async Task GroupBy_scalar_subquery(bool async)
    {
        await base.GroupBy_scalar_subquery(async);

        AssertSql(
            @"SELECT [t].[Key], COUNT(*) AS [Count]
FROM (
    SELECT (
        SELECT TOP(1) [c].[ContactName]
        FROM [Customers] AS [c]
        WHERE [c].[CustomerID] = [o].[CustomerID]) AS [Key]
    FROM [Orders] AS [o]
) AS [t]
GROUP BY [t].[Key]");
    }

    public override async Task AsEnumerable_in_subquery_for_GroupBy(bool async)
    {
        await base.AsEnumerable_in_subquery_for_GroupBy(async);

        AssertSql(
            @"SELECT [c].[CustomerID], [c].[Address], [c].[City], [c].[CompanyName], [c].[ContactName], [c].[ContactTitle], [c].[Country], [c].[Fax], [c].[Phone], [c].[PostalCode], [c].[Region], [t2].[OrderID], [t2].[CustomerID], [t2].[EmployeeID], [t2].[OrderDate], [t2].[CustomerID0]
FROM [Customers] AS [c]
OUTER APPLY (
    SELECT [t0].[OrderID], [t0].[CustomerID], [t0].[EmployeeID], [t0].[OrderDate], [t].[CustomerID] AS [CustomerID0]
    FROM (
        SELECT [o].[CustomerID]
        FROM [Orders] AS [o]
        WHERE [o].[CustomerID] = [c].[CustomerID]
        GROUP BY [o].[CustomerID]
    ) AS [t]
    LEFT JOIN (
        SELECT [t1].[OrderID], [t1].[CustomerID], [t1].[EmployeeID], [t1].[OrderDate]
        FROM (
            SELECT [o0].[OrderID], [o0].[CustomerID], [o0].[EmployeeID], [o0].[OrderDate], ROW_NUMBER() OVER(PARTITION BY [o0].[CustomerID] ORDER BY [o0].[OrderDate] DESC) AS [row]
            FROM [Orders] AS [o0]
            WHERE [o0].[CustomerID] = [c].[CustomerID]
        ) AS [t1]
        WHERE [t1].[row] <= 1
    ) AS [t0] ON [t].[CustomerID] = [t0].[CustomerID]
) AS [t2]
WHERE [c].[CustomerID] LIKE N'F%'
ORDER BY [c].[CustomerID], [t2].[CustomerID0]");
    }

    public override async Task GroupBy_aggregate_from_multiple_query_in_same_projection(bool async)
    {
        await base.GroupBy_aggregate_from_multiple_query_in_same_projection(async);

        AssertSql(
            @"SELECT [t].[CustomerID], [t0].[Key], [t0].[C], [t0].[c0]
FROM (
    SELECT [o].[CustomerID]
    FROM [Orders] AS [o]
    GROUP BY [o].[CustomerID]
) AS [t]
OUTER APPLY (
    SELECT TOP(1) [e].[City] AS [Key], COUNT(*) + (
        SELECT COUNT(*)
        FROM [Orders] AS [o0]
<<<<<<< HEAD
        WHERE [t].[CustomerID] = [o0].[CustomerID] OR ([t].[CustomerID] IS NULL AND [o0].[CustomerID] IS NULL)) AS [C], 1 AS [c0]
=======
        WHERE ([t].[CustomerID] = [o0].[CustomerID]) OR (([t].[CustomerID] IS NULL) AND ([o0].[CustomerID] IS NULL))) AS [C], 1 AS [c0]
>>>>>>> e7fa1513
    FROM [Employees] AS [e]
    WHERE [e].[City] = N'Seattle'
    GROUP BY [e].[City]
    ORDER BY (SELECT 1)
) AS [t0]");
    }

    public override async Task GroupBy_aggregate_from_multiple_query_in_same_projection_2(bool async)
    {
        await base.GroupBy_aggregate_from_multiple_query_in_same_projection_2(async);

        AssertSql(
            @"SELECT [o].[CustomerID] AS [Key], COALESCE((
    SELECT TOP(1) COUNT(*) + MIN([o].[OrderID])
    FROM [Employees] AS [e]
    WHERE [e].[City] = N'Seattle'
    GROUP BY [e].[City]
    ORDER BY (SELECT 1)), 0) AS [A]
FROM [Orders] AS [o]
GROUP BY [o].[CustomerID]");
    }

    public override async Task GroupBy_aggregate_from_multiple_query_in_same_projection_3(bool async)
    {
        await base.GroupBy_aggregate_from_multiple_query_in_same_projection_3(async);

        AssertSql(
            @"SELECT [o].[CustomerID] AS [Key], COALESCE((
    SELECT TOP(1) COUNT(*) + (
        SELECT COUNT(*)
        FROM [Orders] AS [o0]
<<<<<<< HEAD
        WHERE [o].[CustomerID] = [o0].[CustomerID] OR ([o].[CustomerID] IS NULL AND [o0].[CustomerID] IS NULL))
=======
        WHERE ([o].[CustomerID] = [o0].[CustomerID]) OR (([o].[CustomerID] IS NULL) AND ([o0].[CustomerID] IS NULL)))
>>>>>>> e7fa1513
    FROM [Employees] AS [e]
    WHERE [e].[City] = N'Seattle'
    GROUP BY [e].[City]
    ORDER BY COUNT(*) + (
        SELECT COUNT(*)
        FROM [Orders] AS [o0]
<<<<<<< HEAD
        WHERE [o].[CustomerID] = [o0].[CustomerID] OR ([o].[CustomerID] IS NULL AND [o0].[CustomerID] IS NULL))), 0) AS [A]
=======
        WHERE ([o].[CustomerID] = [o0].[CustomerID]) OR (([o].[CustomerID] IS NULL) AND ([o0].[CustomerID] IS NULL)))), 0) AS [A]
>>>>>>> e7fa1513
FROM [Orders] AS [o]
GROUP BY [o].[CustomerID]");
    }

    public override async Task GroupBy_scalar_aggregate_in_set_operation(bool async)
    {
        await base.GroupBy_scalar_aggregate_in_set_operation(async);

        AssertSql(
            @"SELECT [c].[CustomerID], 0 AS [Sequence]
FROM [Customers] AS [c]
WHERE [c].[CustomerID] LIKE N'F%'
UNION
SELECT [o].[CustomerID], 1 AS [Sequence]
FROM [Orders] AS [o]
GROUP BY [o].[CustomerID]");
    }

    public override async Task Select_uncorrelated_collection_with_groupby_when_outer_is_distinct(bool async)
    {
        await base.Select_uncorrelated_collection_with_groupby_when_outer_is_distinct(async);

        AssertSql(
            @"SELECT [t].[City], [t0].[ProductID], [t1].[c], [t1].[ProductID]
FROM (
    SELECT DISTINCT [c].[City]
    FROM [Orders] AS [o]
    LEFT JOIN [Customers] AS [c] ON [o].[CustomerID] = [c].[CustomerID]
    WHERE [o].[CustomerID] IS NOT NULL AND ([o].[CustomerID] LIKE N'A%')
) AS [t]
OUTER APPLY (
    SELECT [p].[ProductID]
    FROM [Products] AS [p]
    GROUP BY [p].[ProductID]
) AS [t0]
OUTER APPLY (
    SELECT COUNT(*) AS [c], [p0].[ProductID]
    FROM [Products] AS [p0]
    GROUP BY [p0].[ProductID]
) AS [t1]
ORDER BY [t].[City], [t0].[ProductID]");
    }

    public override async Task Select_correlated_collection_after_GroupBy_aggregate_when_identifier_does_not_change(bool async)
    {
        await base.Select_correlated_collection_after_GroupBy_aggregate_when_identifier_does_not_change(async);

        AssertSql(
            @"SELECT [t].[CustomerID], [o].[OrderID], [o].[CustomerID], [o].[EmployeeID], [o].[OrderDate]
FROM (
    SELECT [c].[CustomerID]
    FROM [Customers] AS [c]
    GROUP BY [c].[CustomerID]
    HAVING [c].[CustomerID] LIKE N'F%'
) AS [t]
LEFT JOIN [Orders] AS [o] ON [t].[CustomerID] = [o].[CustomerID]
ORDER BY [t].[CustomerID]");
    }

    public override async Task Select_correlated_collection_after_GroupBy_aggregate_when_identifier_changes(bool async)
    {
        await base.Select_correlated_collection_after_GroupBy_aggregate_when_identifier_changes(async);

        AssertSql(
            @"SELECT [t].[CustomerID], [o0].[OrderID], [o0].[CustomerID], [o0].[EmployeeID], [o0].[OrderDate]
FROM (
    SELECT [o].[CustomerID]
    FROM [Orders] AS [o]
    GROUP BY [o].[CustomerID]
    HAVING [o].[CustomerID] IS NOT NULL AND ([o].[CustomerID] LIKE N'F%')
) AS [t]
LEFT JOIN [Orders] AS [o0] ON [t].[CustomerID] = [o0].[CustomerID]
ORDER BY [t].[CustomerID]");
    }

    public override async Task Select_correlated_collection_after_GroupBy_aggregate_when_identifier_changes_to_complex(bool async)
        => await base.Select_correlated_collection_after_GroupBy_aggregate_when_identifier_changes_to_complex(async);

    //AssertSql(" ");
    public override async Task Complex_query_with_group_by_in_subquery5(bool async)
    {
        await base.Complex_query_with_group_by_in_subquery5(async);

        AssertSql(
            @"SELECT [t].[c], [t].[ProductID], [t0].[CustomerID], [t0].[City]
FROM (
    SELECT COALESCE(SUM([o].[ProductID] + ([o].[OrderID] * 1000)), 0) AS [c], [o].[ProductID]
    FROM [Order Details] AS [o]
    INNER JOIN [Orders] AS [o0] ON [o].[OrderID] = [o0].[OrderID]
    LEFT JOIN [Customers] AS [c] ON [o0].[CustomerID] = [c].[CustomerID]
    WHERE [c].[CustomerID] = N'ALFKI'
    GROUP BY [o].[ProductID]
) AS [t]
OUTER APPLY (
    SELECT [c0].[CustomerID], [c0].[City]
    FROM [Customers] AS [c0]
    WHERE CAST(LEN([c0].[CustomerID]) AS int) < (
        SELECT MIN([o1].[OrderID] / 100)
        FROM [Order Details] AS [o1]
        INNER JOIN [Orders] AS [o2] ON [o1].[OrderID] = [o2].[OrderID]
        LEFT JOIN [Customers] AS [c1] ON [o2].[CustomerID] = [c1].[CustomerID]
        WHERE [c1].[CustomerID] = N'ALFKI' AND [t].[ProductID] = [o1].[ProductID])
) AS [t0]
ORDER BY [t].[ProductID], [t0].[CustomerID]");
    }

    public override async Task Complex_query_with_groupBy_in_subquery4(bool async)
    {
        await base.Complex_query_with_groupBy_in_subquery4(async);

        AssertSql();
    }

    public override async Task GroupBy_aggregate_SelectMany(bool async)
    {
        await base.GroupBy_aggregate_SelectMany(async);

        AssertSql();
    }

    public override async Task GroupBy_as_final_operator(bool async)
    {
        await base.GroupBy_as_final_operator(async);

        AssertSql();
    }

    public override async Task GroupBy_Where_with_grouping_result(bool async)
    {
        await base.GroupBy_Where_with_grouping_result(async);

        AssertSql();
    }

    public override async Task GroupBy_OrderBy_with_grouping_result(bool async)
    {
        await base.GroupBy_OrderBy_with_grouping_result(async);

        AssertSql();
    }

    public override async Task GroupBy_SelectMany(bool async)
    {
        await base.GroupBy_SelectMany(async);

        AssertSql();
    }

    public override async Task OrderBy_GroupBy_SelectMany(bool async)
    {
        await base.OrderBy_GroupBy_SelectMany(async);

        AssertSql();
    }

    public override async Task OrderBy_GroupBy_SelectMany_shadow(bool async)
    {
        await base.OrderBy_GroupBy_SelectMany_shadow(async);

        AssertSql();
    }

    public override async Task GroupBy_with_orderby_take_skip_distinct_followed_by_group_key_projection(bool async)
    {
        await base.GroupBy_with_orderby_take_skip_distinct_followed_by_group_key_projection(async);

        AssertSql();
    }

    public override async Task GroupBy_Distinct(bool async)
    {
        await base.GroupBy_Distinct(async);

        AssertSql();
    }

    private void AssertSql(params string[] expected)
        => Fixture.TestSqlLoggerFactory.AssertBaseline(expected);

    protected override void ClearLog()
        => Fixture.TestSqlLoggerFactory.Clear();
}<|MERGE_RESOLUTION|>--- conflicted
+++ resolved
@@ -1911,17 +1911,10 @@
     WHERE CAST([o0].[EmployeeID] AS bigint) = CAST(((
         SELECT MAX([o1].[OrderID])
         FROM [Orders] AS [o1]
-<<<<<<< HEAD
-        WHERE [o].[EmployeeID] = [o1].[EmployeeID] OR ([o].[EmployeeID] IS NULL AND [o1].[EmployeeID] IS NULL)) * 6) AS bigint) OR ([o0].[EmployeeID] IS NULL AND (
+        WHERE [o].[EmployeeID] = [o1].[EmployeeID] OR (([o].[EmployeeID] IS NULL) AND ([o1].[EmployeeID] IS NULL))) * 6) AS bigint) OR (([o0].[EmployeeID] IS NULL) AND ((
         SELECT MAX([o1].[OrderID])
         FROM [Orders] AS [o1]
-        WHERE [o].[EmployeeID] = [o1].[EmployeeID] OR ([o].[EmployeeID] IS NULL AND [o1].[EmployeeID] IS NULL)) IS NULL)) AS [Max]
-=======
-        WHERE ([o].[EmployeeID] = [o1].[EmployeeID]) OR (([o].[EmployeeID] IS NULL) AND ([o1].[EmployeeID] IS NULL))) * 6) AS bigint)) OR (([o0].[EmployeeID] IS NULL) AND ((
-        SELECT MAX([o1].[OrderID])
-        FROM [Orders] AS [o1]
-        WHERE ([o].[EmployeeID] = [o1].[EmployeeID]) OR (([o].[EmployeeID] IS NULL) AND ([o1].[EmployeeID] IS NULL))) IS NULL))) AS [Max]
->>>>>>> e7fa1513
+        WHERE [o].[EmployeeID] = [o1].[EmployeeID] OR (([o].[EmployeeID] IS NULL) AND ([o1].[EmployeeID] IS NULL))) IS NULL))) AS [Max]
 FROM [Orders] AS [o]
 GROUP BY [o].[EmployeeID]");
     }
@@ -2835,11 +2828,7 @@
     SELECT TOP(1) [e].[City] AS [Key], COUNT(*) + (
         SELECT COUNT(*)
         FROM [Orders] AS [o0]
-<<<<<<< HEAD
-        WHERE [t].[CustomerID] = [o0].[CustomerID] OR ([t].[CustomerID] IS NULL AND [o0].[CustomerID] IS NULL)) AS [C], 1 AS [c0]
-=======
-        WHERE ([t].[CustomerID] = [o0].[CustomerID]) OR (([t].[CustomerID] IS NULL) AND ([o0].[CustomerID] IS NULL))) AS [C], 1 AS [c0]
->>>>>>> e7fa1513
+        WHERE [t].[CustomerID] = [o0].[CustomerID] OR (([t].[CustomerID] IS NULL) AND ([o0].[CustomerID] IS NULL))) AS [C], 1 AS [c0]
     FROM [Employees] AS [e]
     WHERE [e].[City] = N'Seattle'
     GROUP BY [e].[City]
@@ -2871,22 +2860,14 @@
     SELECT TOP(1) COUNT(*) + (
         SELECT COUNT(*)
         FROM [Orders] AS [o0]
-<<<<<<< HEAD
-        WHERE [o].[CustomerID] = [o0].[CustomerID] OR ([o].[CustomerID] IS NULL AND [o0].[CustomerID] IS NULL))
-=======
-        WHERE ([o].[CustomerID] = [o0].[CustomerID]) OR (([o].[CustomerID] IS NULL) AND ([o0].[CustomerID] IS NULL)))
->>>>>>> e7fa1513
+        WHERE [o].[CustomerID] = [o0].[CustomerID] OR (([o].[CustomerID] IS NULL) AND ([o0].[CustomerID] IS NULL)))
     FROM [Employees] AS [e]
     WHERE [e].[City] = N'Seattle'
     GROUP BY [e].[City]
     ORDER BY COUNT(*) + (
         SELECT COUNT(*)
         FROM [Orders] AS [o0]
-<<<<<<< HEAD
-        WHERE [o].[CustomerID] = [o0].[CustomerID] OR ([o].[CustomerID] IS NULL AND [o0].[CustomerID] IS NULL))), 0) AS [A]
-=======
-        WHERE ([o].[CustomerID] = [o0].[CustomerID]) OR (([o].[CustomerID] IS NULL) AND ([o0].[CustomerID] IS NULL)))), 0) AS [A]
->>>>>>> e7fa1513
+        WHERE [o].[CustomerID] = [o0].[CustomerID] OR (([o].[CustomerID] IS NULL) AND ([o0].[CustomerID] IS NULL)))), 0) AS [A]
 FROM [Orders] AS [o]
 GROUP BY [o].[CustomerID]");
     }
