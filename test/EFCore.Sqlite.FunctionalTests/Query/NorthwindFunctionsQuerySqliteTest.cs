--- conflicted
+++ resolved
@@ -181,13 +181,8 @@
         AssertSql(
             @"SELECT ""c"".""CustomerID"", ""c"".""Address"", ""c"".""City"", ""c"".""CompanyName"", ""c"".""ContactName"", ""c"".""ContactTitle"", ""c"".""Country"", ""c"".""Fax"", ""c"".""Phone"", ""c"".""PostalCode"", ""c"".""Region""
 FROM ""Customers"" AS ""c""
-<<<<<<< HEAD
-WHERE ""c"".""ContactName"" IS NOT NULL AND (""c"".""ContactName"" LIKE 'M%')");
-    }
-=======
 WHERE (""c"".""ContactName"" IS NOT NULL) AND (""c"".""ContactName"" LIKE 'M%')");
-        }
->>>>>>> 021fbcb7
+    }
 
     public override async Task String_StartsWith_Identity(bool async)
     {
@@ -196,13 +191,8 @@
         AssertSql(
             @"SELECT ""c"".""CustomerID"", ""c"".""Address"", ""c"".""City"", ""c"".""CompanyName"", ""c"".""ContactName"", ""c"".""ContactTitle"", ""c"".""Country"", ""c"".""Fax"", ""c"".""Phone"", ""c"".""PostalCode"", ""c"".""Region""
 FROM ""Customers"" AS ""c""
-<<<<<<< HEAD
-WHERE ""c"".""ContactName"" = '' OR (""c"".""ContactName"" IS NOT NULL AND (((""c"".""ContactName"" LIKE ""c"".""ContactName"" || '%') AND substr(""c"".""ContactName"", 1, length(""c"".""ContactName"")) = ""c"".""ContactName"") OR ""c"".""ContactName"" = ''))");
-    }
-=======
-WHERE (""c"".""ContactName"" = '') OR ((""c"".""ContactName"" IS NOT NULL) AND (((""c"".""ContactName"" LIKE ""c"".""ContactName"" || '%') AND (substr(""c"".""ContactName"", 1, length(""c"".""ContactName"")) = ""c"".""ContactName"")) OR (""c"".""ContactName"" = '')))");
-        }
->>>>>>> 021fbcb7
+WHERE ""c"".""ContactName"" = '' OR ((""c"".""ContactName"" IS NOT NULL) AND (((""c"".""ContactName"" LIKE ""c"".""ContactName"" || '%') AND substr(""c"".""ContactName"", 1, length(""c"".""ContactName"")) = ""c"".""ContactName"") OR ""c"".""ContactName"" = ''))");
+    }
 
     public override async Task String_StartsWith_Column(bool async)
     {
@@ -211,13 +201,8 @@
         AssertSql(
             @"SELECT ""c"".""CustomerID"", ""c"".""Address"", ""c"".""City"", ""c"".""CompanyName"", ""c"".""ContactName"", ""c"".""ContactTitle"", ""c"".""Country"", ""c"".""Fax"", ""c"".""Phone"", ""c"".""PostalCode"", ""c"".""Region""
 FROM ""Customers"" AS ""c""
-<<<<<<< HEAD
-WHERE ""c"".""ContactName"" = '' OR (""c"".""ContactName"" IS NOT NULL AND (((""c"".""ContactName"" LIKE ""c"".""ContactName"" || '%') AND substr(""c"".""ContactName"", 1, length(""c"".""ContactName"")) = ""c"".""ContactName"") OR ""c"".""ContactName"" = ''))");
-    }
-=======
-WHERE (""c"".""ContactName"" = '') OR ((""c"".""ContactName"" IS NOT NULL) AND (((""c"".""ContactName"" LIKE ""c"".""ContactName"" || '%') AND (substr(""c"".""ContactName"", 1, length(""c"".""ContactName"")) = ""c"".""ContactName"")) OR (""c"".""ContactName"" = '')))");
-        }
->>>>>>> 021fbcb7
+WHERE ""c"".""ContactName"" = '' OR ((""c"".""ContactName"" IS NOT NULL) AND (((""c"".""ContactName"" LIKE ""c"".""ContactName"" || '%') AND substr(""c"".""ContactName"", 1, length(""c"".""ContactName"")) = ""c"".""ContactName"") OR ""c"".""ContactName"" = ''))");
+    }
 
     public override async Task String_StartsWith_MethodCall(bool async)
     {
@@ -226,13 +211,8 @@
         AssertSql(
             @"SELECT ""c"".""CustomerID"", ""c"".""Address"", ""c"".""City"", ""c"".""CompanyName"", ""c"".""ContactName"", ""c"".""ContactTitle"", ""c"".""Country"", ""c"".""Fax"", ""c"".""Phone"", ""c"".""PostalCode"", ""c"".""Region""
 FROM ""Customers"" AS ""c""
-<<<<<<< HEAD
-WHERE ""c"".""ContactName"" IS NOT NULL AND (""c"".""ContactName"" LIKE 'M%')");
-    }
-=======
 WHERE (""c"".""ContactName"" IS NOT NULL) AND (""c"".""ContactName"" LIKE 'M%')");
-        }
->>>>>>> 021fbcb7
+    }
 
     public override async Task String_EndsWith_Literal(bool async)
     {
@@ -241,13 +221,8 @@
         AssertSql(
             @"SELECT ""c"".""CustomerID"", ""c"".""Address"", ""c"".""City"", ""c"".""CompanyName"", ""c"".""ContactName"", ""c"".""ContactTitle"", ""c"".""Country"", ""c"".""Fax"", ""c"".""Phone"", ""c"".""PostalCode"", ""c"".""Region""
 FROM ""Customers"" AS ""c""
-<<<<<<< HEAD
-WHERE ""c"".""ContactName"" IS NOT NULL AND (""c"".""ContactName"" LIKE '%b')");
-    }
-=======
 WHERE (""c"".""ContactName"" IS NOT NULL) AND (""c"".""ContactName"" LIKE '%b')");
-        }
->>>>>>> 021fbcb7
+    }
 
     public override async Task String_EndsWith_Identity(bool async)
     {
@@ -256,13 +231,8 @@
         AssertSql(
             @"SELECT ""c"".""CustomerID"", ""c"".""Address"", ""c"".""City"", ""c"".""CompanyName"", ""c"".""ContactName"", ""c"".""ContactTitle"", ""c"".""Country"", ""c"".""Fax"", ""c"".""Phone"", ""c"".""PostalCode"", ""c"".""Region""
 FROM ""Customers"" AS ""c""
-<<<<<<< HEAD
-WHERE ""c"".""ContactName"" = '' OR (""c"".""ContactName"" IS NOT NULL AND (substr(""c"".""ContactName"", -length(""c"".""ContactName"")) = ""c"".""ContactName"" OR ""c"".""ContactName"" = ''))");
-    }
-=======
-WHERE (""c"".""ContactName"" = '') OR ((""c"".""ContactName"" IS NOT NULL) AND ((substr(""c"".""ContactName"", -length(""c"".""ContactName"")) = ""c"".""ContactName"") OR (""c"".""ContactName"" = '')))");
-        }
->>>>>>> 021fbcb7
+WHERE ""c"".""ContactName"" = '' OR ((""c"".""ContactName"" IS NOT NULL) AND (substr(""c"".""ContactName"", -length(""c"".""ContactName"")) = ""c"".""ContactName"" OR ""c"".""ContactName"" = ''))");
+    }
 
     public override async Task String_EndsWith_Column(bool async)
     {
@@ -271,13 +241,8 @@
         AssertSql(
             @"SELECT ""c"".""CustomerID"", ""c"".""Address"", ""c"".""City"", ""c"".""CompanyName"", ""c"".""ContactName"", ""c"".""ContactTitle"", ""c"".""Country"", ""c"".""Fax"", ""c"".""Phone"", ""c"".""PostalCode"", ""c"".""Region""
 FROM ""Customers"" AS ""c""
-<<<<<<< HEAD
-WHERE ""c"".""ContactName"" = '' OR (""c"".""ContactName"" IS NOT NULL AND (substr(""c"".""ContactName"", -length(""c"".""ContactName"")) = ""c"".""ContactName"" OR ""c"".""ContactName"" = ''))");
-    }
-=======
-WHERE (""c"".""ContactName"" = '') OR ((""c"".""ContactName"" IS NOT NULL) AND ((substr(""c"".""ContactName"", -length(""c"".""ContactName"")) = ""c"".""ContactName"") OR (""c"".""ContactName"" = '')))");
-        }
->>>>>>> 021fbcb7
+WHERE ""c"".""ContactName"" = '' OR ((""c"".""ContactName"" IS NOT NULL) AND (substr(""c"".""ContactName"", -length(""c"".""ContactName"")) = ""c"".""ContactName"" OR ""c"".""ContactName"" = ''))");
+    }
 
     public override async Task String_EndsWith_MethodCall(bool async)
     {
@@ -286,13 +251,8 @@
         AssertSql(
             @"SELECT ""c"".""CustomerID"", ""c"".""Address"", ""c"".""City"", ""c"".""CompanyName"", ""c"".""ContactName"", ""c"".""ContactTitle"", ""c"".""Country"", ""c"".""Fax"", ""c"".""Phone"", ""c"".""PostalCode"", ""c"".""Region""
 FROM ""Customers"" AS ""c""
-<<<<<<< HEAD
-WHERE ""c"".""ContactName"" IS NOT NULL AND (""c"".""ContactName"" LIKE '%m')");
-    }
-=======
 WHERE (""c"".""ContactName"" IS NOT NULL) AND (""c"".""ContactName"" LIKE '%m')");
-        }
->>>>>>> 021fbcb7
+    }
 
     public override async Task String_Contains_Literal(bool async)
     {
@@ -359,13 +319,8 @@
         AssertSql(
             @"SELECT ""c"".""CustomerID"", ""c"".""Address"", ""c"".""City"", ""c"".""CompanyName"", ""c"".""ContactName"", ""c"".""ContactTitle"", ""c"".""Country"", ""c"".""Fax"", ""c"".""Phone"", ""c"".""PostalCode"", ""c"".""Region""
 FROM ""Customers"" AS ""c""
-<<<<<<< HEAD
-WHERE ""c"".""Region"" IS NULL OR trim(""c"".""Region"") = ''");
-    }
-=======
-WHERE (""c"".""Region"" IS NULL) OR (trim(""c"".""Region"") = '')");
-        }
->>>>>>> 021fbcb7
+WHERE (""c"".""Region"" IS NULL) OR trim(""c"".""Region"") = ''");
+    }
 
     public override async Task Indexof_with_emptystring(bool async)
     {
@@ -668,25 +623,15 @@
         AssertSql(
             @"SELECT ""c"".""CustomerID"", ""c"".""Address"", ""c"".""City"", ""c"".""CompanyName"", ""c"".""ContactName"", ""c"".""ContactTitle"", ""c"".""Country"", ""c"".""Fax"", ""c"".""Phone"", ""c"".""PostalCode"", ""c"".""Region""
 FROM ""Customers"" AS ""c""
-<<<<<<< HEAD
-WHERE ""c"".""Region"" IS NULL OR ""c"".""Region"" = ''");
-    }
-=======
-WHERE (""c"".""Region"" IS NULL) OR (""c"".""Region"" = '')");
-        }
->>>>>>> 021fbcb7
+WHERE (""c"".""Region"" IS NULL) OR ""c"".""Region"" = ''");
+    }
 
     public override async Task IsNullOrEmpty_in_projection(bool async)
     {
         await base.IsNullOrEmpty_in_projection(async);
 
-<<<<<<< HEAD
-        AssertSql(
-            @"SELECT ""c"".""CustomerID"" AS ""Id"", ""c"".""Region"" IS NULL OR ""c"".""Region"" = '' AS ""Value""
-=======
-            AssertSql(
-                @"SELECT ""c"".""CustomerID"" AS ""Id"", (""c"".""Region"" IS NULL) OR (""c"".""Region"" = '') AS ""Value""
->>>>>>> 021fbcb7
+        AssertSql(
+            @"SELECT ""c"".""CustomerID"" AS ""Id"", (""c"".""Region"" IS NULL) OR ""c"".""Region"" = '' AS ""Value""
 FROM ""Customers"" AS ""c""");
     }
 
@@ -697,13 +642,8 @@
         AssertSql(
             @"SELECT ""c"".""CustomerID"", ""c"".""Address"", ""c"".""City"", ""c"".""CompanyName"", ""c"".""ContactName"", ""c"".""ContactTitle"", ""c"".""Country"", ""c"".""Fax"", ""c"".""Phone"", ""c"".""PostalCode"", ""c"".""Region""
 FROM ""Customers"" AS ""c""
-<<<<<<< HEAD
-WHERE ""c"".""Region"" IS NOT NULL AND ""c"".""Region"" <> ''");
-    }
-=======
-WHERE (""c"".""Region"" IS NOT NULL) AND (""c"".""Region"" <> '')");
-        }
->>>>>>> 021fbcb7
+WHERE (""c"".""Region"" IS NOT NULL) AND ""c"".""Region"" <> ''");
+    }
 
     public override Task Datetime_subtraction_TotalDays(bool async)
         => AssertTranslationFailed(() => base.Datetime_subtraction_TotalDays(async));
